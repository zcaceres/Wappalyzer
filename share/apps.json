--- conflicted
+++ resolved
@@ -2021,13 +2021,8 @@
 		"Nepso": {
 			"website": "nepso.com",
 			"cats": [ 1 ],
-<<<<<<< HEAD
 			"headers": [ "X-Powered-CMS": "Nepso" ],
 			"implies": [ "Python", "Perl", "Java", "PHP" ]
-=======
-			"headers": ["X-Powered-CMS": "Nepso"],
-			"implies": ["Python","Perl","Java", "PHP" ]
->>>>>>> e2d88b66
 		},
 		"Netmonitor": {
 			"website": "netmonitor.fi/en",
