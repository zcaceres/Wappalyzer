language: node_js
node_js:
  - "node"
sudo: false
before_install:
 - export WAPPALYZER_ROOT=$TRAVIS_BUILD_DIR
 - export WAPPALYZER_NODE_PATH=$TRAVIS_BUILD_DIR
 - export PATH=$PATH:$TRAVIS_BUILD_DIR/bin
 - ln -s docker/node/package.json package.json
<<<<<<< HEAD
after_success:
 - sha256sum build/* > build/SHA256SUMS
 - cat build/SHA256SUMS
deploy:
  provider: releases
  api_key:
    secure: ""
  file_glob: true
  file: build/*
  skip_cleanup: true
  on:
    tags: true
=======
before_script: npm i -g manifoldjs
>>>>>>> 3fa81843
after_script: ls -l --block-size=kB build
cache:
  directories:
    - node_modules
env:
  - CXX=g++-4.8
addons:
  apt:
    sources:
      - ubuntu-toolchain-r-test
    packages:
      - g++-4.8<|MERGE_RESOLUTION|>--- conflicted
+++ resolved
@@ -7,7 +7,7 @@
  - export WAPPALYZER_NODE_PATH=$TRAVIS_BUILD_DIR
  - export PATH=$PATH:$TRAVIS_BUILD_DIR/bin
  - ln -s docker/node/package.json package.json
-<<<<<<< HEAD
+before_script: npm i -g manifoldjs
 after_success:
  - sha256sum build/* > build/SHA256SUMS
  - cat build/SHA256SUMS
@@ -20,9 +20,6 @@
   skip_cleanup: true
   on:
     tags: true
-=======
-before_script: npm i -g manifoldjs
->>>>>>> 3fa81843
 after_script: ls -l --block-size=kB build
 cache:
   directories:
