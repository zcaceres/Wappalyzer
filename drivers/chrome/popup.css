body {
	background:#fff;
	color:#000;
	font-family:Helvetica, Arial, sans-serif;
	font-size:13px;
	line-height:16px;
	min-width:200px
}

img {
	display:inline-block;
	height:16px;
	margin-right:8px;
	vertical-align:top;
	width:16px
}

.detected-app {
	padding:7px 0
}

.detected-app:first-child {
	padding-top:0
}

.detected-app:last-child {
	border:none;
	padding-bottom:0
}

.detected-app a {
	color:#000;
	display:block;
	text-decoration:none
}

.label {
	font-weight:bold
}

.category {
	color:#999;
	display:block;
	margin:5px 0 0 24px
}

.empty {
<<<<<<< HEAD
	color: #999;
	font-style: italic;
	text-align: center;
}

#analyze-headers {
	border: 1px solid #eee;
	border-radius: 3px;
	cursor: pointer;
	display: none;
	line-height: 30px;
	margin-top: 7px;
	text-align: center;
}

	#analyze-headers.pending {
		background: url('images/pending.gif') center center no-repeat;
		color: #999;
		text-indent: -999px;
	}
=======
	color:#999;
	font-style:italic;
	text-align:center
}

.detected-app a:hover .label,.detected-app a:hover .category {
	text-decoration:underline
}
>>>>>>> 746623f2
<|MERGE_RESOLUTION|>--- conflicted
+++ resolved
@@ -1,51 +1,58 @@
 body {
-	background:#fff;
-	color:#000;
-	font-family:Helvetica, Arial, sans-serif;
-	font-size:13px;
-	line-height:16px;
-	min-width:200px
+	background: #fff;
+	color: #000;
+	font-family: Helvetica, Arial, sans-serif;
+	font-size: 13px;
+	line-height: 16px;
+	min-width: 200px;
 }
 
 img {
-	display:inline-block;
-	height:16px;
-	margin-right:8px;
-	vertical-align:top;
-	width:16px
+	display: inline-block;
+	height: 16px;
+	margin-right: 8px;
+	vertical-align: top;
+	width: 16px;
 }
 
 .detected-app {
-	padding:7px 0
+	padding: 7px 0;
 }
 
 .detected-app:first-child {
-	padding-top:0
+	padding-top: 0;
 }
 
 .detected-app:last-child {
-	border:none;
-	padding-bottom:0
+	border: none;
+	padding-bottom: 0;
 }
 
-.detected-app a {
-	color:#000;
-	display:block;
-	text-decoration:none
-}
+	.detected-app a {
+		color: #000;
+		display: block;
+		text-decoration: none;
+	}
+
+	.detected-app a:hover .label {
+		text-decoration: underline;
+	}
+
+	.detected-app a:hover .category {
+		text-decoration: underline;
+	}
 
 .label {
-	font-weight:bold
+	font-weight: bold;
 }
 
 .category {
-	color:#999;
-	display:block;
-	margin:5px 0 0 24px
+	color: #999;
+	display: block;
+	margin: 5px 0 0 24px;
 }
 
 .empty {
-<<<<<<< HEAD
 	color: #999;
 	font-style: italic;
 	text-align: center;
@@ -65,14 +72,4 @@
 		background: url('images/pending.gif') center center no-repeat;
 		color: #999;
 		text-indent: -999px;
-	}
-=======
-	color:#999;
-	font-style:italic;
-	text-align:center
-}
-
-.detected-app a:hover .label,.detected-app a:hover .category {
-	text-decoration:underline
-}
->>>>>>> 746623f2
+	}