--- conflicted
+++ resolved
@@ -6,7 +6,7 @@
 			],
 			"icon": "1and1.svg",
 			"implies": "PHP",
-			"url": "/shop/catalog/browse\\?sessid=",
+			"url": "/shop/catalog/browse\\?sessid="
 			"website": "http://1and1.com"
 		},
 		"1C-Bitrix": {
@@ -1366,14 +1366,10 @@
 				"Java",
 				"PostgreSQL\\;confidence:80"
 			],
-<<<<<<< HEAD
 			"meta": {
 				"generator": "ckan [\\d]\\.[\\d]\\.[\\d]"
 			},
 			"website": "ckan.org/"
-=======
-			"website": "http://ckan.org/"
->>>>>>> bf5fdec1
 		},
 		"ClickHeat": {
 			"cats": [
