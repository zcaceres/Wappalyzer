--- conflicted
+++ resolved
@@ -438,7 +438,16 @@
 			},
 			"website": "www.w3.org/Amaya"
 		},
-<<<<<<< HEAD
+		"Amazon Cloudfront": {
+			"cats": [
+				31
+			],
+			"headers": {
+				"X-Amz-Cf-Id": ""
+			},
+			"icon": "Amazon-Cloudfront.svg",
+			"website": "aws.amazon.com/cloudfront/"
+    },
 		"Amazon EC2": {
 			"cats": [
 				22
@@ -448,17 +457,6 @@
 			},
 			"icon": "aws-ec2.svg",
 			"website": "aws.amazon.com/ec2/"
-=======
-		"Amazon Cloudfront": {
-			"cats": [
-				31
-			],
-			"headers": {
-				"X-Amz-Cf-Id": ""
-			},
-			"icon": "Amazon-Cloudfront.svg",
-			"website": "aws.amazon.com/cloudfront/"
->>>>>>> 79dbfc7f
 		},
 		"Ametys": {
 			"cats": [
