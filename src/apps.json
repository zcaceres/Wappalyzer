{
	"apps": {
		"1&1": {
			"cats": [
				6
			],
			"icon": "1and1.svg",
			"implies": "PHP",
			"url": "/shop/catalog/browse\\?sessid=",
			"website": "1and1.com"
		},
		"1C-Bitrix": {
			"cats": [
				1
			],
			"headers": {
				"Set-Cookie": "BITRIX_",
				"X-Powered-CMS": "Bitrix Site Manager"
			},
			"html": "(?:<link[^>]+components/bitrix|(?:src|href)=\"/bitrix/(?:js|templates))",
			"icon": "1C-Bitrix.png",
			"implies": "PHP",
			"script": "1c-bitrix",
			"website": "www.1c-bitrix.ru"
		},
		"2z Project": {
			"cats": [
				1
			],
			"icon": "2z Project.png",
			"meta": {
				"generator": "2z project ([\\d.]+)\\;version:\\1"
			},
			"website": "2zproject-cms.ru"
		},
		"3DM": {
			"cats": [
				19
			],
			"html": "<title>3ware 3DM([\\d\\.]+)?\\;version:\\1",
			"icon": "3DM.png",
			"implies": "3ware",
			"website": "www.3ware.com"
		},
		"3dCart": {
			"cats": [
				1,
				6
			],
			"headers": {
				"Set-Cookie": "3dvisit",
				"X-Powered-By": "3DCART"
			},
			"icon": "3dCart.png",
			"script": "(?:twlh(?:track)?\\.asp|3d_upsell\\.js)",
			"website": "www.3dcart.com"
		},
		"3ware": {
			"cats": [
				22
			],
			"headers": {
				"Server": "3ware\\/?([\\d\\.]+)?\\;version:\\1"
			},
			"icon": "3ware.png",
			"website": "www.3ware.com"
		},
		"AD EBiS": {
			"cats": [
				10
			],
			"html": [
				"<!-- EBiS contents tag",
				"<!--EBiS tag",
				"<!-- Tag EBiS",
				"<!-- EBiS common tag"
			],
			"icon": "ebis.png",
			"website": "www.ebis.ne.jp"
		},
		"AMPcms": {
			"cats": [
				1
			],
			"env": "^amp_js_init$",
			"headers": {
				"Set-Cookie": "^AMP=",
				"X-AMP-Version": "([\\d.]+)\\;version:\\1"
			},
			"icon": "AMPcms.png",
			"implies": "PHP",
			"website": "www.ampcms.org"
		},
		"AOLserver": {
			"cats": [
				22
			],
			"headers": {
				"Server": "AOLserver/?([\\d.]+)?\\;version:\\1"
			},
			"icon": "AOLserver.png",
			"website": "aolserver.com"
		},
		"AT Internet Analyzer": {
			"cats": [
				10
			],
			"env": [
				"^xtsite$",
				"^ATInternet$"
			],
			"icon": "AT Internet Analyzer.png",
			"website": "atinternet.com/en"
		},
		"AT Internet XiTi": {
			"cats": [
				10
			],
			"env": "^Xt_",
			"icon": "AT Internet XiTi.png",
			"script": "xiti\\.com/hit\\.xiti",
			"website": "atinternet.com/en"
		},
		"ATEN": {
			"cats": [
				22
			],
			"headers": {
				"Server": "ATEN HTTP Server(?:\\(?V?([\\d\\.]+)\\)?)?\\;version:\\1"
			},
			"icon": "ATEN.png",
			"website": "www.aten.com"
		},
		"AWStats": {
			"cats": [
				10
			],
			"icon": "AWStats.png",
			"implies": "Perl",
			"meta": {
				"generator": "AWStats ([\\d.]+(?: \\(build [\\d.]+\\))?)\\;version:\\1"
			},
			"website": "awstats.sourceforge.net"
		},
		"Accessible Portal": {
			"cats": [
				1
			],
			"icon": "Accessible Portal.png",
			"implies": "PHP",
			"meta": {
				"generator": "Accessible Portal"
			},
			"website": "www.accessibleportal.com"
		},
		"Act-On": {
			"cats": [
				32
			],
			"env": "^ActOn$",
			"icon": "ActOn.png",
			"website": "act-on.com"
		},
		"AdInfinity": {
			"cats": [
				36
			],
			"icon": "AdInfinity.png",
			"script": "adinfinity\\.com\\.au",
			"website": "adinfinity.com.au"
		},
		"AdRiver": {
			"cats": [
				36
			],
			"env": "^adriver$",
			"html": "(?:<embed[^>]+(?:src=\"https?://mh\\d?\\.adriver\\.ru/|flashvars=\"[^\"]*(?:http:%3A//(?:ad|mh\\d?)\\.adriver\\.ru/|adriver_banner))|<(?:(?:iframe|img)[^>]+src|a[^>]+href)=\"https?://ad\\.adriver\\.ru/)",
			"icon": "AdRiver.png",
			"script": "(?:adriver\\.core\\.\\d\\.js|https?://(?:content|ad|masterh\\d)\\.adriver\\.ru/)",
			"website": "adriver.ru"
		},
		"AdRoll": {
			"cats": [
				36
			],
			"env": "^adroll_",
			"icon": "AdRoll.svg",
			"script": "(?:a|s)\\.adroll\\.com",
			"website": "adroll.com"
		},
		"Adcash": {
			"cats": [
				36
			],
			"env": "^(?:ac_bgclick_URL|ct_(?:siteunder|tag|n(?:SuUrl(?:Opp)?)|Su(?:Loaded|Url)))$",
			"icon": "Adcash.svg",
			"script": "^[^\\/]*//(?:[^\\/]+\\.)?adcash\\.com/(?:script|ad)/",
			"url": "^https?://(?:[^\\/]+\\.)?adcash\\.com/script/pop_",
			"website": "adcash.com"
		},
		"AddShoppers": {
			"cats": [
				5
			],
			"icon": "AddShoppers.png",
			"script": "cdn\\.shop\\.pe/widget/",
			"website": "www.addshoppers.com"
		},
		"AddThis": {
			"cats": [
				5
			],
			"env": "^addthis",
			"icon": "AddThis.svg",
			"script": "addthis\\.com/js/",
			"website": "www.addthis.com"
		},
		"AddToAny": {
			"cats": [
				5
			],
			"env": "^a2apage_init$",
			"icon": "AddToAny.png",
			"script": "addtoany\\.com/menu/page\\.js",
			"website": "www.addtoany.com"
		},
		"Adminer": {
			"cats": [
				3
			],
			"html": [
				"Adminer</a> <span class=\"version\">([\\d.]+)</span>\\;version:\\1",
				"onclick=\"bodyClick\\(event\\);\" onload=\"verifyVersion\\('([\\d.]+)'\\);\">\\;version:\\1"
			],
			"icon": "adminer.png",
			"website": "www.adminer.org"
		},
		"Adnegah": {
			"cats": [
				36
			],
			"env": "^ados(?:Results)?$",
			"html": "<iframe [^>]*src=\"[^\"]+adnegah\\.net",
			"icon": "adnegah.png",
			"script": "[^a-z]adnegah.*\\.js",
			"website": "Adnegah.net"
		},
		"Adobe ColdFusion": {
			"cats": [
				18
			],
			"env": "^_cfEmails$",
			"headers": {
				"Cookie": "CFTOKEN="
			},
			"html": "<!-- START headerTags\\.cfm",
			"icon": "Adobe ColdFusion.svg",
			"implies": "CFML",
			"script": "/cfajax/",
			"url": "\\.cfm(?:$|\\?)",
			"website": "adobe.com/products/coldfusion-family.html"
		},
		"Adobe Experience Manager": {
			"cats": [
				1
			],
			"html": [
				"<div class=\"[^\"]*parbase",
				"<div[^>]+data-component-path=\"[^\"+]jcr:"
			],
			"icon": "Adobe Experience Manager.svg",
			"implies": "Java",
			"script": "/etc/designs/",
			"website": "www.adobe.com/au/marketing-cloud/enterprise-content-management.html"
		},
		"Adobe GoLive": {
			"cats": [
				20
			],
			"icon": "Adobe GoLive.png",
			"meta": {
				"generator": "Adobe GoLive(?:\\s([\\d.]+))?\\;version:\\1"
			},
			"website": "www.adobe.com/products/golive"
		},
		"Adobe Muse": {
			"cats": [
				20
			],
			"icon": "Adobe Muse.svg",
			"meta": {
				"generator": "^Muse(?:$| ?/?(\\d[\\d.]+))\\;version:\\1"
			},
			"website": "muse.adobe.com"
		},
		"Adobe RoboHelp": {
			"cats": [
				4
			],
			"env": "^gbWh(?:Ver|Lang|Msg|Util|Proxy)$",
			"icon": "Adobe RoboHelp.svg",
			"meta": {
				"generator": "^Adobe RoboHelp(?: ([\\d]+))?\\;version:\\1"
			},
			"script": "(?:wh(?:utils|ver|proxy|lang|topic|msg)|ehlpdhtm)\\.js",
			"website": "adobe.com/products/robohelp.html"
		},
		"Advanced Web Stats": {
			"cats": [
				10
			],
			"html": "aws\\.src = [^<]+caphyon-analytics",
			"icon": "Advanced Web Stats.png",
			"implies": "Java",
			"website": "www.advancedwebstats.com"
		},
		"Advert Stream": {
			"cats": [
				36
			],
			"env": "^advst_is_above_the_fold$",
			"icon": "Advert Stream.png",
			"script": "(?:ad\\.advertstream\\.com|adxcore\\.com)",
			"website": "www.advertstream.com"
		},
		"Adzerk": {
			"cats": [
				36
			],
			"env": "^ados(?:Results)?$",
			"html": "<iframe [^>]*src=\"[^\"]+adzerk\\.net",
			"icon": "Adzerk.png",
			"script": "adzerk\\.net/ados\\.js",
			"website": "adzerk.com"
		},
		"Aegea": {
			"cats": [
				11
			],
			"headers": {
				"X-Powered-By": "^E2 Aegea v(\\d+)$\\;version:\\1"
			},
			"icon": "Aegea.png",
			"implies": [
				"PHP",
				"jQuery"
			],
			"website": "blogengine.ru"
		},
		"AfterBuy": {
			"cats": [
				6
			],
			"html": [
				"<dd>This OnlineStore is brought to you by ViA-Online GmbH Afterbuy. Information and contribution at https://www.afterbuy.de</dd>"
			],
			"icon": "after-buy.png",
			"script": "shop-static\\.afterbuy\\.de",
			"website": "www.afterbuy.de"
		},
		"Aircall": {
			"cats": [
				52
			],
			"icon": "aircall.png",
			"script": "^https?://cdn\\.aircall\\.io/",
			"website": "aircall.io"
		},
		"Airee": {
			"cats": [
				31
			],
			"headers": {
				"Server": "Airee"
			},
			"icon": "Airee.png",
			"website": "xn--80aqc2a.xn--p1ai"
		},
		"Akamai": {
			"cats": [
				31
			],
			"headers": {
				"X-Akamai-Transformed": ""
			},
			"icon": "Akamai.png",
			"website": "akamai.com"
		},
		"Akka HTTP": {
			"cats": [
				18,
				22
			],
			"headers": {
				"Server": "akka-http(?:/([\\d.]+))?\\;version:\\1"
			},
			"icon": "akka-http.png",
			"website": "akka.io"
		},
		"Algolia Realtime Search": {
			"cats": [
				29
			],
			"env": "^AlgoliaSearch$",
			"icon": "Algolia Realtime Search.svg",
			"website": "www.algolia.com"
		},
		"Allegro RomPager": {
			"cats": [
				22
			],
			"headers": {
				"Server": "Allegro-Software-RomPager(?:/([\\d.]+))?\\;version:\\1"
			},
			"icon": "Allegro RomPager.png",
			"website": "allegrosoft.com/embedded-web-server-s2"
		},
		"AlloyUI": {
			"cats": [
				12
			],
			"env": "^AUI$",
			"icon": "AlloyUI.png",
			"implies": [
				"Twitter Bootstrap",
				"YUI"
			],
			"script": "^https?://cdn\\.alloyui\\.com/",
			"website": "www.alloyui.com"
		},
		"Amaya": {
			"cats": [
				20
			],
			"icon": "Amaya.png",
			"meta": {
				"generator": "Amaya(?: V?([\\d.]+[a-z]))?\\;version:\\1"
			},
			"website": "www.w3.org/Amaya"
		},
<<<<<<< HEAD
    "Amazon S3": {
      "cats": [
        19
      ],
      "headers": {
        "Server": "AmazonS3"
      },
      "icon": "aws-s3.svg",
      "website": "aws.amazon.com/s3/"
    },
=======
		"Amazon Cloudfront": {
			"cats": [
				31
			],
			"headers": {
				"X-Amz-Cf-Id": ""
			},
			"icon": "Amazon-Cloudfront.svg",
			"website": "aws.amazon.com/cloudfront/"
		},
>>>>>>> 79dbfc7f
		"Ametys": {
			"cats": [
				1
			],
			"icon": "Ametys.png",
			"implies": "Java",
			"meta": {
				"generator": "(?:Ametys|Anyware Technologies)"
			},
			"script": "ametys\\.js",
			"website": "ametys.org"
		},
		"Amiro.CMS": {
			"cats": [
				1
			],
			"icon": "Amiro.CMS.png",
			"implies": "PHP",
			"meta": {
				"generator": "Amiro"
			},
			"website": "amirocms.com"
		},
		"Anchor CMS": {
			"cats": [
				1,
				11
			],
			"icon": "Anchor CMS.png",
			"implies": [
				"PHP",
				"MySQL"
			],
			"meta": {
				"generator": "Anchor CMS"
			},
			"website": "anchorcms.com"
		},
		"Angular Material": {
			"cats": [
				18
			],
			"env": "^ngMaterial$",
			"icon": "Angular.svg",
			"implies": [
				"AngularJS"
			],
			"script": [
				"/([\\d.]+(?:\\-?rc[.\\d]*)*)/angular-material(?:\\.min)?\\.js\\;version:\\1",
				"angular-material.*\\.js"
			],
			"website": "material.angularjs.org"
		},
		"AngularJS": {
			"cats": [
				12
			],
			"env": "^angular$",
			"icon": "AngularJS.png",
			"script": [
				"angular(?:\\-|\\.)([\\d.]*\\d)[^/]*\\.js\\;version:\\1",
				"/([\\d.]+(?:\\-?rc[.\\d]*)*)/angular(?:\\.min)?\\.js\\;version:\\1",
				"angular.*\\.js"
			],
			"website": "angularjs.org"
		},
		"Apache": {
			"cats": [
				22
			],
			"headers": {
				"Server": "(?:Apache(?:$|/([\\d.]+)|[^/-])|(?:^|\b)HTTPD)\\;version:\\1"
			},
			"icon": "Apache.svg",
			"website": "apache.org"
		},
		"Apache HBase": {
			"cats": [
				34
			],
			"html": "<style[^>]+static/hbase",
			"icon": "Apache HBase.png",
			"website": "hbase.apache.org"
		},
		"Apache Hadoop": {
			"cats": [
				34
			],
			"html": "<style[^>]+static/hadoop",
			"icon": "Apache Hadoop.svg",
			"website": "hadoop.apache.org"
		},
		"Apache JSPWiki": {
			"cats": [
				8
			],
			"html": "<html[^>]* xmlns:jspwiki=",
			"icon": "Apache JSPWiki.png",
			"script": "jspwiki",
			"implies": "Apache Tomcat",
			"url": "wiki\\.jsp",
			"website": "jspwiki.org"
		},
		"Apache Tomcat": {
			"cats": [
				22
			],
			"headers": {
				"Server": "Apache-Coyote(/1\\.1)?\\;version:\\1?4.1+:",
				"X-Powered-By": "\bTomcat\b(?:-([\\d.]+))?\\;version:\\1"
			},
			"implies": "Java",
			"icon": "Apache Tomcat.svg",
			"website": "tomcat.apache.org"
		},
		"Apache Traffic Server": {
			"cats": [
				22
			],
			"headers": {
				"Server": "ATS/?([\\d.]+)?\\;version:\\1"
			},
			"icon": "Apache Traffic Server.png",
			"website": "trafficserver.apache.org/"
		},
		"Apache Wicket": {
			"cats": [
				18
			],
			"env": "^Wicket",
			"icon": "Apache Wicket.svg",
			"implies": "Java",
			"website": "wicket.apache.org"
		},
		"AppNexus": {
			"cats": [
				36
			],
			"html": "<(?:iframe|img)[^>]+adnxs\\.(?:net|com)",
			"icon": "AppNexus.svg",
			"script": "adnxs\\.(?:net|com)",
			"website": "appnexus.com"
		},
		"Arastta": {
			"cats": [
				6
			],
			"excludes": "OpenCart",
			"headers": {
				"Arastta": "(.*)\\;version:\\1",
				"X-Arastta": ""
			},
			"html": "Powered by <a [^>]*href=\"https?://(?:www\\.)?arastta\\.org[^>]+>Arastta",
			"icon": "Arastta.svg",
			"implies": "PHP",
			"script": "arastta\\.js",
			"website": "arastta.org"
		},
		"Arc Forum": {
			"cats": [
				2
			],
			"html": "ping\\.src = node\\.href;\\s+[^>]+\\s+}\\s+</script>",
			"icon": "Arc Forum.png",
			"website": "arclanguage.org"
		},
		"Artifactory": {
			"cats": [
				47
			],
			"env": "^ArtifactoryUpdates$",
			"html": [
				"<span class=\"version\">Artifactory(?: Pro)?(?: Power Pack)?(?: ([\\d.]+))?\\;version:\\1"
			],
			"icon": "Artifactory.svg",
			"script": [
				"wicket/resource/org\\.artifactory\\."
			],
			"website": "jfrog.com/open-source/#os-arti"
		},
		"Artifactory Web Server": {
			"cats": [
				22
			],
			"headers": {
				"Server": "Artifactory(?:/([\\d.]+))?\\;version:\\1"
			},
			"icon": "Artifactory.svg",
			"implies": [
				"Artifactory"
			],
			"website": "jfrog.com/open-source/#os-arti"
		},
		"ArvanCloud": {
			"cats": [
				31
			],
			"env": "^ArvanCloud$",
			"headers": {
				"AR-PoweredBy": "Arvan Cloud \\(arvancloud.com\\)"
			},
			"icon": "ArvanCloud.png",
			"website": "www.ArvanCloud.com"
		},
		"AsciiDoc": {
			"cats": [
				1,
				20,
				27
			],
			"env": "^asciidoc$",
			"icon": "AsciiDoc.png",
			"meta": {
				"generator": "^AsciiDoc ([\\d.]+)\\;version:\\1"
			},
			"website": "www.methods.co.nz/asciidoc"
		},
		"Asymptix PHP Framework": {
			"cats": [
				18
			],
			"headers": {
				"X-Powered-By": "Asymptix PHP Framework(?:.*)"
			},
			"html": [
				"Powered by <a href=\"http://www.asymptix.com/\" rel=\"external\">Asymptix PHP Framework</a>"
			],
			"icon": "Asymptix PHP Framework.png",
			"implies": "PHP",
			"website": "github.com/Asymptix/Framework"
		},
		"Atlassian Bitbucket": {
			"cats": [
				47
			],
			"env": "^bitbucket$",
			"icon": "Atlassian Bitbucket.svg",
			"meta": {
				"application-name": "Bitbucket"
			},
			"website": "www.atlassian.com/software/bitbucket/overview/"
		},
		"Atlassian Confluence": {
			"cats": [
				8
			],
			"headers": {
				"X-Confluence-Request-Time": ""
			},
			"html": "Powered by <a href=[^>]+atlassian\\.com/software/confluence(?:[^>]+>Atlassian Confluence</a> ([\\d.]+))?\\;version:\\1",
			"icon": "Atlassian Confluence.svg",
			"implies": "Java",
			"meta": {
				"confluence-request-time": ""
			},
			"website": "www.atlassian.com/software/confluence/overview/team-collaboration-software"
		},
		"Atlassian FishEye": {
			"cats": [
				47
			],
			"headers": {
				"Set-cookie": "FESESSIONID"
			},
			"html": "<title>(?:Log in to )?FishEye (?:and Crucible )?([\\d.]+)?</title>\\;version:\\1",
			"icon": "Atlassian FishEye.svg",
			"website": "www.atlassian.com/software/fisheye/overview/"
		},
		"Atlassian Jira": {
			"cats": [
				13
			],
			"env": "^jira$",
			"html": "Powered by\\s+<a href=[^>]+atlassian\\.com/(?:software/jira|jira-bug-tracking/)[^>]+>Atlassian\\s+JIRA(?:[^v]*v(?:ersion: )?(\\d+\\.\\d+(?:\\.\\d+)?))?\\;version:\\1",
			"icon": "Atlassian Jira.svg",
			"implies": "Java",
			"meta": {
				"ajs-version-number": "([\\d\\.]+)\\;version:\\1",
				"application-name": "JIRA"
			},
			"website": "www.atlassian.com/software/jira/overview/"
		},
		"Atlassian Jira Issue Collector": {
			"cats": [
				13,
				47
			],
			"icon": "Atlassian Jira.svg",
			"script": [
				"jira-issue-collector-plugin",
				"atlassian\\.jira\\.collector\\.plugin"
			],
			"website": "www.atlassian.com/software/jira/overview/"
		},
		"Aurelia": {
			"cats": [
				12
			],
			"icon": "Aurelia.svg",
			"html": [
				"<[^>]+aurelia-app=[^>]",
				"<[^>]+data-main=[^>]aurelia-bootstrapper",
				"<[^>]+au-target-id=[^>]\\d"
			],
			"script": [
				"aurelia(?:\\.min)?\\.js"
			],
			"website": "aurelia.io"
		},
		"Avangate": {
			"cats": [
				6
			],
			"env": "^(?:__)?avng8_",
			"html": "<link[^>]* href=\"^https?://edge\\.avangate\\.net/",
			"icon": "Avangate.svg",
			"script": "^https?://edge\\.avangate\\.net/",
			"website": "avangate.com"
		},
		"BEM": {
			"cats": [
				12
			],
			"html": "<[^>]+data-bem",
			"icon": "BEM.png",
			"website": "en.bem.info"
		},
		"BIGACE": {
			"cats": [
				1
			],
			"html": "(?:Powered by <a href=\"[^>]+BIGACE|<!--\\s+Site is running BIGACE)",
			"icon": "BIGACE.png",
			"implies": "PHP",
			"meta": {
				"generator": "BIGACE ([\\d.]+)\\;version:\\1"
			},
			"website": "bigace.de"
		},
		"Backbone.js": {
			"cats": [
				12
			],
			"env": "^Backbone$",
			"icon": "Backbone.js.png",
			"implies": "Underscore.js",
			"script": "backbone.*\\.js",
			"website": "backbonejs.org"
		},
		"Backdrop": {
			"cats": [
				1
			],
			"env": "^Backdrop$",
			"excludes": "Drupal",
			"icon": "Backdrop.png",
			"implies": "PHP",
			"meta": {
				"generator": "Backdrop CMS(?: (\\d))?\\;version:\\1"
			},
			"website": "backdropcms.org"
		},
		"Banshee": {
			"cats": [
				1,
				18
			],
			"html": "Built upon the <a href=\"[^>]+banshee-php\\.org/\">[a-z]+</a>(?:v([\\d.]+))?\\;version:\\1",
			"icon": "Banshee.png",
			"implies": "PHP",
			"meta": {
				"generator": "Banshee PHP"
			},
			"website": "www.banshee-php.org"
		},
		"BaseHTTP": {
			"cats": [
				22
			],
			"headers": {
				"Server": "BaseHTTP\\/?([\\d\\.]+)?\\;version:\\1"
			},
			"icon": "BaseHTTP.png",
			"implies": "Python",
			"website": "docs.python.org/2/library/basehttpserver.html"
		},
		"BigDump": {
			"cats": [
				3
			],
			"html": "<!-- <h1>BigDump: Staggered MySQL Dump Importer ver\\. ([\\d.b]+)\\;version:\\1",
			"icon": "default.png",
			"implies": [
				"MySQL",
				"PHP"
			],
			"website": "www.ozerov.de/bigdump.php"
		},
		"Bigcommerce": {
			"cats": [
				6
			],
			"html": "<link href=[^>]+cdn\\d+\\.bigcommerce\\.com/",
			"icon": "Bigcommerce.png",
			"script": "cdn\\d+\\.bigcommerce\\.com/",
			"url": "mybigcommerce\\.com",
			"website": "www.bigcommerce.com"
		},
		"Bigware": {
			"cats": [
				6
			],
			"headers": {
				"Set-Cookie": "(?:bigwareCsid|bigWAdminID)"
			},
			"html": "(?:Diese <a href=[^>]+bigware\\.de|<a href=[^>]+/main_bigware_\\d+\\.php)",
			"icon": "Bigware.png",
			"implies": "PHP",
			"url": "(?:\\?|&)bigWAdminID=",
			"website": "bigware.de"
		},
		"BittAds": {
			"cats": [
				36
			],
			"env": "^bitt$",
			"icon": "BittAds.png",
			"script": "bittads\\.com/js/bitt\\.js$",
			"website": "bittads.com"
		},
		"Blesta": {
			"cats": [
				6
			],
			"headers": {
				"Set-Cookie": "blesta_sid"
			},
			"icon": "Blesta.png",
			"website": "www.blesta.com"
		},
		"Blip.tv": {
			"cats": [
				14
			],
			"html": "<(?:param|embed|iframe)[^>]+blip\\.tv/play",
			"icon": "Blip.tv.png",
			"website": "blip.tv"
		},
		"Blogger": {
			"cats": [
				11
			],
			"icon": "Blogger.png",
			"meta": {
				"generator": "blogger"
			},
			"url": "\\.blogspot\\.com",
			"website": "www.blogger.com"
		},
		"Bluefish": {
			"cats": [
				20
			],
			"icon": "Bluefish.png",
			"meta": {
				"generator": "Bluefish(?:\\s([\\d.]+))?\\;version:\\1"
			},
			"website": "sourceforge.net/projects/bluefish"
		},
		"Boa": {
			"cats": [
				22
			],
			"headers": {
				"Server": "Boa\\/?([\\d\\.a-z]+)?\\;version:\\1"
			},
			"icon": "default.png",
			"website": "www.boa.org"
		},
		"Boba.js": {
			"cats": [
				12
			],
			"icon": "default.png",
			"implies": "Google Analytics",
			"script": "boba(?:\\.min)?\\.js",
			"website": "boba.space150.com"
		},
		"Bolt": {
			"cats": [
				1
			],
			"icon": "Bolt.png",
			"implies": "PHP",
			"meta": {
				"generator": "Bolt"
			},
			"website": "bolt.cm"
		},
		"Bonfire": {
			"cats": [
				18
			],
			"headers": {
				"Set-Cookie": "bf_session="
			},
			"html": "Powered by <a[^>]+href=\"https?://(?:www\\.)?cibonfire\\.com[^>]*>Bonfire v([^<]+)\\;version:\\1",
			"icon": "Bonfire.png",
			"implies": "CodeIgniter",
			"website": "cibonfire.com"
		},
		"Bounce Exchange": {
			"cats": [
				32
			],
			"env": "^bouncex$",
			"html": "<script[^>]*>[^>]+\\.src\\s*=\\s*['\"](?:https?:)?//tag\\.bounceexchange\\.com/",
			"icon": "Bounce Exchange.svg",
			"script": "^https?://tag\\.bounceexchange\\.com/",
			"website": "www.bounceexchange.com"
		},
		"Brother": {
			"cats": [
				40
			],
			"html": [
				"(?:<!--|<BR>)Copyright\\(C\\) [\\d-]+ Brother Industries",
				"<TITLE>\n\\s*BROTHER "
			],
			"icon": "Brother.png",
			"website": "www.brother.com"
		},
		"BrowserCMS": {
			"cats": [
				1
			],
			"icon": "BrowserCMS.png",
			"implies": "Ruby",
			"meta": {
				"generator": "BrowserCMS ([\\d.]+)\\;version:\\1"
			},
			"website": "browsercms.org"
		},
		"Bubble": {
			"cats": [
				1,
				3,
				18,
				22
			],
			"env": "^appquery$",
			"icon": "bubble.png",
			"implies": "Node.js",
			"website": "bubble.is"
		},
		"BugSense": {
			"cats": [
				10
			],
			"env": "^BugSense$",
			"icon": "BugSense.png",
			"script": "bugsense\\.js",
			"website": "bugsense.com"
		},
		"BugSnag": {
			"cats": [
				10
			],
			"env": "^BugSnag$",
			"icon": "BugSnag.png",
			"script": "bugsnag.*\\.js",
			"website": "bugsnag.com"
		},
		"Bugzilla": {
			"cats": [
				13
			],
			"html": "href=\"enter_bug\\.cgi\">",
			"icon": "Bugzilla.png",
			"implies": "Perl",
			"website": "www.bugzilla.org"
		},
		"Burning Board": {
			"cats": [
				2
			],
			"html": "<a href=\"[^>]+woltlab\\.com[^<]+<strong>Burning Board",
			"icon": "Burning Board.png",
			"implies": [
				"PHP",
				"Woltlab Community Framework"
			],
			"website": "www.woltlab.com"
		},
		"Business Catalyst": {
			"cats": [
				1
			],
			"html": "<!-- BC_OBNW -->",
			"icon": "Business Catalyst.png",
			"script": "CatalystScripts",
			"website": "businesscatalyst.com"
		},
		"BuySellAds": {
			"cats": [
				36
			],
			"env": "^_bsa",
			"html": "<script[^>]*>[^<]+?bsa.src\\s*=\\s*['\"](?:https?:)?\\/{2}\\w\\d\\.buysellads\\.com\\/[\\w\\d\\/]+?bsa\\.js['\"]",
			"icon": "BuySellAds.png",
			"script": "^https?://s\\d\\.buysellads\\.com/",
			"website": "buysellads.com"
		},
		"C++": {
			"cats": [
				27
			],
			"icon": "C++.png",
			"website": "isocpp.org"
		},
		"CFML": {
			"cats": [
				27
			],
			"icon": "CFML.png",
			"website": "adobe.com/products/coldfusion-family.html"
		},
		"CKEditor": {
			"cats": [
				24
			],
			"env": "^CKEDITOR$",
			"icon": "CKEditor.png",
			"website": "ckeditor.com"
		},
		"CMS Made Simple": {
			"cats": [
				1
			],
			"headers": {
				"Set-Cookie": "^CMSSESSID"
			},
			"icon": "CMS Made Simple.png",
			"implies": "PHP",
			"meta": {
				"generator": "CMS Made Simple"
			},
			"website": "cmsmadesimple.org"
		},
		"CMSimple": {
			"cats": [
				1
			],
			"icon": "default.png",
			"implies": "PHP",
			"meta": {
				"generator": "CMSimple( [\\d.]+)?\\;version:\\1"
			},
			"website": "www.cmsimple.org/en"
		},
		"CO2Stats": {
			"cats": [
				10
			],
			"html": "src=[^>]+co2stats\\.com/propres\\.php",
			"icon": "CO2Stats.png",
			"website": "co2stats.com"
		},
		"CPG Dragonfly": {
			"cats": [
				1
			],
			"headers": {
				"X-Powered-By": "Dragonfly CMS"
			},
			"icon": "CPG Dragonfly.png",
			"implies": "PHP",
			"meta": {
				"generator": "CPG Dragonfly"
			},
			"website": "dragonflycms.org"
		},
		"CS Cart": {
			"cats": [
				6
			],
			"env": "^fn_compare_strings$",
			"html": [
				"&nbsp;Powered by (?:<a href=[^>]+cs-cart\\.com|CS-Cart)",
				".cm-noscript[^>]+</style>"
			],
			"icon": "CS Cart.png",
			"implies": "PHP",
			"website": "www.cs-cart.com"
		},
		"CacheFly": {
			"cats": [
				31
			],
			"headers": {
				"Server": "^CFS ",
				"X-CF1": "",
				"X-CF2": ""
			},
			"icon": "CacheFly.png",
			"website": "www.cachefly.com"
		},
		"Caddy": {
			"cats": [
				22
			],
			"headers": {
				"Server": "^Caddy$"
			},
			"icon": "caddy.svg",
			"website": "caddyserver.com"
		},
		"CakePHP": {
			"cats": [
				18
			],
			"headers": {
				"Set-Cookie": "cakephp="
			},
			"icon": "CakePHP.png",
			"implies": "PHP",
			"meta": {
				"application-name": "CakePHP"
			},
			"website": "cakephp.org"
		},
		"Canon": {
			"cats": [
				40
			],
			"icon": "Canon.png",
			"website": "www.canon.com"
		},
		"Canon HTTP Server": {
			"cats": [
				22
			],
			"headers": {
				"Server": "CANON HTTP Server(?:/([\\d.]+))?\\;version:\\1"
			},
			"icon": "Canon HTTP Server.png",
			"implies": "Canon",
			"website": "www.canon.com"
		},
		"Captch Me": {
			"cats": [
				16,
				36
			],
			"env": "^Captchme",
			"icon": "Captch Me.svg",
			"script": "^https?://api\\.captchme\\.net/",
			"website": "captchme.com"
		},
		"Carbon Ads": {
			"cats": [
				36
			],
			"env": "^_carbonads",
			"html": "<[a-z]+ [^>]*id=\"carbonads-container\"",
			"icon": "Carbon Ads.png",
			"script": "[^\\/]*\\/\\/(?:engine|srv)\\.carbonads\\.com\\/",
			"website": "carbonads.net"
		},
		"Cargo": {
			"cats": [
				1
			],
			"html": "<link [^>]+Cargo feed",
			"icon": "Cargo.png",
			"implies": "PHP",
			"meta": {
				"cargo_title": ""
			},
			"script": "/cargo\\.",
			"website": "cargocollective.com"
		},
		"Catberry.js": {
			"cats": [
				12,
				18
			],
			"env": "^catberry$",
			"headers": {
				"X-Powered-By": "Catberry"
			},
			"icon": "Catberry.js.png",
			"implies": "Node.js",
			"website": "catberry.org"
		},
		"Catwalk": {
			"cats": [
				22
			],
			"headers": {
				"Server": "Catwalk\\/?([\\d\\.]+)?\\;version:\\1"
			},
			"icon": "Catwalk.png",
			"implies": "Canon",
			"website": "www.canon.com"
		},
		"CentOS": {
			"cats": [
				28
			],
			"headers": {
				"Server": "CentOS",
				"X-Powered-By": "CentOS"
			},
			"icon": "CentOS.png",
			"website": "centos.org"
		},
		"CenteHTTPd": {
			"cats": [
				22
			],
			"headers": {
				"Server": "CenteHTTPd(?:/([\\d.]+))?\\;version:\\1"
			},
			"icon": "CenteHTTPd.png",
			"website": "cente.jp/cente/app/HTTPdc.html"
		},
		"Chameleon": {
			"cats": [
				1
			],
			"icon": "Chameleon.png",
			"implies": [
				"Apache",
				"PHP"
			],
			"meta": {
				"generator": "chameleon-cms"
			},
			"website": "chameleon-system.de"
		},
		"Chamilo": {
			"cats": [
				21
			],
			"headers": {
				"X-Powered-By": "Chamilo ([\\d.]+)\\;version:\\1"
			},
			"html": "\">Chamilo ([\\d.]+)</a>\\;version:\\1",
			"icon": "Chamilo.png",
			"implies": "PHP",
			"meta": {
				"generator": "Chamilo ([\\d.]+)\\;version:\\1"
			},
			"website": "www.chamilo.org"
		},
		"Chartbeat": {
			"cats": [
				10
			],
			"env": "^_sf_(?:endpt|async_config)$",
			"icon": "Chartbeat.png",
			"script": "chartbeat\\.js",
			"website": "chartbeat.com"
		},
		"Cherokee": {
			"cats": [
				22
			],
			"headers": {
				"Server": "Cherokee/([\\d.]+)\\;version:\\1"
			},
			"icon": "Cherokee.png",
			"website": "www.cherokee-project.com"
		},
		"CherryPy": {
			"cats": [
				18,
				22
			],
			"headers": {
				"Server": "CherryPy\\/?([\\d\\.]+)?\\;version:\\1"
			},
			"icon": "CherryPy.png",
			"implies": "Python",
			"website": "www.cherrypy.org"
		},
		"Chitika": {
			"cats": [
				36
			],
			"env": "ch_c(?:lient|olor_site_link)",
			"icon": "Chitika.png",
			"script": "scripts\\.chitika\\.net/",
			"website": "chitika.com"
		},
		"Ckan": {
			"cats": [
				1
			],
			"headers": {
				"Access-Control-Allow-Headers": "X-CKAN-API-KEY",
				"Link": "<http://ckan.org/>; rel=shortlink"
			},
			"icon": "Ckan.png",
			"implies": [
				"Python",
				"Solr",
				"Java",
				"PostgreSQL\\;confidence:80"
			],
			"website": "ckan.org/"
		},
		"ClickHeat": {
			"cats": [
				10
			],
			"env": "^clickHeat",
			"icon": "ClickHeat.png",
			"implies": "PHP",
			"script": "clickheat.*\\.js",
			"website": "www.labsmedia.com/clickheat/index.html"
		},
		"ClickTale": {
			"cats": [
				10
			],
			"env": "^ClickTale",
			"icon": "ClickTale.png",
			"website": "www.clicktale.com"
		},
		"Clicky": {
			"cats": [
				10
			],
			"env": "^clicky$",
			"icon": "Clicky.png",
			"script": "static\\.getclicky\\.com",
			"website": "getclicky.com"
		},
		"Clientexec": {
			"cats": [
				6
			],
			"html": "clientexec\\.[^>]*\\s?=\\s?[^>]*;",
			"icon": "Clientexec.png",
			"website": "www.clientexec.com"
		},
		"CloudFlare": {
			"cats": [
				31
			],
			"env": "^CloudFlare$",
			"headers": {
				"Server": "cloudflare"
			},
			"icon": "CloudFlare.svg",
			"website": "www.cloudflare.com"
		},
		"Cloudera": {
			"cats": [
				34
			],
			"headers": {
				"Server": "cloudera"
			},
			"icon": "Cloudera.png",
			"website": "www.cloudera.com"
		},
		"CodeIgniter": {
			"cats": [
				18
			],
			"headers": {
				"Set-Cookie": "(?:exp_last_activity|exp_tracker|ci_(?:session|(csrf_token)))\\;version:\\1?2+:"
			},
			"html": "<input[^>]+name=\"ci_csrf_token\"\\;version:2+",
			"icon": "CodeIgniter.png",
			"implies": "PHP",
			"website": "codeigniter.com"
		},
		"CodeMirror": {
			"cats": [
				19
			],
			"env": "^CodeMirror$",
			"icon": "CodeMirror.png",
			"website": "codemirror.net"
		},
		"Comandia": {
			"cats": [
				6
			],
			"env": "^Comandia$",
			"html": "<link[^>]+=['\"]//cdn\\.mycomandia\\.com",
			"icon": "Comandia.svg",
			"website": "comandia.com"
		},
		"Commerce Server": {
			"cats": [
				6
			],
			"headers": {
				"COMMERCE-SERVER-SOFTWARE": ""
			},
			"icon": "Commerce Server.png",
			"implies": "Microsoft ASP.NET",
			"website": "commerceserver.net"
		},
		"CompaqHTTPServer": {
			"cats": [
				22
			],
			"headers": {
				"Server": "CompaqHTTPServer\\/?([\\d\\.]+)?\\;version:\\1"
			},
			"icon": "HP.svg",
			"website": "www.hp.com"
		},
		"Concrete5": {
			"cats": [
				1
			],
			"env": "^CCM_IMAGE_PATH$",
			"icon": "Concrete5.png",
			"implies": "PHP",
			"meta": {
				"generator": "concrete5 - ([\\d.ab]+)\\;version:\\1"
			},
			"script": "concrete/js/",
			"website": "concrete5.org"
		},
		"Connect": {
			"cats": [
				18
			],
			"headers": {
				"X-Powered-By": "^Connect$"
			},
			"icon": "Connect.png",
			"implies": "Node.js",
			"website": "www.senchalabs.org/connect"
		},
		"Contao": {
			"cats": [
				1
			],
			"html": [
				"<!--[^>]+powered by (?:TYPOlight|Contao)[^>]*-->",
				"<link[^>]+(?:typolight|contao)\\.css"
			],
			"icon": "Contao.png",
			"implies": "PHP",
			"meta": {
				"generator": "^Contao Open Source CMS$"
			},
			"website": "contao.org"
		},
		"Contenido": {
			"cats": [
				1
			],
			"icon": "Contenido.png",
			"implies": "PHP",
			"meta": {
				"generator": "Contenido ([\\d.]+)\\;version:\\1"
			},
			"website": "contenido.org/en"
		},
		"Contens": {
			"cats": [
				1
			],
			"icon": "Contens.png",
			"implies": [
				"Java",
				"CFML"
			],
			"meta": {
				"generator": "Contensis CMS Version ([\\d.]+)\\;version:\\1"
			},
			"website": "www.contens.com/en/pub/index.cfm"
		},
		"ContentBox": {
			"cats": [
				1,
				11
			],
			"icon": "ContentBox.png",
			"implies": "Adobe ColdFusion",
			"meta": {
				"generator": "ContentBox powered by ColdBox"
			},
			"website": "www.gocontentbox.org"
		},
		"ConversionLab": {
			"cats": [
				10
			],
			"icon": "ConversionLab.png",
			"script": "conversionlab\\.trackset\\.com/track/tsend\\.js",
			"website": "www.trackset.it/conversionlab"
		},
		"Coppermine": {
			"cats": [
				7
			],
			"html": "<!--Coppermine Photo Gallery ([\\d.]+)\\;version:\\1",
			"icon": "Coppermine.png",
			"implies": "PHP",
			"website": "coppermine-gallery.net"
		},
		"Cosmoshop": {
			"cats": [
				6
			],
			"icon": "Cosmoshop.png",
			"script": "cosmoshop_functions\\.js",
			"website": "cosmoshop.de"
		},
		"Cotonti": {
			"cats": [
				1
			],
			"icon": "Cotonti.png",
			"implies": "PHP",
			"meta": {
				"generator": "Cotonti"
			},
			"website": "www.cotonti.com"
		},
		"CouchDB": {
			"cats": [
				22
			],
			"headers": {
				"Server": "CouchDB/([\\d.]+)\\;version:\\1"
			},
			"icon": "CouchDB.png",
			"website": "couchdb.apache.org"
		},
		"Cowboy": {
			"cats": [
				18,
				22
			],
			"headers": {
				"Server": "Cowboy"
			},
			"icon": "Cowboy.png",
			"implies": "Erlang",
			"website": "ninenines.eu"
		},
		"CppCMS": {
			"cats": [
				1
			],
			"headers": {
				"X-Powered-By": "CppCMS/([\\d.]+)\\;version:\\1"
			},
			"icon": "CppCMS.png",
			"implies": "C++",
			"website": "cppcms.com"
		},
		"Craft CMS": {
			"cats": [
				1
			],
			"headers": {
				"Set-Cookie": "CraftSessionId=",
				"X-Powered-By": "Craft CMS"
			},
			"icon": "Craft CMS.png",
			"implies": "PHP",
			"website": "buildwithcraft.com"
		},
		"Crazy Egg": {
			"cats": [
				10
			],
			"env": "^CE2$",
			"icon": "Crazy Egg.png",
			"script": "cetrk\\.com/pages/scripts/\\d+/\\d+\\.js",
			"website": "crazyegg.com"
		},
		"Criteo": {
			"cats": [
				36
			],
			"env": "^criteo",
			"icon": "Criteo.svg",
			"script": "[^/]*//(?:cas\\.criteo\\.com|(?:[^/]\\.)?criteo\\.net)/",
			"website": "criteo.com"
		},
		"Cross Pixel": {
			"cats": [
				10
			],
			"env": "^crsspxl$",
			"icon": "Cross Pixel.png",
			"script": "tag\\.crsspxl\\.com/s1\\.js",
			"website": "datadesk.crsspxl.com"
		},
		"CubeCart": {
			"cats": [
				6
			],
			"html": "(?:Powered by <a href=[^>]+cubecart\\.com|<p[^>]+>Powered by CubeCart)",
			"icon": "CubeCart.png",
			"implies": "PHP",
			"meta": {
				"generator": "cubecart"
			},
			"website": "www.cubecart.com"
		},
		"Cufon": {
			"cats": [
				17
			],
			"env": "^Cufon$",
			"icon": "Cufon.png",
			"script": "cufon-yui\\.js",
			"website": "cufon.shoqolate.com"
		},
		"D3": {
			"cats": [
				25
			],
			"env": "^d3$",
			"icon": "D3.png",
			"script": "d3(?:\\. v\\d+)?(?:\\.min)?\\.js",
			"website": "d3js.org"
		},
		"DHTMLX": {
			"cats": [
				12
			],
			"icon": "DHTMLX.png",
			"script": "dhtmlxcommon\\.js",
			"website": "dhtmlx.com"
		},
		"DM Polopoly": {
			"cats": [
				1
			],
			"html": "<(?:link [^>]*href|img [^>]*src)=\"/polopoly_fs/",
			"icon": "DM Polopoly.png",
			"implies": "Java",
			"website": "www.atex.com/products/dm-polopoly"
		},
		"DNN": {
			"cats": [
				1
			],
			"env": "^DotNetNuke$",
			"headers": {
				"Cookie": "dnn_IsMobile=",
				"DNNOutputCache": "",
				"Set-Cookie": "DotNetNukeAnonymous=",
				"X-Compressed-By": "DotNetNuke"
			},
			"html": [
				"<!-- by DotNetNuke Corporation",
				"<!-- DNN Platform"
			],
			"icon": "DNN.png",
			"implies": "Microsoft ASP.NET",
			"meta": {
				"generator": "DotNetNuke"
			},
			"script": [
				"/js/dnncore\\.js",
				"/js/dnn\\.js"
			],
			"website": "dnnsoftware.com"
		},
		"DTG": {
			"cats": [
				1
			],
			"html": [
				"<a[^>]+Site Powered by DTG"
			],
			"icon": "DTG.png",
			"implies": "Mono.net",
			"website": "www.dtg.nl"
		},
		"Dancer": {
			"cats": [
				18
			],
			"headers": {
				"Server": "Perl Dancer ([\\d.]+)\\;version:\\1",
				"X-Powered-By": "Perl Dancer ([\\d.]+)\\;version:\\1"
			},
			"icon": "Dancer.png",
			"implies": "Perl",
			"website": "perldancer.org"
		},
		"Danneo CMS": {
			"cats": [
				1
			],
			"headers": {
				"X-Powered-By": "CMS Danneo ([\\d.]+)\\;version:\\1"
			},
			"icon": "Danneo CMS.png",
			"implies": [
				"Apache",
				"PHP"
			],
			"meta": {
				"generator": "Danneo CMS ([\\d.]+)\\;version:\\1"
			},
			"website": "danneo.com"
		},
		"Darwin": {
			"cats": [
				28
			],
			"headers": {
				"Server": "Darwin",
				"X-Powered-By": "Darwin"
			},
			"icon": "Darwin.png",
			"website": "opensource.apple.com"
		},
		"DataLife Engine": {
			"cats": [
				1
			],
			"env": "^dle_root$",
			"icon": "DataLife Engine.png",
			"implies": [
				"PHP",
				"Apache"
			],
			"meta": {
				"generator": "DataLife Engine"
			},
			"website": "dle-news.ru"
		},
		"DataTables": {
			"cats": [
				12
			],
			"icon": "DataTables.png",
			"implies": "jQuery",
			"script": "dataTables.*\\.js",
			"website": "datatables.net"
		},
		"David Webbox": {
			"cats": [
				22
			],
			"headers": {
				"Server": "David-WebBox/([\\d.a]+ \\(\\d+\\))\\;version:\\1"
			},
			"icon": "David Webbox.png",
			"website": "www.tobit.com"
		},
		"Debian": {
			"cats": [
				28
			],
			"headers": {
				"Server": "Debian",
				"X-Powered-By": "(?:Debian|dotdeb|(potato|woody|sarge|etch|lenny|squeeze|wheezy|jessie|stretch|sid))\\;version:\\1"
			},
			"icon": "Debian.png",
			"website": "debian.org"
		},
		"Decorum": {
			"cats": [
				22
			],
			"headers": {
				"Server": "DECORUM(?:/([\\d.]+))?\\;version:\\1"
			},
			"icon": "default.png",
			"website": "???"
		},
		"DedeCMS": {
			"cats": [
				1
			],
			"env": "^DedeContainer",
			"icon": "DedeCMS.png",
			"implies": "PHP",
			"script": "dedeajax",
			"website": "dedecms.com"
		},
		"Dell": {
			"cats": [
				40
			],
			"icon": "Dell.png",
			"website": "dell.com"
		},
		"Demandware": {
			"cats": [
				6
			],
			"env": "^dwAnalytics$",
			"headers": {
				"Server": "Demandware eCommerce Server"
			},
			"html": "<[^>]+demandware\\.edgesuite",
			"icon": "Demandware.png",
			"website": "demandware.com"
		},
		"Deployd": {
			"cats": [
				12
			],
			"env": "^dpd$",
			"icon": "Deployd.png",
			"script": "dpd\\.js",
			"website": "deployd.com"
		},
		"DirectAdmin": {
			"cats": [
				9
			],
			"headers": {
				"Server": "DirectAdmin Daemon v([\\d.]+)\\;version:\\1"
			},
			"html": "<a[^>]+>DirectAdmin</a> Web Control Panel",
			"icon": "DirectAdmin.png",
			"implies": [
				"PHP",
				"Apache"
			],
			"website": "www.directadmin.com"
		},
		"Discourse": {
			"cats": [
				2
			],
			"env": "Discourse",
			"icon": "Discourse.png",
			"implies": "Ruby on Rails",
			"meta": {
				"generator": "Discourse(?: ?/?([\\d.]+\\d))?\\;version:\\1"
			},
			"website": "discourse.org"
		},
		"Discuz! X": {
			"cats": [
				2
			],
			"env": [
				"^discuz_uid$",
				"^DISCUZCODE$"
			],
			"icon": "Discuz! X.png",
			"implies": "PHP",
			"meta": {
				"generator": "Discuz! X([\\d\\.]+)?\\;version:\\1"
			},
			"website": "discuz.com"
		},
		"Disqus": {
			"cats": [
				15
			],
			"env": "^DISQUS",
			"html": "<div[^>]+id=\"disqus_thread\"",
			"icon": "Disqus.svg",
			"script": "disqus_url",
			"website": "disqus.com"
		},
		"Django": {
			"cats": [
				18
			],
			"env": "^__admin_media_prefix__",
			"html": "(?:powered by <a[^>]+>Django ?([\\d.]+)?|<input[^>]*name=[\"']csrfmiddlewaretoken[\"'][^>]*>)\\;version:\\1",
			"icon": "Django.png",
			"implies": "Python",
			"website": "djangoproject.com"
		},
		"Django CMS": {
			"cats": [
				1
			],
			"icon": "Django CMS.png",
			"implies": "Django",
			"website": "django-cms.org"
		},
		"Dojo": {
			"cats": [
				12
			],
			"env": "^dojo$",
			"icon": "Dojo.png",
			"script": "([\\d.]+)/dojo/dojo(?:\\.xd)?\\.js\\;version:\\1",
			"website": "dojotoolkit.org"
		},
		"Dokeos": {
			"cats": [
				21
			],
			"headers": {
				"X-Powered-By": "Dokeos"
			},
			"html": "(?:Portal <a[^>]+>Dokeos|@import \"[^\"]+dokeos_blue)",
			"icon": "Dokeos.png",
			"implies": [
				"PHP",
				"Xajax",
				"jQuery",
				"CKEditor"
			],
			"meta": {
				"generator": "Dokeos"
			},
			"website": "dokeos.com"
		},
		"DokuWiki": {
			"cats": [
				8
			],
			"headers": {
				"Set-Cookie": "DokuWiki="
			},
			"icon": "DokuWiki.png",
			"implies": "PHP",
			"meta": {
				"generator": "DokuWiki( Release [\\-\\d]+)?\\;version:\\1"
			},
			"website": "www.dokuwiki.org"
		},
		"Dotclear": {
			"cats": [
				1
			],
			"icon": "Dotclear.png",
			"implies": "PHP",
			"website": "dotclear.org"
		},
		"DoubleClick Ad Exchange (AdX)": {
			"cats": [
				36
			],
			"icon": "DoubleClick.svg",
			"script": [
				"googlesyndication\\.com/pagead/show_ads\\.js",
				"tpc\\.googlesyndication\\.com/safeframe",
				"googlesyndication\\.com.*abg\\.js"
			],
			"website": "www.doubleclickbygoogle.com/solutions/digital-marketing/ad-exchange/"
		},
		"DoubleClick Campaign Manager (DCM)": {
			"cats": [
				36
			],
			"icon": "DoubleClick.svg",
			"script": "2mdn\\.net",
			"website": "www.doubleclickbygoogle.com/solutions/digital-marketing/campaign-manager/"
		},
		"DoubleClick Floodlight": {
			"cats": [
				36
			],
			"icon": "DoubleClick.svg",
			"script": "https?://fls.doubleclick.net",
			"website": "support.google.com/ds/answer/6029713?hl=en"
		},
		"DoubleClick for Publishers (DFP)": {
			"cats": [
				36
			],
			"icon": "DoubleClick.svg",
			"script": "googletagservices\\.com/tag/js/gpt(?:_mobile)?\\.js",
			"website": "www.google.com/dfp"
		},
		"DovetailWRP": {
			"cats": [
				1
			],
			"html": "<link[^>]* href=\"\/DovetailWRP\/",
			"icon": "DovetailWRP.png",
			"implies": "ASP.NET",
			"script": "\/DovetailWRP\/",
			"website": "www.dovetailinternet.com"
		},
		"Doxygen": {
			"cats": [
				4
			],
			"html": "(?:<!-- Generated by Doxygen ([\\d.]+)|<link[^>]+doxygen\\.css)\\;version:\\1",
			"icon": "Doxygen.png",
			"meta": {
				"generator": "Doxygen ([\\d.]+)\\;version:\\1"
			},
			"website": "www.stack.nl/~dimitri/doxygen/"
		},
		"DreamWeaver": {
			"cats": [
				20
			],
			"html": "(?:<!--[^>]*(?:InstanceBeginEditable|Dreamweaver([^>]+)target|DWLayoutDefaultTable)|function MM_preloadImages\\(\\) \\{)\\;version:\\1",
			"icon": "DreamWeaver.png",
			"website": "www.adobe.com/products/dreamweaver"
		},
		"Drupal": {
			"cats": [
				1
			],
			"env": "^Drupal$",
			"headers": {
				"Expires": "19 Nov 1978",
				"X-Drupal-Cache": "",
				"X-Generator": "Drupal(?:\\s([\\d.]+))?\\;version:\\1"
			},
			"html": "<(?:link|style)[^>]+sites/(?:default|all)/(?:themes|modules)/",
			"icon": "Drupal.png",
			"implies": "PHP",
			"meta": {
				"generator": "Drupal(?:\\s([\\d.]+))?\\;version:\\1"
			},
			"script": "drupal\\.js",
			"website": "drupal.org"
		},
		"Drupal Commerce": {
			"cats": [
				6
			],
			"html": "<[^>]+(?:id=\"block[_-]commerce[_-]cart[_-]cart|class=\"commerce[_-]product[_-]field)",
			"icon": "Drupal Commerce.png",
			"implies": "Drupal",
			"website": "drupalcommerce.org"
		},
		"Dynamicweb": {
			"cats": [
				1,
				6,
				10
			],
			"headers": {
				"Set-Cookie": "Dynamicweb="
			},
			"icon": "Dynamicweb.png",
			"implies": "Microsoft ASP.NET",
			"meta": {
				"generator": "Dynamicweb ([\\d.]+)\\;version:\\1"
			},
			"website": "www.dynamicweb.dk"
		},
		"Dynatrace": {
			"cats": [
				10
			],
			"icon": "Dynatrace.png",
			"script": "dtagent.*\\.js",
			"website": "dynatrace.com"
		},
		"E-Commerce Paraguay": {
			"cats": [
				6
			],
			"icon": "eCommercePy.png",
			"script": "cdn\\.e-commerceparaguay\\.com",
			"website": "e-commerceparaguay.com"
		},
		"E-Merchant": {
			"cats": [
				6
			],
			"icon": "E-Merchant.png",
			"script": "cdn\\.e-merchant\\.com",
			"website": "e-merchant.com"
		},
		"EC-CUBE": {
			"cats": [
				6
			],
			"icon": "ec-cube.png",
			"implies": "PHP",
			"script": [
				"eccube\\.js",
				"win_op\\.js"
			],
			"website": "www.ec-cube.net"
		},
		"ELOG": {
			"cats": [
				19
			],
			"html": "<title>ELOG Logbook Selection</title>",
			"icon": "ELOG.png",
			"website": "midas.psi.ch/elog"
		},
		"ELOG HTTP": {
			"cats": [
				22
			],
			"headers": {
				"Server": "ELOG HTTP( \\d[\\-\\d\\.]+)?\\;version:\\1"
			},
			"icon": "ELOG HTTP.png",
			"implies": "ELOG",
			"website": "midas.psi.ch/elog"
		},
		"EPages": {
			"cats": [
				6
			],
			"headers": {
				"X-Powered-By": "epages 6"
			},
			"html": "<div class=\"BoxContainer\">",
			"icon": "epages.png",
			"website": "www.epages.com/"
		},
		"EPiServer": {
			"cats": [
				1
			],
			"headers": {
				"Set-Cookie": "EPi(?:Trace|Server)[^;]*="
			},
			"icon": "EPiServer.png",
			"implies": "Microsoft ASP.NET",
			"meta": {
				"generator": "EPiServer"
			},
			"website": "episerver.com"
		},
		"EPrints": {
			"cats": [
				19
			],
			"env": "^EPJS_menu_template$",
			"icon": "EPrints.png",
			"implies": "Perl",
			"meta": {
				"generator": "EPrints ([\\d.]+)\\;version:\\1"
			},
			"website": "www.eprints.org"
		},
		"ESERV-10": {
			"cats": [
				22
			],
			"headers": {
				"Server": "ESERV-10(?:/([\\d.]+))?\\;version:\\1"
			},
			"icon": "ESERV-10.png",
			"website": "www.violasystems.com"
		},
		"EWS-NIC4": {
			"cats": [
				22
			],
			"headers": {
				"Server": "EWS-NIC4(?:\\/([\\d\\.a-z]+))?\\;version:\\1"
			},
			"icon": "EWS-NIC4.png",
			"implies": "Dell",
			"website": "dell.com"
		},
		"EdgeCast": {
			"cats": [
				31
			],
			"headers": {
				"Server": "^EC(?:S|Acc)"
			},
			"icon": "EdgeCast.png",
			"url": "https?://(?:[^/]+\\.)?edgecastcdn\\.net/",
			"website": "www.edgecast.com"
		},
		"Elcodi": {
			"cats": [
				6
			],
			"headers": {
				"X-Elcodi": ""
			},
			"icon": "Elcodi.png",
			"implies": [
				"PHP",
				"Symfony"
			],
			"website": "elcodi.io"
		},
		"Eleanor CMS": {
			"cats": [
				1
			],
			"icon": "Eleanor CMS.png",
			"implies": "PHP",
			"meta": {
				"generator": "Eleanor"
			},
			"website": "eleanor-cms.ru"
		},
		"Elm": {
			"cats": [
				27,
				12
			],
			"env": "^Elm$",
			"icon": "Elm.png",
			"website": "elm-lang.org"
		},
		"Eloqua": {
			"cats": [
				32
			],
			"env": "^elq(?:SiteID|Load|CurESite)$",
			"icon": "Oracle.png",
			"script": "elqCfg\\.js",
			"website": "eloqua.com"
		},
		"EmbedThis Appweb": {
			"cats": [
				22
			],
			"headers": {
				"Server": "Mbedthis-Appweb(?:/([\\d.]+))?\\;version:\\1"
			},
			"icon": "EmbedThis Appweb.png",
			"website": "embedthis.com/appweb"
		},
		"Embedthis-http": {
			"cats": [
				22
			],
			"headers": {
				"Server": "Embedthis-http(?:/([\\d.]+))?\\;version:\\1"
			},
			"icon": "Embedthis-http.png",
			"website": "github.com/embedthis/http"
		},
		"Ember.js": {
			"cats": [
				12
			],
			"env": "^Ember$",
			"icon": "Ember.js.png",
			"implies": "Handlebars",
			"website": "emberjs.com"
		},
		"Enyo": {
			"cats": [
				12,
				26
			],
			"env": "^enyo$",
			"icon": "Enyo.png",
			"script": "\benyo\\.js",
			"website": "enyojs.com"
		},
		"Epoch": {
			"cats": [
				25
			],
			"html": "<link[^>]+?href=\"[^\"]+epoch(?:\\.min)?\\.css",
			"icon": "default.png",
			"implies": "D3",
			"script": "epoch(?:\\.min)?\\.js",
			"website": "fastly.github.io/epoch"
		},
		"Epom": {
			"cats": [
				36
			],
			"env": "^Epom",
			"icon": "Epom.png",
			"url": "^https?://(?:[^/]+\\.)?ad(?:op)?shost1\\.com/",
			"website": "epom.com"
		},
		"Erlang": {
			"cats": [
				27
			],
			"headers": {
				"Server": "Erlang( OTP/(?:[\\-\\d\\.ABR]+))?\\;version:\\1"
			},
			"icon": "Erlang.png",
			"website": "www.erlang.org"
		},
		"Exagon Concept": {
			"cats": [
				1
			],
			"headers": {
				"Server": "Exagon Server"
			},
			"icon": "ExagonConcept.svg",
			"website": "www.exagon-concept.com"
		},
		"Exhibit": {
			"cats": [
				25
			],
			"env": "^Exhibit$",
			"icon": "Exhibit.png",
			"script": "exhibit.*\\.js",
			"website": "simile-widgets.org/exhibit/"
		},
		"Express": {
			"cats": [
				18,
				22
			],
			"headers": {
				"X-Powered-By": "^Express$"
			},
			"icon": "Express.png",
			"implies": "Node.js",
			"website": "expressjs.com"
		},
		"ExpressionEngine": {
			"cats": [
				1
			],
			"headers": {
				"Set-Cookie": "(?:exp_last_activity|exp_tracker)"
			},
			"icon": "ExpressionEngine.png",
			"implies": "PHP",
			"website": "expressionengine.com"
		},
		"ExtJS": {
			"cats": [
				12
			],
			"env": "^Ext$",
			"icon": "ExtJS.png",
			"script": "ext-base\\.js",
			"website": "www.extjs.com"
		},
		"FAST ESP": {
			"cats": [
				29
			],
			"html": "<form[^>]+id=\"fastsearch\"",
			"icon": "FAST ESP.png",
			"website": "microsoft.com/enterprisesearch"
		},
		"FAST Search for SharePoint": {
			"cats": [
				29
			],
			"html": "<input[^>]+ name=\"ParametricSearch",
			"icon": "FAST Search for SharePoint.png",
			"implies": [
				"Microsoft SharePoint",
				"Microsoft ASP.NET"
			],
			"url": "Pages/SearchResults\\.aspx\\?k=",
			"website": "sharepoint.microsoft.com/en-us/product/capabilities/search/Pages/Fast-Search.aspx"
		},
		"FWP": {
			"cats": [
				6
			],
			"html": "<!--\\s+FwP Systems",
			"icon": "FWP.png",
			"meta": {
				"generator": "FWP Shop"
			},
			"website": "fwpshop.org"
		},
		"Facebook": {
			"cats": [
				5
			],
			"icon": "Facebook.svg",
			"script": "//connect\\.facebook\\.net/[^/]*/[a-z]*\\.js",
			"website": "facebook.com"
		},
		"Fact Finder": {
			"cats": [
				29
			],
			"html": "<!-- Factfinder",
			"icon": "Fact Finder.png",
			"script": "Suggest\\.ff",
			"url": "(?:/ViewParametricSearch|ffsuggest\\.[a-z]htm)",
			"website": "fact-finder.com"
		},
		"Fat-Free Framework": {
			"cats": [
				18
			],
			"headers": {
				"X-Powered-By": "Fat-Free Framework"
			},
			"icon": "Fat-Free Framework.png",
			"implies": "PHP",
			"website": "fatfreeframework.com"
		},
		"Fedora": {
			"cats": [
				28
			],
			"headers": {
				"Server": "Fedora"
			},
			"icon": "Fedora.png",
			"website": "fedoraproject.org"
		},
		"Firebase": {
			"cats": [
				34
			],
			"icon": "Firebase.png",
			"script": "firebase.*\\.js",
			"website": "firebase.com"
		},
		"Fireblade": {
			"cats": [
				31
			],
			"headers": {
				"Server": "fbs"
			},
			"icon": "Fireblade.png",
			"website": "fireblade.com"
		},
		"FlashCom": {
			"cats": [
				22
			],
			"headers": {
				"Server": "FlashCom/?([\\d\\.]+)?\\;version:\\1"
			},
			"icon": "default.png",
			"website": "???"
		},
		"Flask": {
			"cats": [
				18,
				22
			],
			"headers": {
				"Server": "Werkzeug/?([\\d\\.]+)?\\;version:\\1"
			},
			"icon": "Flask.png",
			"implies": "Python",
			"website": "flask.pocoo.org"
		},
		"FlexCMP": {
			"cats": [
				1
			],
			"headers": {
				"X-Flex-Lang": "",
				"X-Powered-By": "FlexCMP.+\\[v\\. ([\\d.]+)\\;version:\\1"
			},
			"html": "<!--[^>]+FlexCMP[^>v]+v\\. ([\\d.]+)\\;version:\\1",
			"icon": "FlexCMP.png",
			"meta": {
				"generator": "FlexCMP"
			},
			"website": "www.flexcmp.com/cms/home"
		},
		"FluxBB": {
			"cats": [
				2
			],
			"html": "Powered by (?:<strong>)?<a href=\"[^>]+fluxbb",
			"icon": "FluxBB.png",
			"website": "fluxbb.org",
			"implies": "PHP"
		},
		"Flyspray": {
			"cats": [
				13
			],
			"headers": {
				"Set-Cookie": "flyspray_project="
			},
			"html": "(?:<a[^>]+>Powered by Flyspray|<map id=\"projectsearchform)",
			"icon": "Flyspray.png",
			"implies": "PHP",
			"website": "flyspray.org"
		},
		"Font Awesome": {
			"cats": [
				17
			],
			"html": [
				"<link[^>]* href=[^>]+font-awesome(?:\\.min)?\\.css",
				"<script[^>]* src=[^>]+fontawesome(?:\\.js)?"
			],
			"icon": "Font Awesome.png",
			"website": "fontawesome.io"
		},
		"Fortune3": {
			"cats": [
				6
			],
			"html": "(?:<link [^>]*href=\"[^\\/]*\\/\\/www\\.fortune3\\.com\\/[^\"]*siterate\\/rate\\.css|Powered by <a [^>]*href=\"[^\"]+fortune3\\.com)",
			"icon": "Fortune3.png",
			"script": "cartjs\\.php\\?(?:.*&)?s=[^&]*myfortune3cart\\.com",
			"website": "fortune3.com"
		},
		"FreeBSD": {
			"cats": [
				28
			],
			"headers": {
				"Server": "FreeBSD(?: ([\\d.]+))?\\;version:\\1"
			},
			"icon": "FreeBSD.png",
			"website": "freebsd.org"
		},
		"FreeTextBox": {
			"cats": [
				24
			],
			"env": "^FTB_",
			"html": "/<!--\\s*\\*\\s*FreeTextBox v\\d+ \\(([.\\d]+)(?:(?:.|\n)+?<!--\\s*\\*\\s*License Type: (Distribution|Professional)License)?/i\\;version:\\1 \\2",
			"icon": "FreeTextBox.png",
			"implies": "Microsoft ASP.NET",
			"website": "freetextbox.com"
		},
		"Froala Editor": {
			"cats": [
				24
			],
			"icon": "Froala.svg",
			"implies": [
				"jQuery"
			],
			"website": "froala.com/wysiwyg-editor"
		},
		"FrontPage": {
			"cats": [
				20
			],
			"html": "<html[^>]+urn:schemas-microsoft-com:office:office",
			"icon": "FrontPage.png",
			"meta": {
				"generator": "Microsoft FrontPage(?:\\s((?:Express )?[\\d.]+))?\\;version:\\1"
			},
			"website": "office.microsoft.com/frontpage"
		},
		"Fusion Ads": {
			"cats": [
				36
			],
			"env": "^_fusion",
			"icon": "Fusion Ads.png",
			"script": "^[^\\/]*//[ac]dn\\.fusionads\\.net/(?:api/([\\d.]+)/)?\\;version:\\1",
			"website": "fusionads.net"
		},
		"G-WAN": {
			"cats": [
				22
			],
			"headers": {
				"Server": "G-WAN"
			},
			"icon": "G-WAN.png",
			"website": "gwan.com"
		},
		"GX WebManager": {
			"cats": [
				1
			],
			"html": "<!--\\s+Powered by GX",
			"icon": "GX WebManager.png",
			"meta": {
				"generator": "GX WebManager(?: ([\\d.]+))?\\;version:\\1"
			},
			"website": "www.gxsoftware.com/en/products/web-content-management.htm"
		},
		"Gallery": {
			"cats": [
				7
			],
			"env": "^galleryAuthToken$",
			"html": "<div id=\"gsNavBar\" class=\"gcBorder1\">",
			"icon": "Gallery.png",
			"website": "gallery.menalto.com"
		},
		"Gambio": {
			"cats": [
				6
			],
			"env": "^gm_session_id$",
			"html": "(?:<link[^>]* href=\"templates/gambio/|<a[^>]content\\.php\\?coID=\\d|<!-- gambio eof -->|<!--[\\s=]+Shopsoftware by Gambio GmbH \\(c\\))",
			"icon": "Gambio.png",
			"implies": "PHP",
			"script": "gm_javascript\\.js\\.php",
			"website": "gambio.de"
		},
		"Gauges": {
			"cats": [
				10
			],
			"env": "^_gauges$",
			"headers": {
				"Set-Cookie": "_gauges_[^;]+="
			},
			"icon": "Gauges.png",
			"website": "get.gaug.es"
		},
		"Gentoo": {
			"cats": [
				28
			],
			"headers": {
				"X-Powered-By": "gentoo"
			},
			"icon": "Gentoo.png",
			"website": "www.gentoo.org"
		},
		"Get Satisfaction": {
			"cats": [
				13
			],
			"env": "^GSFN",
			"icon": "Get Satisfaction.png",
			"website": "getsatisfaction.com"
		},
		"GetSimple CMS": {
			"cats": [
				1
			],
			"icon": "GetSimple CMS.png",
			"implies": "PHP",
			"meta": {
				"generator": "GetSimple"
			},
			"website": "get-simple.info"
		},
		"Ghost": {
			"cats": [
				11
			],
			"headers": {
				"X-Ghost-Cache-Status": ""
			},
			"icon": "Ghost.png",
			"meta": {
				"generator": "Ghost(?:\\s([\\d.]+))?\\;version:\\1"
			},
			"implies": "Node.js",
			"website": "ghost.org"
		},
		"GitBook": {
			"cats": [
				4
			],
			"icon": "GitBook.png",
			"meta": {
				"generator": "GitBook(?:.([\\d.]+))?\\;version:\\1"
			},
			"website": "gitbook.io"
		},
		"GitLab": {
			"cats": [
				13,
				47
			],
			"headers": {
				"Set-cookie": "_gitlab_session"
			},
			"meta": {
				"description": "^GitLab"
			},
			"html": [
				"<meta content=\"GitLab\" property=\"og:site_name\">",
				"<meta content=\"https?://[^/]+/assets/gitlab_logo-"
			],
			"env": "^GitLab$",
			"icon": "GitLab.svg",
			"implies": [
				"Ruby",
				"Ruby on Rails"
			],
			"website": "about.gitlab.com"
		},
		"GitLab CI": {
			"cats": [
				44,
				47
			],
			"icon": "GitLab CI.png",
			"implies": [
				"Ruby",
				"Ruby on Rails"
			],
			"meta": {
				"description": "GitLab Continuous Integration"
			},
			"website": "about.gitlab.com/gitlab-ci"
		},
		"GitPHP": {
			"cats": [
				47
			],
			"icon": "default.png",
			"implies": "PHP",
			"html": [
				"<!-- gitphp web interface ([\\d.]+)\\;version:\\1",
				"<a href=\"http://www.gitphp.org/\" target=\"_blank\">GitPHP by Chris Han"
			],
			"website": "gitphp.org"
		},
		"GlassFish": {
			"cats": [
				22
			],
			"headers": {
				"Server": "GlassFish(?: Server)?(?: Open Source Edition)?(?: ?/?([\\d.]+))?\\;version:\\1"
			},
			"icon": "GlassFish.png",
			"implies": [
				"Java"
			],
			"website": "glassfish.java.net"
		},
		"Glyphicons": {
			"cats": [
				17
			],
			"html": "(?:<link[^>]* href=[^>]+glyphicons(?:\\.min)?\\.css|<img[^>]* src=[^>]+glyphicons)",
			"icon": "Glyphicons.png",
			"website": "glyphicons.com"
		},
		"GoAhead": {
			"cats": [
				22
			],
			"headers": {
				"Server": "GoAhead"
			},
			"icon": "GoAhead.png",
			"website": "embedthis.com/products/goahead/index.html"
		},
		"GoStats": {
			"cats": [
				10
			],
			"env": "^_go(?:stats|_track)",
			"icon": "GoStats.png",
			"website": "gostats.com"
		},
		"Gogs": {
			"cats": [
				47
			],
			"headers": {
				"Set-Cookie": "i_like_gogits="
			},
			"html": [
				"<div class=\"ui left\">\n\\s+© \\d{4} Gogs Version: ([\\d.]+) Page:\\;version:\\1",
				"<button class=\"ui basic clone button\" id=\"repo-clone-ssh\" data-link=\"gogs@"
			],
			"icon": "gogs.png",
			"meta": {
				"keywords": "go, git, self-hosted, gogs"
			},
			"script": "js/gogs\\.js",
			"website": "gogs.io"
		},
		"Google AdSense": {
			"cats": [
				36
			],
			"env": [
				"^google_ad_",
				"^__google_ad_",
				"^Goog_AdSense_"
			],
			"icon": "Google AdSense.svg",
			"script": [
				"googlesyndication\\.com/",
				"ad\\.ca\\.doubleclick\\.net",
				"2mdn\\.net",
				"ad\\.ca\\.doubleclick\\.net"
			],
			"website": "google.com/adsense"
		},
		"Google Analytics": {
			"cats": [
				10
			],
			"env": "^gaGlobal$",
			"headers": {
				"Set-Cookie": "__utma"
			},
			"icon": "Google Analytics.svg",
			"script": "google-analytics\\.com\\/(?:ga|urchin|(analytics))\\.js\\;version:\\1?UA:",
			"website": "google.com/analytics"
		},
		"Google App Engine": {
			"cats": [
				22
			],
			"headers": {
				"Server": "Google Frontend"
			},
			"icon": "Google App Engine.png",
			"website": "code.google.com/appengine"
		},
		"Google Charts": {
			"cats": [
				25
			],
			"env": "^__g(?:oogleVisualizationAbstractRendererElementsCount|vizguard)__$",
			"icon": "Google Charts.png",
			"website": "developers.google.com/chart/"
		},
		"Google Code Prettify": {
			"cats": [
				19
			],
			"env": "^prettyPrint$",
			"icon": "Google Code Prettify.png",
			"website": "code.google.com/p/google-code-prettify"
		},
		"Google Font API": {
			"cats": [
				17
			],
			"env": "^WebFonts$",
			"html": "<link[^>]* href=[^>]+fonts\\.(?:googleapis|google)\\.com",
			"icon": "Google Font API.png",
			"script": "googleapis\\.com/.+webfont",
			"website": "google.com/fonts"
		},
		"Google Maps": {
			"cats": [
				35
			],
			"icon": "Google Maps.png",
			"script": [
				"(?:maps\\.google\\.com/maps\\?file=api(?:&v=([\\d.]+))?|maps\\.google\\.com/maps/api/staticmap)\\;version:API v\\1",
				"//maps.googleapis.com/maps/api/js"
			],
			"website": "maps.google.com"
		},
		"Google PageSpeed": {
			"cats": [
				23,
				33
			],
			"headers": {
				"X-Mod-Pagespeed": "([\\d.]+)\\;version:\\1",
				"X-Page-Speed": "(.+)\\;version:\\1"
			},
			"icon": "Google PageSpeed.png",
			"website": "developers.google.com/speed/pagespeed/mod"
		},
		"Google Plus": {
			"cats": [
				5
			],
			"icon": "Google Plus.svg",
			"script": "apis\\.google\\.com/js/[a-z]*\\.js",
			"website": "plus.google.com"
		},
		"Google Sites": {
			"cats": [
				1
			],
			"icon": "Google Sites.png",
			"url": "sites\\.google\\.com",
			"website": "sites.google.com"
		},
		"Google Tag Manager": {
			"cats": [
				42
			],
			"env": "^googletag$",
			"html": "googletagmanager\\.com/ns\\.html[^>]+></iframe>",
			"icon": "Google Tag Manager.png",
			"website": "www.google.com/tagmanager"
		},
		"Google Wallet": {
			"cats": [
				41
			],
			"icon": "Google Wallet.png",
			"script": [
				"checkout\\.google\\.com",
				"wallet\\.google\\.com"
			],
			"website": "wallet.google.com"
		},
		"Google Web Server": {
			"cats": [
				22
			],
			"headers": {
				"Server": "gws"
			},
			"icon": "Google Web Server.png",
			"website": "en.wikipedia.org/wiki/Google_Web_Server"
		},
		"Google Web Toolkit": {
			"cats": [
				18
			],
			"env": "^__gwt_",
			"icon": "Google Web Toolkit.png",
			"implies": "Java",
			"meta": {
				"gwt:property": ""
			},
			"website": "developers.google.com/web-toolkit"
		},
		"Graffiti CMS": {
			"cats": [
				1
			],
			"headers": {
				"Set-Cookie": "graffitibot[^;]="
			},
			"icon": "Graffiti CMS.png",
			"meta": {
				"generator": "Graffiti CMS ([^\"]+)\\;version:\\1"
			},
			"script": "/graffiti\\.js",
			"implies": "Microsoft ASP.NET",
			"website": "graffiticms.codeplex.com"
		},
		"Grandstream": {
			"cats": [
				22,
				39
			],
			"headers": {
				"Server": "Grandstream\\/?([\\d\\.]+)?\\;version:\\1"
			},
			"icon": "Grandstream.png",
			"website": "www.grandstream.com"
		},
		"Grav": {
			"cats": [
				1
			],
			"icon": "Grav.png",
			"implies": "PHP",
			"meta": {
				"generator": "GravCMS(?:\\s([\\d.]+))?\\;version:\\1"
			},
			"website": "getgrav.org"
		},
		"Gravatar": {
			"cats": [
				19
			],
			"env": "^Gravatar$",
			"html": "<[^>]+gravatar\\.com/avatar/",
			"icon": "Gravatar.png",
			"website": "gravatar.com"
		},
		"Gravity Forms": {
			"cats": [
				19
			],
			"html": [
				"<div class=(?:\"|')[^>]*gform_wrapper",
				"<div class=(?:\"|')[^>]*gform_body",
				"<ul [^>]*class=(?:\"|')[^>]*gform_fields",
				"<link [^>]*href=(?:\"|')[^>]*wp-content/plugins/gravityforms/css/"
			],
			"icon": "gravityforms.svg",
			"implies": "WordPress",
			"website": "gravityforms.com"
		},
		"Gravity Insights": {
			"cats": [
				10
			],
			"env": "^GravityInsights$",
			"icon": "Gravity Insights.png",
			"website": "insights.gravity.com"
		},
		"Green Valley CMS": {
			"cats": [
				1
			],
			"html": "<img[^>]+/dsresource\\?objectid=",
			"icon": "Green Valley CMS.png",
			"implies": "Apache Tomcat",
			"meta": {
				"DC.identifier": "/content\\.jsp\\?objectid="
			},
			"website": "www.greenvalley.nl/Public/Producten/Content_Management/CMS"
		},
		"HERE": {
			"cats": [
				35
			],
			"icon": "HERE.png",
			"script": "https?://js\\.cit\\.api\\.here\\.com/se/([\\d.]+)\\/\\;version:\\1",
			"website": "developer.here.com"
		},
		"HHVM": {
			"cats": [
				22
			],
			"headers": {
				"X-Powered-By": "HHVM/?([\\d.]+)?\\;version:\\1"
			},
			"icon": "HHVM.png",
			"implies": "PHP\\;confidence:50",
			"website": "hhvm.com"
		},
		"HP": {
			"cats": [
				40
			],
			"icon": "HP.svg",
			"website": "hp.com"
		},
		"HP ChaiServer": {
			"cats": [
				22
			],
			"headers": {
				"Server": "HP-Chai(?:Server|SOE)(?:/([\\d.]+))?\\;version:\\1"
			},
			"icon": "HP.svg",
			"implies": "HP",
			"website": "hp.com"
		},
		"HP Compact Server": {
			"cats": [
				22
			],
			"headers": {
				"Server": "HP_Compact_Server(?:/([\\d.]+))?\\;version:\\1"
			},
			"icon": "HP.svg",
			"website": "hp.com"
		},
		"HP ProCurve": {
			"cats": [
				37
			],
			"icon": "HP.svg",
			"website": "hp.com/networking"
		},
		"HP System Management": {
			"cats": [
				46
			],
			"headers": {
				"Server": "HP System Management"
			},
			"icon": "HP.svg",
			"website": "hp.com"
		},
		"HP iLO": {
			"cats": [
				22,
				46
			],
			"headers": {
				"Server": "HP-iLO-Server(?:/([\\d.]+))?\\;version:\\1"
			},
			"icon": "HP.svg",
			"website": "hp.com"
		},
		"HTTP Kit": {
			"cats": [
				22
			],
			"headers": {
				"Server": "^http-kit"
			},
			"icon": "default.png",
			"implies": "Java",
			"website": "http-kit.org"
		},
		"HTTP-Server": {
			"cats": [
				22
			],
			"headers": {
				"Server": "(?:^|[^-])\bHTTP-Server(?: ?/?V?([\\d.]+))?\\;version:\\1"
			},
			"icon": "default.png",
			"website": "???"
		},
		"HTTP/2": {
			"cats": [
				19
			],
			"excludes": "SPDY",
			"headers": {
				"X-Firefox-Spdy": "h2"
			},
			"icon": "http2.png",
			"website": "http2.github.io"
		},
		"Hammer.js": {
			"cats": [
				12
			],
			"env": "^Hammer$",
			"icon": "Hammer.js.png",
			"script": "hammer(?:\\.min)?\\.js",
			"website": "hammerjs.github.io"
		},
		"Handlebars": {
			"cats": [
				12
			],
			"env": "^Handlebars$",
			"html": "<[^>]*type=[^>]text\\/x-handlebars-template",
			"icon": "Handlebars.png",
			"script": "handlebars(?:\\.runtime)?(?:-v([\\d.]+?))?(?:\\.min)?\\.js\\;version:\\1",
			"website": "handlebarsjs.com"
		},
		"Happy ICS Server": {
			"cats": [
				22
			],
			"headers": {
				"Server": "Happy ICS Server(?:/([\\d.]+))?\\;version:\\1"
			},
			"icon": "default.png",
			"implies": "OmniTouch 8660 My Teamwork",
			"website": "???"
		},
		"Haskell": {
			"cats": [
				27
			],
			"icon": "Haskell.png",
			"website": "wiki.haskell.org/Haskell"
		},
		"HeadJS": {
			"cats": [
				12
			],
			"env": "^head$\\;confidence:50",
			"html": "<[^>]*data-headjs-load",
			"icon": "HeadJS.png",
			"script": "head\\.(?:core|load)(?:\\.min)?\\.js",
			"website": "headjs.com"
		},
		"Heap": {
			"cats": [
				10
			],
			"env": "^heap$",
			"icon": "Heap.png",
			"script": "heap-\\d+.js",
			"website": "heapanalytics.com"
		},
		"Hello Bar": {
			"cats": [
				5
			],
			"env": "^HelloBar$",
			"icon": "Hello Bar.png",
			"script": "hellobar\\.js",
			"website": "hellobar.com"
		},
		"Hiawatha": {
			"cats": [
				22
			],
			"headers": {
				"Server": "Hiawatha v([\\d.]+)\\;version:\\1"
			},
			"icon": "Hiawatha.png",
			"website": "hiawatha-webserver.org"
		},
		"Highcharts": {
			"cats": [
				25
			],
			"env": "^Highcharts$",
			"html": "<svg[^>]*><desc>Created with Highcharts ([\\d.]*)\\;version:\\1",
			"icon": "Highcharts.png",
			"script": "highcharts.*\\.js",
			"website": "highcharts.com"
		},
		"Highstock": {
			"cats": [
				25
			],
			"html": "<svg[^>]*><desc>Created with Highstock ([\\d.]*)\\;version:\\1",
			"icon": "Highstock.png",
			"script": "highstock(?:\\-|\\.)?([\\d\\.]*\\d).*\\.js\\;version:\\1",
			"website": "highcharts.com/products/highstock"
		},
		"Hippo": {
			"cats": [
				1
			],
			"html": "<[^>]+/binaries/(?:[^/]+/)*content/gallery/",
			"icon": "Hippo.png",
			"website": "onehippo.org"
		},
		"Hogan.js": {
			"cats": [
				12
			],
			"env": "^Hogan$",
			"icon": "Hogan.js.png",
			"script": [
				"hogan-(?:-|\\.)([\\d.]*\\d)[^/]*\\.js\\;version:\\1",
				"([\\d.]+)/hogan(?:\\.min)?\\.js\\;version:\\1"
			],
			"website": "twitter.github.com/hogan.js"
		},
		"Hotaru CMS": {
			"cats": [
				1
			],
			"headers": {
				"Set-Cookie": "hotaru_mobile="
			},
			"icon": "Hotaru CMS.png",
			"implies": "PHP",
			"meta": {
				"generator": "Hotaru CMS"
			},
			"website": "hotarucms.org"
		},
		"HubSpot": {
			"cats": [
				32
			],
			"env": "^(?:_hsq|hubspot)$",
			"html": "<!-- Start of Async HubSpot",
			"icon": "HubSpot.png",
			"website": "hubspot.com"
		},
		"Hugo": {
			"cats": [
				1,
				11
			],
			"icon": "Hugo.png",
			"meta": {
				"generator": "Hugo ([\\d.]+)?\\;version:\\1"
			},
			"website": "gohugo.io"
		},
		"Hybris": {
			"cats": [
				6
			],
			"headers": {
				"Set-Cookie": "_hybris"
			},
			"html": "<[^>]+(?:/sys_master/|/hybr/|/_ui/desktop/)",
			"icon": "Hybris.png",
			"implies": "Java",
			"website": "hybris.com"
		},
		"IBM Coremetrics": {
			"cats": [
				10
			],
			"icon": "IBM.svg",
			"script": "cmdatatagutils\\.js",
			"website": "ibm.com/software/marketing-solutions/coremetrics"
		},
		"IBM HTTP Server": {
			"cats": [
				22
			],
			"headers": {
				"Server": "IBM_HTTP_Server(?:/([\\d.]+))?\\;version:\\1"
			},
			"icon": "IBM.svg",
			"website": "ibm.com/software/webservers/httpservers"
		},
		"IBM Tivoli Storage Manager": {
			"cats": [
				22
			],
			"headers": {
				"Server": "TSM_HTTP(?:/([\\d.]+))?\\;version:\\1"
			},
			"icon": "IBM.svg",
			"website": "ibm.com"
		},
		"IBM WebSphere Commerce": {
			"cats": [
				6
			],
			"icon": "IBM.svg",
			"html": "href=\"(?:\/|[^>]+)webapp\/wcs\/",
			"implies": "Java",
			"url": "/wcs/",
			"website": "ibm.com/software/genservers/commerceproductline"
		},
		"IBM WebSphere Portal": {
			"cats": [
				1
			],
			"headers": {
				"IBM-Web2-Location": "",
				"Itx-Generated-Timestamp": ""
			},
			"icon": "IBM.svg",
			"implies": "Java",
			"url": "/wps/",
			"website": "ibm.com/software/websphere/portal"
		},
		"IIS": {
			"cats": [
				22
			],
			"headers": {
				"Server": "IIS(?:/([\\d.]+))?\\;version:\\1"
			},
			"icon": "IIS.png",
			"implies": "Windows Server",
			"website": "www.iis.net"
		},
		"INFOnline": {
			"cats": [
				10
			],
			"env": [
				"^szmvars$",
				"^iam_data$"
			],
			"icon": "INFOnline.png",
			"script": "^https?://(?:[^/]+\\.)?i(?:oam|v)wbox\\.de/",
			"website": "infonline.de"
		},
		"IPB": {
			"cats": [
				2
			],
			"implies": [
				"PHP",
				"MySQL"
			],
			"env": "^(?:IPBoard$|ipb_var|ipsSettings)",
			"html": "<link[^>]+ipb_[^>]+\\.css",
			"icon": "IPB.png",
			"script": "jscripts/ips_",
			"website": "www.invisionpower.com"
		},
		"Immutable.js": {
			"cats": [
				12
			],
			"env": "^Immutable$",
			"icon": "Immutable.js.png",
			"script": "^immutable\\.(?:min\\.)?js$",
			"website": "facebook.github.io/immutable-js/"
		},
		"ImpressCMS": {
			"cats": [
				1
			],
			"headers": {
				"Set-Cookie": "ICMSession[^;]+=",
				"X-Powered-By": "ImpressCMS"
			},
			"icon": "ImpressCMS.png",
			"implies": "PHP",
			"meta": {
				"generator": "ImpressCMS"
			},
			"script": "include/linkexternal\\.js",
			"website": "www.impresscms.org"
		},
		"ImpressPages": {
			"cats": [
				1
			],
			"icon": "ImpressPages.png",
			"implies": "PHP",
			"meta": {
				"generator": "ImpressPages(?: CMS)?( [\\d.]*)\\;version:\\1"
			},
			"website": "impresspages.org"
		},
		"InProces": {
			"cats": [
				1
			],
			"html": "<!-- CSS InProces Portaal default -->",
			"icon": "InProces.png",
			"script": "brein/inproces/website/websitefuncties\\.js",
			"website": "www.brein.nl/oplossing/product/website"
		},
		"Incapsula": {
			"cats": [
				31
			],
			"headers": {
				"X-CDN": "Incapsula"
			},
			"icon": "Incapsula.png",
			"website": "www.incapsula.com"
		},
		"Indexhibit": {
			"cats": [
				1
			],
			"html": "<(?:link|a href) [^>]+ndxz-studio",
			"icon": "default.png",
			"implies": [
				"PHP",
				"Apache",
				"Exhibit"
			],
			"meta": {
				"generator": "Indexhibit"
			},
			"website": "www.indexhibit.org"
		},
		"Indico": {
			"cats": [
				1
			],
			"headers": {
				"Set-cookie": "MAKACSESSION"
			},
			"html": "Powered by\\s+(?:CERN )?<a href=\"http://(?:cdsware\\.cern\\.ch/indico/|indico-software\\.org|cern\\.ch/indico)\">(?:CDS )?Indico( [\\d\\.]+)?\\;version:\\1",
			"icon": "Indico.png",
			"website": "indico-software.org"
		},
		"Indy": {
			"cats": [
				22
			],
			"headers": {
				"Server": "Indy(?:/([\\d.]+))?\\;version:\\1"
			},
			"icon": "default.png",
			"website": "indyproject.org"
		},
		"Infusionsoft": {
			"cats": [
				32
			],
			"html": [
				"<input [^>]*name=\"infusionsoft_version\" [^>]*value=\"([^>]*)\" [^>]*\\/>\\;version:\\1",
				"<input [^>]*value=\"([^>]*)\" [^>]*name=\"infusionsoft_version\" [^>]*\\/>\\;version:\\1"
			],
			"icon": "infusionsoft.svg",
			"website": "infusionsoft.com"
		},
		"InstantCMS": {
			"cats": [
				1
			],
			"headers": {
				"Set-Cookie": "InstantCMS\\[logdate\\]="
			},
			"icon": "InstantCMS.png",
			"implies": "PHP",
			"meta": {
				"generator": "InstantCMS"
			},
			"website": "www.instantcms.ru"
		},
		"Intel Active Management Technology": {
			"cats": [
				22,
				46
			],
			"headers": {
				"Server": "Intel\\(R\\) Active Management Technology(?: ([\\d.]+))?\\;version:\\1"
			},
			"icon": "Intel Active Management Technology.png",
			"website": "intel.com"
		},
		"IntenseDebate": {
			"cats": [
				15
			],
			"icon": "IntenseDebate.png",
			"script": "intensedebate\\.com",
			"website": "intensedebate.com"
		},
		"Intercom": {
			"cats": [
				10
			],
			"env": "^Intercom$",
			"icon": "Intercom.png",
			"script": "(?:api\\.intercom\\.io/api|static\\.intercomcdn\\.com/intercom\\.v1)",
			"website": "intercom.io"
		},
		"Intershop": {
			"cats": [
				6
			],
			"icon": "Intershop.png",
			"script": "(?:is-bin|INTERSHOP)",
			"website": "intershop.com"
		},
		"Invenio": {
			"cats": [
				50
			],
			"headers": {
				"Set-cookie": "INVENIOSESSION"
			},
			"html": "(?:Powered by|System)\\s+(?:CERN )?<a (?:class=\"footer\" )?href=\"http://(?:cdsware\\.cern\\.ch(?:/invenio)?|invenio-software\\.org|cern\\.ch/invenio)(?:/)?\">(?:CDS )?Invenio</a>\\s*v?([\\d\\.]+)?\\;version:\\1",
			"icon": "Invenio.png",
			"website": "invenio-software.org"
		},
		"Ionicons": {
			"cats": [
				17
			],
			"html": "<link[^>]* href=[^>]+ionicons(?:\\.min)?\\.css",
			"icon": "Ionicons.png",
			"website": "ionicons.com"
		},
		"JAlbum": {
			"cats": [
				7
			],
			"icon": "JAlbum.png",
			"implies": "Java",
			"meta": {
				"generator": "JAlbum( [\\d.]+)?\\;version:\\1"
			},
			"website": "jalbum.net/en"
		},
		"JBoss Application Server": {
			"cats": [
				22
			],
			"headers": {
				"X-Powered-By": "JBoss(?:-([\\d.]+))?\\;version:\\1"
			},
			"icon": "JBoss Application Server.png",
			"website": "jboss.org/jbossas.html"
		},
		"JBoss Web": {
			"cats": [
				22
			],
			"excludes": "Apache Tomcat",
			"headers": {
				"X-Powered-By": "JBossWeb(?:-([\\d.]+))?\\;version:\\1"
			},
			"icon": "JBoss Web.png",
			"implies": "JBoss Application Server",
			"website": "jboss.org/jbossweb"
		},
		"JC-HTTPD": {
			"cats": [
				22
			],
			"excludes": "Apache",
			"headers": {
				"Server": "JC-HTTPD(?:/([\\d.]+))?\\;version:\\1"
			},
			"icon": "JC-HTTPD.png",
			"implies": "Canon",
			"website": "canon.com"
		},
		"JS Charts": {
			"cats": [
				25
			],
			"env": "^JSChart$",
			"icon": "JS Charts.png",
			"script": "jscharts.*\\.js",
			"website": "www.jscharts.com"
		},
		"JTL Shop": {
			"cats": [
				6
			],
			"headers": {
				"Set-Cookie": "JTLSHOP="
			},
			"html": "(?:<input[^>]+name=\"JTLSHOP|<a href=\"jtl\\.php)",
			"icon": "JTL Shop.png",
			"website": "www.jtl-software.de/produkte/jtl-shop3"
		},
		"Jalios": {
			"cats": [
				1
			],
			"icon": "Jalios.png",
			"meta": {
				"generator": "Jalios"
			},
			"website": "www.jalios.com"
		},
		"Java": {
			"cats": [
				27
			],
			"headers": {
				"Set-Cookie": "JSESSIONID"
			},
			"icon": "Java.png",
			"website": "java.com"
		},
		"Java Servlet": {
			"cats": [
				18
			],
			"headers": {
				"X-Powered-By": "Servlet(?:.([\\d.]+))?\\;version:\\1"
			},
			"icon": "Java.png",
			"implies": "Java",
			"website": "www.oracle.com/technetwork/java/index-jsp-135475.html"
		},
		"JavaServer Faces": {
			"cats": [
				18
			],
			"headers": {
				"X-Powered-By": "JSF(?:/([\\d.]+))?\\;version:\\1"
			},
			"icon": "JavaServer Faces.png",
			"implies": "Java",
			"website": "javaserverfaces.java.net"
		},
		"JavaServer Pages": {
			"cats": [
				18
			],
			"headers": {
				"X-Powered-By": "JSP(?:/([\\d.]+))?\\;version:\\1"
			},
			"icon": "Java.png",
			"implies": "Java",
			"website": "www.oracle.com/technetwork/java/javaee/jsp/index.html"
		},
		"JavaScript Infovis Toolkit": {
			"cats": [
				25
			],
			"env": "^\\$jit$",
			"icon": "JavaScript Infovis Toolkit.png",
			"script": "jit.*\\.js",
			"website": "thejit.org"
		},
		"Jekyll": {
			"cats": [
				1,
				11
			],
			"icon": "Jekyll.png",
			"meta": {
				"generator": "Jekyll (v[\\d.]+)?\\;version:\\1"
			},
			"website": "jekyllrb.com"
		},
		"Jenkins": {
			"cats": [
				44
			],
			"headers": {
				"X-Jenkins": "([\\d\\.]+)\\;version:\\1"
			},
			"icon": "Jenkins.png",
			"implies": "Java",
			"website": "jenkins-ci.org"
		},
		"Jetty": {
			"cats": [
				22
			],
			"headers": {
				"Server": "Jetty(?:\\(([\\d\\.]*\\d+))?\\;version:\\1"
			},
			"icon": "Jetty.png",
			"implies": "Java",
			"website": "www.eclipse.org/jetty"
		},
		"Jirafe": {
			"cats": [
				10,
				32
			],
			"env": "^jirafe$",
			"icon": "Jirafe.png",
			"script": "/jirafe\\.js",
			"website": "jirafe.com"
		},
		"Jo": {
			"cats": [
				26,
				12
			],
			"env": "^jo(?:Cache|DOM|Event)$",
			"icon": "Jo.png",
			"website": "joapp.com"
		},
		"JobberBase": {
			"cats": [
				19
			],
			"env": "^Jobber$",
			"icon": "JobberBase.png",
			"implies": "PHP",
			"meta": {
				"generator": "Jobberbase"
			},
			"website": "jobberbase.com"
		},
		"Joomla": {
			"cats": [
				1
			],
			"env": "^(?:jcomments|Joomla)$",
			"headers": {
				"X-Content-Encoded-By": "Joomla! ([\\d.]+)\\;version:\\1"
			},
			"html": "(?:<div[^>]+id=\"wrapper_r\"|<[^>]+(?:feed|components)/com_|<table[^>]+class=\"pill)\\;confidence:50",
			"icon": "Joomla.png",
			"implies": "PHP",
			"meta": {
				"generator": "Joomla!(?: ([\\d.]+))?\\;version:\\1"
			},
			"url": "option=com_",
			"website": "joomla.org"
		},
		"K2": {
			"cats": [
				19
			],
			"env": "^K2RatingURL$",
			"html": "<!--(?: JoomlaWorks \"K2\"| Start K2)",
			"icon": "K2.png",
			"implies": "Joomla",
			"website": "getk2.org"
		},
		"KISSmetrics": {
			"cats": [
				10
			],
			"env": "^KM_COOKIE_DOMAIN$",
			"icon": "KISSmetrics.png",
			"website": "www.kissmetrics.com"
		},
		"KS_HTTP": {
			"cats": [
				22
			],
			"headers": {
				"Server": "KS_HTTP\\/?([\\d\\.]+)?\\;version:\\1"
			},
			"icon": "KS_HTTP.png",
			"implies": "Canon",
			"website": "www.canon.com"
		},
		"Kampyle": {
			"cats": [
				10,
				13
			],
			"env": "^k_track$",
			"headers": {
				"Set-Cookie": "k_visit"
			},
			"icon": "Kampyle.png",
			"script": "cf\\.kampyle\\.com/k_button\\.js",
			"website": "www.kampyle.com"
		},
		"Kamva": {
			"cats": [
				6
			],
			"env": "^Kamva$",
			"icon": "Kamva.svg",
			"meta": {
				"generator": "[CK]amva"
			},
			"script": "cdn\\.mykamva\\.ir",
			"website": "kamva.ir"
		},
		"Kendo UI": {
			"cats": [
				18
			],
			"env": "^kendo$",
			"html": "<link[^>]*\\s+href=[^>]*styles/kendo\\.common(?:\\.min)?\\.css[^>]*/>",
			"icon": "Kendo UI.png",
			"implies": "jQuery",
			"website": "www.kendoui.com"
		},
		"Kentico CMS": {
			"cats": [
				1
			],
			"headers": {
				"Set-Cookie": "CMSPreferredCulture="
			},
			"icon": "Kentico CMS.png",
			"meta": {
				"generator": "Kentico CMS ([\\d.R]+ \\(build [\\d.]+\\))\\;version:\\1"
			},
			"website": "www.kentico.com"
		},
		"Kibana": {
			"cats": [
				29,
				25
			],
			"headers": {
				"kbn-name": "kibana",
				"kbn-version": "^([\\d.]+)$\\;version:\\1"
			},
			"html": "<title>Kibana</title>",
			"icon": "kibana.svg",
			"implies": "Node.js",
			"url": "kibana#/dashboard/",
			"website": "www.elastic.co/products/kibana"
		},
		"KineticJS": {
			"cats": [
				25
			],
			"env": "^Kinetic$",
			"icon": "KineticJS.png",
			"script": "kinetic(?:-v?([\\d.]+))?(?:\\.min)?\\.js\\;version:\\1",
			"website": "kineticjs.com"
		},
		"Klarna Checkout": {
			"cats": [
				41,
				6,
				5
			],
			"env": "^_klarnaCheckout$",
			"icon": "Klarna.svg",
			"website": "klarna.com"
		},
		"Knockout.js": {
			"cats": [
				12
			],
			"env": "^ko$",
			"icon": "Knockout.js.png",
			"website": "knockoutjs.com"
		},
		"Koa": {
			"cats": [
				18,
				22
			],
			"headers": {
				"X-Powered-By": "^koa$"
			},
			"icon": "Koa.png",
			"implies": "Node.js",
			"website": "koajs.com"
		},
		"Koala Framework": {
			"cats": [
				1,
				18
			],
			"html": "<!--[^>]+This website is powered by Koala Web Framework CMS",
			"icon": "Koala Framework.png",
			"implies": "PHP",
			"meta": {
				"generator": "^Koala Web Framework CMS"
			},
			"website": "koala-framework.org"
		},
		"Koego": {
			"cats": [
				10
			],
			"env": "^ego_domains$",
			"icon": "Koego.png",
			"script": "tracking\\.koego\\.com/end/ego\\.js",
			"website": "www.koego.com/en"
		},
		"Kohana": {
			"cats": [
				18
			],
			"headers": {
				"Set-Cookie": "kohanasession",
				"X-Powered-By": "Kohana Framework ([\\d.]+)\\;version:\\1"
			},
			"icon": "Kohana.png",
			"implies": "PHP",
			"website": "kohanaframework.org"
		},
		"Koken": {
			"cats": [
				1
			],
			"headers": {
				"Set-Cookie": "koken_referrer="
			},
			"html": [
				"<html lang=\"en\" class=\"k-source-essays k-lens-essays\">",
				"<!--\\s+KOKEN DEBUGGING"
			],
			"icon": "Koken.png",
			"implies": [
				"PHP",
				"MySQL"
			],
			"meta": {
				"generator": "Koken ([\\d.]+)\\;version:\\1"
			},
			"script": "koken(?:\\.js\\?([\\d.]+)|/storage)\\;version:\\1",
			"website": "koken.me"
		},
		"Kolibri CMS": {
			"cats": [
				1
			],
			"headers": {
				"X-Powered-By": "Kolibri"
			},
			"icon": "default.png",
			"meta": {
				"generator": "Kolibri"
			},
			"website": "alias.io"
		},
		"Komodo CMS": {
			"cats": [
				1
			],
			"icon": "Komodo CMS.png",
			"implies": "PHP",
			"meta": {
				"generator": "^Komodo CMS"
			},
			"website": "www.komodocms.com"
		},
		"Koobi": {
			"cats": [
				1
			],
			"html": "<!--[^K>-]+Koobi ([a-z\\d.]+)\\;version:\\1",
			"icon": "Koobi.png",
			"meta": {
				"generator": "Koobi"
			},
			"website": "dream4.de/cms"
		},
		"Kooboo CMS": {
			"cats": [
				1
			],
			"headers": {
				"X-KoobooCMS-Version": "(.*)\\;version:\\1"
			},
			"icon": "Kooboo CMS.png",
			"implies": "Microsoft ASP.NET",
			"script": "/Kooboo",
			"website": "kooboo.com"
		},
		"Kotisivukone": {
			"cats": [
				1
			],
			"icon": "Kotisivukone.png",
			"script": "kotisivukone(?:\\.min)?\\.js",
			"website": "www.kotisivukone.fi"
		},
		"LEPTON": {
			"cats": [
				1
			],
			"headers": {
				"Set-Cookie": "lep\\d+sessionid="
			},
			"icon": "LEPTON.png",
			"implies": "PHP",
			"meta": {
				"generator": "LEPTON"
			},
			"website": "www.lepton-cms.org"
		},
		"LabVIEW": {
			"cats": [
				22
			],
			"headers": {
				"Server": "LabVIEW(?:/([\\d\\.]+))?\\;version:\\1"
			},
			"icon": "LabVIEW.png",
			"website": "ni.com/labview"
		},
		"Laravel": {
			"cats": [
				18
			],
			"headers": {
				"Set-Cookie": "laravel_session"
			},
			"icon": "Laravel.png",
			"implies": "PHP",
			"website": "laravel.com"
		},
		"Lazy.js": {
			"cats": [
				12
			],
			"icon": "default.png",
			"script": "lazy(?:\\.browser)?(?:\\.min)?\\.js",
			"website": "danieltao.com/lazy.js"
		},
		"Leaflet": {
			"cats": [
				35
			],
			"icon": "Leaflet.png",
			"script": "leaflet.*\\.js",
			"website": "leafletjs.com"
		},
		"Less": {
			"cats": [
				19
			],
			"html": "<link[^>]+ rel=\"stylesheet/less\"",
			"icon": "Less.png",
			"website": "lesscss.org"
		},
		"Liferay": {
			"cats": [
				1
			],
			"env": "^Liferay$",
			"headers": {
				"Liferay-Portal": "[a-z\\s]+([\\d.]+)\\;version:\\1"
			},
			"icon": "Liferay.png",
			"website": "www.liferay.com"
		},
		"Lift": {
			"cats": [
				18
			],
			"headers": {
				"X-Lift-Version": "(.+)\\;version:\\1"
			},
			"icon": "Lift.png",
			"implies": "Scala",
			"website": "liftweb.net"
		},
		"LightMon Engine": {
			"cats": [
				1
			],
			"headers": {
				"Set-Cookie": "lm_online"
			},
			"html": "<!-- Lightmon Engine Copyright Lightmon",
			"icon": "LightMon Engine.png",
			"implies": "PHP",
			"meta": {
				"generator": "LightMon Engine"
			},
			"website": "lightmon.ru"
		},
		"Lightbox": {
			"cats": [
				7,
				12
			],
			"html": "<link [^>]*href=\"[^\"]+lightbox(?:\\.min)?\\.css",
			"icon": "Lightbox.png",
			"script": "lightbox.*\\.js",
			"website": "lokeshdhakar.com/projects/lightbox2/"
		},
		"Lightspeed eCom": {
			"cats": [
				6
			],
			"html": "<!-- \\[START\\] 'blocks/head.rain' -->",
			"icon": "Lightspeed.svg",
			"script": "http://assets.webshopapp.com",
			"url": "seoshop.webshopapp.com",
			"website": "www.lightspeedhq.com/products/ecommerce/"
		},
		"Lighty": {
			"cats": [
				18
			],
			"headers": {
				"Set-Cookie": "lighty_version"
			},
			"icon": "Lighty.png",
			"implies": "PHP",
			"website": "gitlab.com/lighty/framework"
		},
		"LimeSurvey": {
			"cats": [
				19
			],
			"headers": {
				"generator": "LimeSurvey"
			},
			"icon": "LimeSurvey.png",
			"website": "limesurvey.org/"
		},
		"LinkSmart": {
			"cats": [
				36
			],
			"env": "^(?:_mb_site_guid$|LS_JSON|LinkSmart(?:_|$))",
			"icon": "LinkSmart.png",
			"script": "^https?://cdn\\.linksmart\\.com/linksmart_([\\d.]+?)(?:\\.min)?\\.js\\;version:\\1",
			"website": "linksmart.com"
		},
		"Linkedin": {
			"cats": [
				5
			],
			"icon": "Linkedin.svg",
			"script": "//platform\\.linkedin\\.com/in\\.js",
			"website": "linkedin.com"
		},
		"List.js": {
			"cats": [
				12
			],
			"env": "^List$",
			"icon": "List.js.png",
			"script": "^list\\.(?:min\\.)?js$",
			"website": "www.listjs.com"
		},
		"LiteSpeed": {
			"cats": [
				22
			],
			"headers": {
				"Server": "^LiteSpeed$"
			},
			"icon": "LiteSpeed.png",
			"website": "litespeedtech.com"
		},
		"Lithium": {
			"cats": [
				1
			],
			"env": [
				"^LITHIUM$"
			],
			"headers": {
				"Set-Cookie": "LithiumVisitor="
			},
			"html": " <a [^>]+Powered by Lithium",
			"icon": "Lithium.png",
			"implies": "PHP",
			"website": "www.lithium.com"
		},
		"LiveAgent": {
			"cats": [
				52
			],
			"env": "^LiveAgent$",
			"icon": "LiveAgent.png",
			"website": "www.ladesk.com"
		},
		"LiveChat": {
			"cats": [
				52
			],
			"icon": "LiveChat.png",
			"script": "cdn\\.livechatinc\\.com/.*tracking\\.js",
			"website": "livechatinc.com"
		},
		"LiveJournal": {
			"cats": [
				11
			],
			"icon": "LiveJournal.png",
			"url": "\\.livejournal\\.com",
			"website": "www.livejournal.com"
		},
		"LiveStreet CMS": {
			"cats": [
				1
			],
			"env": "^LIVESTREET",
			"headers": {
				"X-Powered-By": "LiveStreet CMS"
			},
			"icon": "LiveStreet CMS.png",
			"implies": "PHP",
			"website": "livestreetcms.com"
		},
		"Livefyre": {
			"cats": [
				15
			],
			"env": [
				"^fyre$",
				"^FyreLoader$"
			],
			"html": "<[^>]+(?:id|class)=\"livefyre",
			"icon": "Livefyre.png",
			"script": "livefyre_init\\.js",
			"website": "livefyre.com"
		},
		"Liveinternet": {
			"cats": [
				10
			],
			"html": [
				"<script[^<>]*>[^]{0,128}?src\\s*=\\s*['\"]//counter\\.yadro\\.ru/hit(?:;\\S+)?\\?(?:t\\d+\\.\\d+;)?r",
				"<!--LiveInternet counter-->",
				"<!--/LiveInternet-->",
				"<a href=\"http://www.liveinternet.ru/click\""
			],
			"icon": "Liveinternet.png",
			"script": "/js/al/common.js\\?[0-9_]+",
			"website": "liveinternet.ru/rating/"
		},
		"Lo-dash": {
			"cats": [
				12
			],
			"icon": "Lo-dash.png",
			"script": "lodash.*\\.js",
			"website": "www.lodash.com"
		},
		"Locomotive": {
			"cats": [
				1
			],
			"html": "<link[^>]*/sites/[a-z\\d]{24}/theme/stylesheets",
			"icon": "Locomotive.png",
			"implies": [
				"Ruby on Rails",
				"MongoDB"
			],
			"website": "www.locomotivecms.com"
		},
		"Logitech Media Server": {
			"cats": [
				22,
				38
			],
			"headers": {
				"Server": "Logitech Media Server(?: \\(([\\d\\.]+))?\\;version:\\1"
			},
			"icon": "Logitech Media Server.png",
			"website": "www.mysqueezebox.com"
		},
		"Lotus Domino": {
			"cats": [
				22
			],
			"headers": {
				"Server": "Lotus-Domino"
			},
			"icon": "Lotus Domino.png",
			"implies": "Java",
			"website": "www-01.ibm.com/software/lotus/products/domino"
		},
		"Lua": {
			"cats": [
				27
			],
			"headers": {
				"X-Powered-By": "\bLua(?: ([\\d.]+))?\\;version:\\1"
			},
			"icon": "Lua.png",
			"website": "www.lua.org"
		},
		"Lucene": {
			"cats": [
				34
			],
			"icon": "Lucene.png",
			"implies": "Java",
			"website": "lucene.apache.org/core/"
		},
		"M.R. Inc BoxyOS": {
			"cats": [
				28
			],
			"icon": "M.R. Inc BoxyOS.png",
			"website": "mrincworld.com"
		},
		"M.R. Inc SiteFrame": {
			"cats": [
				18
			],
			"headers": {
				"Powered-By": "M\\.R\\. Inc SiteFrame"
			},
			"icon": "M.R. Inc SiteFrame.png",
			"website": "mrincworld.com"
		},
		"M.R. Inc Webserver": {
			"cats": [
				22
			],
			"headers": {
				"Server": "M\\.R\\. Inc Webserver"
			},
			"icon": "M.R. Inc Webserver.png",
			"implies": [
				"M.R. Inc BoxyOS"
			],
			"website": "mrincworld.com"
		},
		"MOBOTIX": {
			"cats": [
				39
			],
			"icon": "MOBOTIX.png",
			"meta": {
				"author": "MOBOTIX AG\\;confidence:40",
				"copyright": "MOBOTIX AG\\;confidence:40",
				"publisher": "MOBOTIX AG\\;confidence:40"
			},
			"url": "control/userimage\\.html\\;confidence:70",
			"website": "mobotix.com"
		},
		"MODX": {
			"cats": [
				1
			],
			"env": "^MODX_MEDIA_PATH$",
			"headers": {
				"Set-Cookie": "SN5[a-f\\d]{12}",
				"X-Powered-By": "^MODX"
			},
			"html": [
				"<a[^>]+>Powered by MODX</a>",
				"<(?:link|script)[^>]+assets/snippets/\\;confidence:20",
				"<form[^>]+id=\"ajaxSearch_form\\;confidence:20",
				"<input[^>]+id=\"ajaxSearch_input\\;confidence:20"
			],
			"icon": "MODX.png",
			"implies": "PHP",
			"website": "modx.com"
		},
		"MadAdsMedia": {
			"cats": [
				36
			],
			"env": "^setM(?:Iframe|RefURL)$",
			"icon": "MadAdsMedia.png",
			"script": "^https?://(?:ads-by|pixel)\\.madadsmedia.com/",
			"website": "madadsmedia.com"
		},
		"Magento": {
			"cats": [
				6
			],
			"env": [
				"^(?:Mage|VarienForm)$"
			],
			"headers": {
				"Set-Cookie": "frontend=\\;confidence:50"
			},
			"html": [
				"<script [^>]+data-requiremodule=\"mage/\\;version:2",
				"<script [^>]+data-requiremodule=\"Magento_\\;version:2"
			],
			"icon": "Magento.png",
			"implies": "PHP",
			"script": [
				"js/mage",
				"skin/frontend/(?:default|(enterprise))\\;version:\\1?Enterprise:Community",
				"static/_requirejs\\;confidence:50\\;version:2",
				"static/frontend\\;confidence:20\\;version:2"
			],
			"website": "www.magentocommerce.com"
		},
		"Mailchimp": {
			"cats": [
				32
			],
			"html": [
				"<form [^>]*data-mailchimp-url",
				"<form [^>]*id=\"mc-embedded-subscribe-form\"",
				"<form [^>]*name=\"mc-embedded-subscribe-form\"",
				"<input [^>]*id=\"mc-email\"\\;confidence:20",
				"<!-- Begin MailChimp Signup Form -->"
			],
			"icon": "mailchimp.svg",
			"script": [
				"s3.amazonaws.com/downloads.mailchimp.com/js/mc-validate.js",
				"cdn-images.mailchimp.com/[^>]*.css"
			],
			"website": "mailchimp.com"
		},
		"Mambo": {
			"cats": [
				1
			],
			"excludes": "Joomla",
			"icon": "Mambo.png",
			"meta": {
				"generator": "Mambo"
			},
			"website": "mambo-foundation.org"
		},
		"MantisBT": {
			"cats": [
				13
			],
			"html": "<img[^>]+ alt=\"Powered by Mantis Bugtracker",
			"icon": "MantisBT.png",
			"implies": "PHP",
			"website": "www.mantisbt.org"
		},
		"ManyContacts": {
			"cats": [
				5
			],
			"icon": "ManyContacts.png",
			"script": "\\/assets\\/js\\/manycontacts\\.min\\.js",
			"website": "www.manycontacts.com"
		},
		"Marionette.js": {
			"cats": [
				12
			],
			"env": "^Marionette$",
			"icon": "Marionette.js.svg",
			"implies": [
				"Underscore.js",
				"Backbone.js"
			],
			"script": "backbone\\.marionette.*\\.js",
			"website": "marionettejs.com"
		},
		"Marketo": {
			"cats": [
				32
			],
			"env": "^Munchkin$",
			"icon": "Marketo.png",
			"script": "munchkin\\.marketo\\.net/munchkin\\.js",
			"website": "www.marketo.com"
		},
		"Materialize CSS": {
			"cats": [
				18
			],
			"html": "<link[^>]* href=\"[^\"]*materialize(?:\\.min)?\\.css",
			"icon": "Materialize CSS.png",
			"implies": "jQuery",
			"script": "materialize(?:\\.min)?\\.js",
			"website": "materializecss.com"
		},
		"MathJax": {
			"cats": [
				25
			],
			"env": "^MathJax$",
			"icon": "MathJax.png",
			"script": "mathjax\\.js",
			"website": "mathjax.org"
		},
		"MaxCDN": {
			"cats": [
				31
			],
			"headers": {
				"Server": "^NetDNA",
				"X-CDN-Forward": "^maxcdn$"
			},
			"icon": "MaxCDN.png",
			"website": "www.maxcdn.com"
		},
		"MaxSite CMS": {
			"cats": [
				1
			],
			"icon": "MaxSite CMS.png",
			"implies": "PHP",
			"meta": {
				"generator": "MaxSite CMS"
			},
			"website": "max-3000.com"
		},
		"Mean.io": {
			"cats": [
				12
			],
			"headers": {
				"X-Powered-CMS": "Mean\\.io"
			},
			"icon": "Mean.io.png",
			"implies": [
				"MongoDB",
				"Express",
				"AngularJS",
				"Node.js"
			],
			"website": "mean.io"
		},
		"MediaElement.js": {
			"cats": [
				14
			],
			"env": "^mejs$",
			"icon": "MediaElement.js.png",
			"website": "mediaelementjs.com"
		},
		"MediaTomb": {
			"cats": [
				38
			],
			"headers": {
				"Server": "MediaTomb(?:/([\\d.]+))?\\;version:\\1"
			},
			"icon": "MediaTomb.png",
			"website": "mediatomb.cc"
		},
		"MediaWiki": {
			"cats": [
				8
			],
			"html": "(?:<a[^>]+>Powered by MediaWiki</a>|<[^>]+id=\"t-specialpages)",
			"icon": "MediaWiki.png",
			"implies": "PHP",
			"meta": {
				"generator": "MediaWiki"
			},
			"website": "www.mediawiki.org"
		},
		"Meebo": {
			"cats": [
				5
			],
			"html": "(?:<iframe id=\"meebo-iframe\"|Meebo\\('domReady'\\))",
			"icon": "Meebo.png",
			"website": "www.meebo.com"
		},
		"Melis CMS V2": {
			"cats": [
				1,
				6
			],
			"html": "<!-- Rendered with Melics CMS V2",
			"meta": {
				"powered-by": "^Melis CMS"
			},
			"icon": "meliscmsv2.png",
			"website": "www.melistechnology.com/"
		},
		"Meteor": {
			"cats": [
				12
			],
			"env": "^Meteor$",
			"html": "<link[^>]+__meteor-css__",
			"icon": "Meteor.png",
			"website": "meteor.com"
		},
		"Methode": {
			"cats": [
				1
			],
			"env": "^eidosBase$",
			"html": "<!-- Methode uuid: \"[a-f\\d]+\" ?-->",
			"icon": "Methode.png",
			"meta": {
				"eomportal-id": "\\d+",
				"eomportal-instanceid": "\\d+",
				"eomportal-lastUpdate": "",
				"eomportal-loid": "[\\d.]+",
				"eomportal-uuid": "[a-f\\d]+"
			},
			"website": "www.eidosmedia.com/solutions"
		},
		"Microsoft ASP.NET": {
			"cats": [
				18
			],
			"headers": {
				"Set-Cookie": "ASPSESSION|ASP\\.NET_SessionId",
				"X-AspNet-Version": "(.+)\\;version:\\1",
				"X-Powered-By": "ASP\\.NET\\;confidence:50"
			},
			"html": "<input[^>]+name=\"__VIEWSTATE",
			"icon": "Microsoft ASP.NET.png",
			"implies": "IIS\\;confidence:50",
			"url": "\\.aspx(?:$|\\?)",
			"website": "www.asp.net"
		},
		"Microsoft HTTPAPI": {
			"cats": [
				22
			],
			"headers": {
				"Server": "Microsoft-HTTPAPI(?:/([\\d.]+))?\\;version:\\1"
			},
			"icon": "Microsoft.svg",
			"website": "microsoft.com"
		},
		"Microsoft SharePoint": {
			"cats": [
				1
			],
			"env": "^_spBodyOnLoadCalled$",
			"headers": {
				"MicrosoftSharePointTeamServices": "(.*)\\;version:\\1",
				"SPRequestGuid": "",
				"SharePointHealthScore": "",
				"X-SharePointHealthScore": ""
			},
			"icon": "Microsoft SharePoint.png",
			"meta": {
				"generator": "Microsoft SharePoint"
			},
			"website": "sharepoint.microsoft.com"
		},
		"Mietshop": {
			"cats": [
				6
			],
			"html": "<a href=\"https://ssl.mietshop.d",
			"icon": "mietshop.png",
			"meta": {
				"generator": "Mietshop"
			},
			"website": "www.mietshop.de/"
		},
		"Milligram": {
			"cats": [
				18
			],
			"html": [
				"<link[^>]+?href=\"[^\"]+milligram(?:\\.min)?\\.css"
			],
			"icon": "Milligram.png",
			"website": "milligram.github.io"
		},
		"MiniBB": {
			"cats": [
				2
			],
			"html": "<a href=\"[^\"]+minibb[^<]+</a>[^<]+\n<!--End of copyright link",
			"icon": "MiniBB.png",
			"website": "www.minibb.com"
		},
		"MiniServ": {
			"cats": [
				22
			],
			"headers": {
				"Server": "MiniServ\\/?([\\d\\.]+)?\\;version:\\1"
			},
			"icon": "default.png",
			"website": "sourceforge.net/projects/miniserv"
		},
		"Mint": {
			"cats": [
				10
			],
			"env": "^Mint$",
			"icon": "Mint.png",
			"script": "mint/\\?js",
			"website": "haveamint.com"
		},
		"Mixpanel": {
			"cats": [
				10
			],
			"env": "^Mixpanel$",
			"icon": "Mixpanel.png",
			"script": "api\\.mixpanel\\.com/track",
			"website": "mixpanel.com"
		},
		"Mobify": {
			"cats": [
				26
			],
			"env": "^Mobify$",
			"icon": "Mobify.png",
			"script": "mobify\\.com",
			"website": "www.mobify.com"
		},
		"MochiKit": {
			"cats": [
				12
			],
			"env": "^MochiKit$",
			"icon": "MochiKit.png",
			"script": "MochiKit(?:\\.min)?\\.js",
			"website": "mochikit.com"
		},
		"MochiWeb": {
			"cats": [
				22
			],
			"headers": {
				"Server": "MochiWeb(?:/([\\d.]+))?\\;version:\\1"
			},
			"icon": "default.png",
			"website": "github.com/mochi/mochiweb"
		},
		"Modernizr": {
			"cats": [
				12
			],
			"env": "^Modernizr$",
			"icon": "Modernizr.png",
			"script": "modernizr(?:-([\\d.]*[\\d]))?.*\\.js\\;version:\\1",
			"website": "www.modernizr.com"
		},
		"Modified": {
			"cats": [
				6
			],
			"icon": "modified.png",
			"meta": {
				"generator": "\\(c\\) by modified eCommerce Shopsoftware ------ http://www.modified-shop.org"
			},
			"website": "www.modified-shop.org/"
		},
		"Moguta.CMS": {
			"cats": [
				1,
				6
			],
			"html": "(?:<script|link)[^>]*mg-(?:core|plugins|templates)",
			"icon": "Moguta.CMS.png",
			"implies": "PHP",
			"website": "moguta.ru"
		},
		"MoinMoin": {
			"cats": [
				8
			],
			"env": "^show_switch2gui$",
			"icon": "MoinMoin.png",
			"implies": "Python",
			"script": "moin(?:_static(\\d)(\\d)(\\d)|.+)/common/js/common\\.js\\;version:\\1.\\2.\\3",
			"website": "moinmo.in"
		},
		"Mojolicious": {
			"cats": [
				18
			],
			"headers": {
				"x-powered-by": "mojolicious"
			},
			"icon": "Mojolicious.png",
			"implies": "Perl",
			"website": "mojolicio.us"
		},
		"Mollom": {
			"cats": [
				16
			],
			"html": "<img[^>]+\\.mollom\\.com",
			"icon": "Mollom.png",
			"script": "mollom(?:\\.min)?\\.js",
			"website": "mollom.com"
		},
		"Moment Timezone": {
			"cats": [
				12
			],
			"icon": "Moment Timezone.png",
			"implies": "Moment.js",
			"script": "moment-timezone(?:\\-data)?(?:\\.min)?\\.js",
			"website": "momentjs.com/timezone/"
		},
		"Moment.js": {
			"cats": [
				12
			],
			"env": "^moment$",
			"icon": "Moment.js.png",
			"script": "moment(?:\\.min)?\\.js",
			"website": "momentjs.com"
		},
		"Mondo Media": {
			"cats": [
				6
			],
			"icon": "Mondo Media.png",
			"meta": {
				"generator": "Mondo Shop"
			},
			"website": "mondo-media.de"
		},
		"MongoDB": {
			"cats": [
				34
			],
			"icon": "MongoDB.png",
			"website": "www.mongodb.org"
		},
		"Mongrel": {
			"cats": [
				22
			],
			"headers": {
				"Server": "Mongrel"
			},
			"icon": "Mongrel.png",
			"implies": "Ruby",
			"website": "mongrel2.org"
		},
		"Monkey HTTP Server": {
			"cats": [
				22
			],
			"headers": {
				"Server": "Monkey/?([\\d.]+)?\\;version:\\1"
			},
			"icon": "Monkey HTTP Server.png",
			"website": "monkey-project.com"
		},
		"Mono": {
			"cats": [
				18
			],
			"headers": {
				"X-Powered-By": "Mono"
			},
			"icon": "Mono.png",
			"website": "mono-project.com"
		},
		"Mono.net": {
			"cats": [
				1
			],
			"env": "^_monoTracker$",
			"icon": "Mono.net.png",
			"implies": "Piwik",
			"script": "monotracker(?:\\.min)?\\.js",
			"website": "www.mono.net"
		},
		"MooTools": {
			"cats": [
				12
			],
			"env": "^MooTools$",
			"icon": "MooTools.png",
			"script": "mootools.*\\.js",
			"website": "mootools.net"
		},
		"Moodle": {
			"cats": [
				21
			],
			"env": "^moodle",
			"headers": {
				"Set-Cookie": "(?:MoodleSession|MOODLEID_)"
			},
			"meta": {
				"keywords": "^moodle"
			},
			"html": "<img[^>]+moodlelogo",
			"icon": "Moodle.png",
			"implies": "PHP",
			"website": "moodle.org"
		},
		"Motion-httpd": {
			"cats": [
				22
			],
			"excludes": "Apache",
			"headers": {
				"Server": "Motion-httpd(?:/([\\d.]+))?\\;version:\\1"
			},
			"icon": "default.png",
			"website": "lavrsen.dk/foswiki/bin/view/Motion"
		},
		"MotoCMS": {
			"cats": [
				1
			],
			"html": "<link [^>]*href=\"[^>]*\\/mt-content\\/[^>]*\\.css",
			"icon": "MotoCMS.svg",
			"implies": [
				"PHP",
				"AngularJS",
				"jQuery"
			],
			"script": ".*\\/mt-includes\\/[asetj]{2,6}\\/.*\\.js.*",
			"website": "motocms.com"
		},
		"Movable Type": {
			"cats": [
				1
			],
			"icon": "Movable Type.png",
			"meta": {
				"generator": "Movable Type"
			},
			"website": "movabletype.org"
		},
		"Moxa": {
			"cats": [
				37
			],
			"headers": {
				"Server": "MoxaHttp(?:/([\\d.]+))?\\;version:\\1"
			},
			"icon": "Moxa.png",
			"website": "moxa.com"
		},
		"Mozard Suite": {
			"cats": [
				1
			],
			"icon": "Mozard Suite.png",
			"meta": {
				"author": "Mozard"
			},
			"url": "/mozard/!suite",
			"website": "mozard.nl"
		},
		"Mura CMS": {
			"cats": [
				1,
				11
			],
			"icon": "Mura CMS.png",
			"implies": "Adobe ColdFusion",
			"meta": {
				"generator": "Mura CMS ([\\d]+)\\;version:\\1"
			},
			"website": "www.getmura.com"
		},
		"Mustache": {
			"cats": [
				12
			],
			"env": "^Mustache$",
			"icon": "Mustache.png",
			"script": "mustache(?:\\.min)?\\.js",
			"website": "mustache.github.com"
		},
		"MyBB": {
			"cats": [
				2
			],
			"env": "^MyBB$",
			"html": "(?:<script [^>]+\\s+<!--\\s+lang\\.no_new_posts|<a[^>]* title=\"Powered By MyBB)",
			"icon": "MyBB.png",
			"implies": [
				"PHP",
				"MySQL"
			],
			"website": "www.mybb.com"
		},
		"MyBlogLog": {
			"cats": [
				5
			],
			"icon": "MyBlogLog.png",
			"script": "pub\\.mybloglog\\.com",
			"website": "www.mybloglog.com"
		},
		"MySQL": {
			"cats": [
				34
			],
			"icon": "MySQL.svg",
			"website": "mysql.com"
		},
		"Mynetcap": {
			"cats": [
				1
			],
			"icon": "Mynetcap.png",
			"meta": {
				"generator": "Mynetcap"
			},
			"website": "www.netcap-creation.fr"
		},
		"NOIX": {
			"cats": [
				19
			],
			"html": "(?:<[^>]+(?:src|href)=[^>]*/media/noix|<!-- NOIX)",
			"icon": "NOIX.png",
			"website": "www.noix.com.br/tecnologias/joomla"
		},
		"NVD3": {
			"cats": [
				25
			],
			"env": "^nv$",
			"html": "<link[^>]* href=[^>]+nv\\.d3(?:\\.min)?\\.css",
			"icon": "NVD3.png",
			"implies": "D3",
			"script": "nv\\.d3(?:\\.min)?\\.js",
			"website": "nvd3.org"
		},
		"Nedstat": {
			"cats": [
				10
			],
			"env": "^sitestat$",
			"icon": "Nedstat.png",
			"website": "www.nedstat.com"
		},
		"Neos CMS": {
			"cats": [
				1
			],
			"excludes": "TYPO3 CMS",
			"headers": {
				"X-Flow-Powered": "Neos/?(.+)?$\\;version:\\1"
			},
			"icon": "Neos.svg",
			"implies": "Neos Flow",
			"url": "/neos/",
			"website": "neos.io"
		},
		"Neos Flow": {
			"cats": [
				18
			],
			"excludes": "TYPO3 CMS",
			"headers": {
				"X-Flow-Powered": "Flow/?(.+)?$\\;version:\\1"
			},
			"icon": "Neos.svg",
			"implies": "PHP",
			"website": "flow.neos.io"
		},
		"Nepso": {
			"cats": [
				1
			],
			"headers": {
				"X-Powered-CMS": "Nepso"
			},
			"icon": "Nepso.png",
			"website": "nepso.com"
		},
		"Netmonitor": {
			"cats": [
				10
			],
			"env": "^netmonitor$",
			"icon": "Netmonitor.png",
			"script": "netmonitor\\.fi/nmtracker\\.js",
			"website": "netmonitor.fi/en"
		},
		"Neto": {
			"cats": [
				6
			],
			"env": "^NETO$",
			"icon": "Neto.svg",
			"script": "jquery\\.neto.*\\.js",
			"website": "www.neto.com.au"
		},
		"Netsuite": {
			"cats": [
				6
			],
			"headers": {
				"Set-Cookie": "NS_VER="
			},
			"icon": "Netsuite.png",
			"website": "netsuite.com"
		},
		"Nette Framework": {
			"cats": [
			  18
			],
			"headers": {
			  "X-Powered-By": "Nette Framework",
			  "Set-Cookie": "nette-browser="
			},
			"env": "Nette",
			"html": [
			  "<input[^>]+data-nette-rules",
			  "<div[^>]+id=\"snippet-",
			  "<input[^>]+id=\"frm-"
			],
			"icon": "Nette Framework.png",
			"implies": "PHP",
			"website": "nette.org"
		},
		"New Relic": {
			"cats": [
				10
			],
			"env": "^NREUM",
			"icon": "New Relic.png",
			"website": "newrelic.com"
		},
		"Nginx": {
			"cats": [
				22
			],
			"headers": {
				"Server": "nginx(?:/([\\d.]+))?\\;version:\\1"
			},
			"icon": "Nginx.svg",
			"website": "nginx.org/en"
		},
		"Node.js": {
			"cats": [
				27
			],
			"icon": "node.js.png",
			"website": "nodejs.org"
		},
		"OWL Carousel": {
			"cats": [
				5,
				7
			],
			"html": "<link [^>]*href=\"[^\"]+owl.carousel(?:\\.min)?\\.css",
			"icon": "OWL Carousel.png",
			"implies": "jQuery",
			"script": "owl.carousel.*\\.js",
			"website": "owlgraphic.com/owlcarousel"
		},
		"OXID eShop": {
			"cats": [
				6
			],
			"env": "^ox(?:TopMenu|ModalPopup|LoginBox|InputValidator)",
			"html": "<!--[^-]*OXID eShop",
			"icon": "OXID eShop.png",
			"website": "oxid-esales.com"
		},
		"October CMS": {
			"cats": [
				1
			],
			"headers": {
				"Set-Cookie": "october_session="
			},
			"icon": "October CMS.png",
			"implies": "Laravel",
			"website": "octobercms.com"
		},
		"Octopress": {
			"cats": [
				1,
				11
			],
			"html": "Powered by <a href=\"http://octopress.org\">",
			"implies": "Jekyll",
			"meta": {
				"generator": "Octopress"
			},
			"icon": "octopress.png",
			"website": "octopress.org"
		},
		"Odoo": {
			"cats": [
				1,
				6
			],
			"html": "<link[^>]* href=[^>]+/web/css/(?:web\\.assets_common/|website\\.assets_frontend/)\\;confidence:25",
			"icon": "Odoo.png",
			"implies": [
				"Python",
				"PostgreSQL",
				"Node.js",
				"Less"
			],
			"meta": {
				"generator": "Odoo"
			},
			"script": "/web/js/(?:web\\.assets_common/|website\\.assets_frontend/)\\;confidence:25",
			"website": "odoo.com"
		},
		"OmniTouch 8660 My Teamwork": {
			"cats": [
				19
			],
			"icon": "OmniTouch 8660 My Teamwork.png",
			"website": "enterprise.alcatel-lucent.com"
		},
		"OneAPM": {
			"cats": [
				10
			],
			"env": "^BWEUM",
			"icon": "OneAPM.png",
			"website": "www.oneapm.com"
		},
		"OneStat": {
			"cats": [
				10
			],
			"env": "^OneStat",
			"icon": "OneStat.png",
			"website": "www.onestat.com"
		},
		"Open AdStream": {
			"cats": [
				36
			],
			"env": "^OAS_AD$",
			"icon": "Open AdStream.png",
			"website": "xaxis.com"
		},
		"Open Classifieds": {
			"cats": [
				6
			],
			"icon": "Open Classifieds.png",
			"meta": {
				"author": "open-classifieds\\.com",
				"copyright": "Open Classifieds ?([0-9.]+)?\\;version:\\1"
			},
			"website": "open-classifieds.com"
		},
		"Open Journal Systems": {
			"cats": [
				50
			],
			"headers": {
				"Set-Cookie": "\bOJSSID\b"
			},
			"icon": "Open Journal Systems.png",
			"implies": "PHP",
			"meta": {
				"generator": "Open Journal Systems(?: ([\\d.]+))?\\;version:\\1"
			},
			"website": "pkp.sfu.ca/ojs"
		},
		"Open Web Analytics": {
			"cats": [
				10
			],
			"env": "^_?owa_",
			"html": "<!-- (?:Start|End) Open Web Analytics Tracker -->",
			"icon": "Open Web Analytics.png",
			"website": "openwebanalytics.com"
		},
		"Open eShop": {
			"cats": [
				6
			],
			"icon": "Open eShop.png",
			"implies": "PHP",
			"meta": {
				"author": "open-eshop\\.com",
				"copyright": "Open eShop ?([0-9.]+)?\\;version:\\1"
			},
			"website": "open-eshop.com/"
		},
		"OpenCart": {
			"cats": [
				6
			],
			"html": "(?:index\\.php\\?route=[a-z]+/|Powered By <a href=\"[^>]+OpenCart)",
			"icon": "OpenCart.png",
			"implies": "PHP",
			"website": "www.opencart.com"
		},
		"OpenCms": {
			"cats": [
				1
			],
			"headers": {
				"Server": "OpenCms"
			},
			"html": "<link href=\"/opencms/",
			"icon": "OpenCms.png",
			"implies": "Java",
			"script": "opencms",
			"website": "www.opencms.org"
		},
		"OpenGSE": {
			"cats": [
				22
			],
			"headers": {
				"Server": "GSE"
			},
			"icon": "OpenGSE.png",
			"implies": "Java",
			"website": "code.google.com/p/opengse"
		},
		"OpenGrok": {
			"cats": [
				19
			],
			"headers": {
				"Set-Cookie": "OpenGrok"
			},
			"icon": "OpenGrok.png",
			"implies": "Java",
			"meta": {
				"generator": "OpenGrok(?: v?([\\d.]+))?\\;version:\\1"
			},
			"website": "hub.opensolaris.org/bin/view/Project+opengrok/WebHome"
		},
		"OpenLayers": {
			"cats": [
				35
			],
			"env": "^OpenLayers$",
			"icon": "OpenLayers.png",
			"script": "openlayers",
			"website": "openlayers.org"
		},
		"OpenNemas": {
			"cats": [
				1
			],
			"headers": {
				"X-Powered-By": "OpenNemas"
			},
			"icon": "OpenNemas.png",
			"meta": {
				"generator": "OpenNemas"
			},
			"website": "www.opennemas.com"
		},
		"OpenResty": {
			"cats": [
				22
			],
			"headers": {
				"Server": "openresty(?:/([\\d.]+))?\\;version:\\1"
			},
			"icon": "OpenResty.png",
			"implies": [
				"Nginx",
				"Lua"
			],
			"website": "openresty.org"
		},
		"OpenSSL": {
			"cats": [
				33
			],
			"headers": {
				"Server": "OpenSSL(?:/([\\d.]+[a-z]?))?\\;version:\\1"
			},
			"icon": "OpenSSL.png",
			"website": "openssl.org"
		},
		"OpenText Web Solutions": {
			"cats": [
				1
			],
			"html": "<!--[^>]+published by Open Text Web Solutions",
			"icon": "OpenText Web Solutions.png",
			"implies": "Microsoft ASP.NET",
			"website": "websolutions.opentext.com"
		},
		"OpenX": {
			"cats": [
				36
			],
			"icon": "OpenX.png",
			"script": [
				"https?://[^/]*\\.openx\\.net",
				"https?://[^/]*\\.servedbyopenx\\.com"
			],
			"website": "openx.com"
		},
		"Ophal": {
			"cats": [
				1,
				11,
				18
			],
			"headers": {
				"X-Powered-By": "Ophal(?: (.*))? \\(ophal\\.org\\)\\;version:\\1"
			},
			"icon": "Ophal.png",
			"implies": "Lua",
			"meta": {
				"generator": "Ophal(?: (.*))? \\(ophal\\.org\\)\\;version:\\1"
			},
			"script": "ophal\\.js",
			"website": "ophal.org"
		},
		"Optimizely": {
			"cats": [
				10
			],
			"env": "^optimizely$",
			"icon": "Optimizely.png",
			"script": "optimizely\\.com.*\\.js",
			"website": "optimizely.com"
		},
		"Oracle Application Server": {
			"cats": [
				22
			],
			"headers": {
				"Server": "Oracle[- ]Application[- ]Server(?: Containers for J2EE)?(?:[- ](\\d[\\da-z./]+))?\\;version:\\1"
			},
			"icon": "Oracle.png",
			"website": "www.oracle.com/technetwork/middleware/ias/overview/index.html"
		},
		"Oracle Commerce": {
			"cats": [
				6
			],
			"headers": {
				"X-ATG-Version": "(?:ATGPlatform/([\\d.]+))?\\;version:\\1"
			},
			"html": "<[^>]+_dyncharset",
			"icon": "Oracle.png",
			"website": "www.oracle.com/applications/customer-experience/commerce/products/commerce-platform/index.html"
		},
		"Oracle Commerce Cloud": {
			"cats": [
				6
			],
			"headers": {
				"OracleCommerceCloud-Version": "(.*)\\;version:\\1"
			},
			"html": "<[^>]+id=\"oracle-cc\"",
			"icon": "Oracle.png",
			"website": "cloud.oracle.com/commerce-cloud"
		},
		"Oracle Dynamic Monitoring Service": {
			"cats": [
				19
			],
			"headers": {
				"x-oracle-dms-ecid": ""
			},
			"icon": "Oracle.png",
			"website": "oracle.com"
		},
		"Oracle HTTP Server": {
			"cats": [
				22
			],
			"headers": {
				"Server": "Oracle-HTTP-Server(?:/([\\d.]+))?\\;version:\\1"
			},
			"icon": "Oracle.png",
			"website": "oracle.com"
		},
		"Oracle Recommendations On Demand": {
			"cats": [
				10
			],
			"icon": "Oracle.png",
			"script": "atgsvcs.+atgsvcs\\.js",
			"website": "www.oracle.com/us/products/applications/commerce/recommendations-on-demand/index.html"
		},
		"Oracle Web Cache": {
			"cats": [
				23
			],
			"headers": {
				"Server": "Oracle(?:AS)?[- ]Web[- ]Cache(?:[- /]([\\da-z./]+))?\\;version:\\1"
			},
			"icon": "Oracle.png",
			"website": "oracle.com"
		},
		"Orchard CMS": {
			"cats": [
				1
			],
			"icon": "Orchard CMS.png",
			"implies": "Microsoft ASP.NET",
			"meta": {
				"generator": "Orchard"
			},
			"website": "orchardproject.net"
		},
		"Outbrain": {
			"cats": [
				5
			],
			"env": "^(?:OutbrainPermaLink|OB_releaseVer)$",
			"icon": "Outbrain.png",
			"script": "widgets\\.outbrain\\.com/outbrain\\.js",
			"website": "outbrain.com"
		},
		"Outlook Web App": {
			"cats": [
				30
			],
			"env": "^(?:(?:g_f)?Owa|IsOwaPremiumBrowser)$",
			"html": "<link\\s[^>]*href=\"[^\"]*?([\\d.]+)/themes/resources/owafont\\.css\\;version:\\1",
			"icon": "Outlook Web App.png",
			"implies": "Microsoft ASP.NET",
			"url": "/owa/auth/log(?:on|off)\\.aspx",
			"website": "help.outlook.com"
		},
		"PANSITE": {
			"cats": [
				1
			],
			"icon": "PANSITE.png",
			"meta": {
				"generator": "PANSITE"
			},
			"website": "panvision.de/Produkte/Content_Management/index.asp"
		},
		"PDF.js": {
			"cats": [
				19
			],
			"env": "^PDFJS$",
			"html": "<\\/div>\\s*<!-- outerContainer -->\\s*<div\\s*id=\"printContainer\"><\\/div>",
			"icon": "PDF.js.svg",
			"url": "/web/viewer\\.html?file=[^&]\\.pdf",
			"website": "mozilla.github.io/pdf.js/"
		},
		"PHP": {
			"cats": [
				27
			],
			"headers": {
				"Server": "php/?([\\d.]+)?\\;confidence:40\\;version:\\1",
				"Set-Cookie": "PHPSESSID",
				"X-Powered-By": "php/?([\\d.]+)?\\;confidence:40\\;version:\\1"
			},
			"icon": "PHP.png",
			"url": "\\.php(?:$|\\?)",
			"website": "php.net"
		},
		"PHP-Fusion": {
			"cats": [
				1
			],
			"html": "Powered by <a href=\"[^>]+php-fusion",
			"icon": "PHP-Fusion.png",
			"implies": "PHP",
			"website": "www.php-fusion.co.uk"
		},
		"PHP-Nuke": {
			"cats": [
				2
			],
			"html": "<[^>]+Powered by PHP-Nuke",
			"icon": "PHP-Nuke.png",
			"implies": "PHP",
			"meta": {
				"generator": "PHP-Nuke"
			},
			"website": "phpnuke.org"
		},
		"Pagekit": {
			"cats": [
				1
			],
			"icon": "Pagekit.png",
			"meta": {
				"generator": "Pagekit"
			},
			"website": "pagekit.com"
		},
		"Pardot": {
			"cats": [
				32
			],
			"env": "^pi(?:Tracker|Hostname|Protocol|CId|AId)$",
			"icon": "Pardot.png",
			"headers": {
				"X-Pardot-LB": "",
				"X-Pardot-Route": "",
				"X-Pardot-Rsp": ""
			},
			"website": "pardot.com"
		},
		"Parse.ly": {
			"cats": [
				10
			],
			"env": "^PARSELY$",
			"icon": "Parse.ly.png",
			"website": "parse.ly"
		},
		"Paths.js": {
			"cats": [
				25
			],
			"icon": "default.png",
			"script": "paths(?:\\.min)?\\.js",
			"website": "github.com/andreaferretti/paths-js"
		},
		"PayPal": {
			"cats": [
				41
			],
			"env": "^PAYPAL$",
			"html": "<input[^>]+_s-xclick",
			"icon": "PayPal.png",
			"script": "paypalobjects\\.com/js",
			"website": "paypal.com"
		},
		"PencilBlue": {
			"cats": [
				1,
				11
			],
			"headers": {
				"X-Powered-By": "PencilBlue"
			},
			"icon": "PencilBlue.png",
			"implies": "Node.js",
			"website": "pencilblue.org"
		},
		"Penguin": {
			"cats": [
				18
			],
			"env": "^penguin$",
			"html": "<link[^>]+?href=\"[^\"]+penguin(?:\\.min)?\\.css",
			"icon": "Penguin.svg",
			"script": "penguin(?:\\.min)?\\.js",
			"website": "penguin.docs.bqws.io"
		},
		"Percussion": {
			"cats": [
				1
			],
			"html": "<[^>]+class=\"perc-region\"",
			"icon": "Percussion.png",
			"meta": {
				"generator": "(?:Percussion|Rhythmyx)"
			},
			"website": "percussion.com"
		},
		"PerfSONAR-PS": {
			"cats": [
				19
			],
			"headers": {
				"User-agent": "perfSONAR-PS/?([\\d\\.]+)?\\;version:\\1"
			},
			"icon": "PerfSONAR-PS.png",
			"website": "psps.perfsonar.net"
		},
		"Perl": {
			"cats": [
				27
			],
			"headers": {
				"Server": "\bPerl\b(?: ?/?v?([\\d.]+))?\\;version:\\1"
			},
			"icon": "Perl.png",
			"url": "\\.pl(?:$|\\?)",
			"website": "perl.org"
		},
		"Petrojs": {
			"cats": [
				12
			],
			"env": "^petrojs$",
			"icon": "Petrojs.png",
			"script": [
				"petrojs(?:\\-|\\.)([\\d.]*\\d)[^/]*\\.js\\;version:\\1",
				"(?:/([\\d.]+)/)?petrojs(?:\\.min)?\\.js\\;version:\\1"
			],
			"website": "petrojs.thepetronics.com"
		},
		"Phabricator": {
			"cats": [
				13,
				47
			],
			"headers": {
				"Set-Cookie": "phsid="
			},
			"html": "<[^>]+(?:class|id)=\"phabricator-",
			"icon": "Phabricator.png",
			"implies": [
				"PHP"
			],
			"script": "/phabricator/[a-f0-9]{8}/rsrc/js/phui/[a-z-]+\\.js$",
			"website": "phacility.com"
		},
		"Phaser": {
			"cats": [
				12
			],
			"env": "Phaser",
			"icon": "Phaser.png",
			"website": "phaser.io"
		},
		"Phusion Passenger": {
			"cats": [
				22
			],
			"headers": {
				"X-Powered-By": "^Phusion Passenger"
			},
			"icon": "Phusion Passenger.png",
			"website": "phusionpassenger.com"
		},
		"Piano Solo": {
			"cats": [
				43
			],
			"env": "^PianoMedia$",
			"headers": {
				"Set-Cookie": "pianovisitkey"
			},
			"icon": "Piano Solo.png",
			"website": "www.pianomedia.com/products"
		},
		"Pimcore": {
			"cats": [
				1,
				6,
				18
			],
			"headers": {
				"X-Powered-By": "pimcore"
			},
			"icon": "pimcore.svg",
			"implies": "PHP",
			"website": "pimcore.org"
		},
		"Pinterest": {
			"cats": [
				5
			],
			"icon": "Pinterest.svg",
			"script": "//assets\\.pinterest\\.com/js/pinit\\.js",
			"website": "pinterest.com"
		},
		"Piwik": {
			"cats": [
				10
			],
			"env": [
				"^Piwik$",
				"^_paq$"
			],
			"headers": {
				"Set-Cookie": "PIWIK_SESSID="
			},
			"icon": "Piwik.png",
			"meta": {
				"apple-itunes-app": "app-id=737216887",
				"generator": "Piwik - Open Source Web Analytics",
				"google-play-app": "app-id=org\\.piwik\\.mobile2"
			},
			"script": "piwik\\.js|piwik\\.php",
			"website": "piwik.org"
		},
		"Planet": {
			"cats": [
				49
			],
			"icon": "Planet.png",
			"meta": {
				"generator": "^Planet(?:/([\\d.]+))?\\;version:\\1"
			},
			"website": "planetplanet.org"
		},
		"Plentymarkets": {
			"cats": [
				6
			],
			"icon": "Plentymarkets.png",
			"meta": {
				"generator": "plentymarkets"
			},
			"website": "plentymarkets.eu"
		},
		"Plesk": {
			"cats": [
				9
			],
			"headers": {
				"X-Powered-By": "PleskLin",
				"X-Powered-By-Plesk": "Plesk"
			},
			"icon": "Plesk.png",
			"script": "common\\.js\\?plesk",
			"website": "plesk.com"
		},
		"Pligg": {
			"cats": [
				1
			],
			"env": "^pligg_",
			"html": "<span[^>]+id=\"xvotes-0",
			"icon": "Pligg.png",
			"meta": {
				"generator": "Pligg"
			},
			"website": "pligg.com"
		},
		"Plone": {
			"cats": [
				1
			],
			"icon": "Plone.png",
			"implies": "Python",
			"meta": {
				"generator": "Plone"
			},
			"website": "plone.org"
		},
		"Plotly": {
			"cats": [
				25
			],
			"icon": "Plotly.png",
			"implies": "D3",
			"env": "Plotly",
			"script": "https?://cdn\\.plot\\.ly/plotly",
			"website": "plot.ly/javascript/"
		},
		"Plura": {
			"cats": [
				19
			],
			"html": "<iframe src=\"[^>]+pluraserver\\.com",
			"icon": "Plura.png",
			"website": "www.pluraprocessing.com"
		},
		"Po.st": {
			"cats": [
				5
			],
			"env": "^pwidget_config$",
			"icon": "Po.st.png",
			"website": "www.po.st/"
		},
		"Polymer": {
			"cats": [
				12
			],
			"env": "^Polymer$",
			"html": "(?:<polymer-[^>]+|<link[^>]+rel=\"import\"[^>]+/polymer\\.html\")",
			"icon": "Polymer.png",
			"script": "polymer\\.js",
			"website": "polymer-project.org"
		},
		"Posterous": {
			"cats": [
				1,
				11
			],
			"env": "^Posterous",
			"html": "<div class=\"posterous",
			"icon": "Posterous.png",
			"website": "posterous.com"
		},
		"PostgreSQL": {
			"cats": [
				34
			],
			"icon": "PostgreSQL.png",
			"website": "www.postgresql.org/"
		},
		"Powergap": {
			"cats": [
				6
			],
			"html": [
				"<a[^>]+title=\"POWERGAP",
				"<input type=\"hidden\" name=\"shopid\""
			],
			"icon": "Powergap.png",
			"website": "powergap.de"
		},
		"Prefix-Free": {
			"cats": [
				19
			],
			"env": "^PrefixFree$",
			"icon": "Prefix-Free.png",
			"script": "prefixfree\\.js",
			"website": "leaverou.github.io/prefixfree/"
		},
		"PrestaShop": {
			"cats": [
				6
			],
			"env": [
				"^freeProductTranslation$\\;confidence:25",
				"^freeProductTranslation$\\;confidence:25",
				"^priceDisplayMethod$\\;confidence:25",
				"^priceDisplayPrecision$\\;confidence:25"
			],
			"html": [
				"Powered by <a\\s+[^>]+>PrestaShop",
				"<!-- /Block [a-z ]+ module (?:HEADER|TOP)?\\s?-->",
				"<!-- /Module Block [a-z ]+ -->"
			],
			"icon": "PrestaShop.png",
			"implies": "PHP",
			"meta": {
				"generator": "PrestaShop"
			},
			"website": "www.prestashop.com"
		},
		"Project Wonderful": {
			"cats": [
				36
			],
			"env": "^pw_adloader$",
			"html": "<div[^>]+id=\"pw_adbox_",
			"icon": "Project Wonderful.png",
			"script": "^https?://(?:www\\.)?projectwonderful\\.com/(?:pwa\\.js|gen\\.php)",
			"website": "projectwonderful.com"
		},
		"Prospector": {
			"cats": [
				36
			],
			"html": "<[^>]+data-name=['\"]prospectscript",
			"icon": "Prospector.png",
			"script": "processprospector\\.js",
			"website": "prospector.io"
		},
		"Prototype": {
			"cats": [
				12
			],
			"env": "^Prototype$",
			"icon": "Prototype.png",
			"script": "(?:prototype|protoaculous)(?:-([\\d.]*[\\d]))?.*\\.js\\;version:\\1",
			"website": "www.prototypejs.org"
		},
		"Protovis": {
			"cats": [
				25
			],
			"env": "^protovis$",
			"icon": "default.png",
			"script": "protovis.*\\.js",
			"website": "mbostock.github.com/protovis"
		},
		"Proximis Omnichannel": {
			"cats": [
				6,
				1
			],
			"env": "^__change$",
			"html": "<html[^>]+data-ng-app=\"RbsChangeApp\"",
			"icon": "Proximis Omnichannel.png",
			"implies": [
				"PHP",
				"AngularJS"
			],
			"meta": {
				"generator": "Proximis Omnichannel"
			},
			"website": "www.proximis.com"
		},
		"PubMatic": {
			"cats": [
				36
			],
			"icon": "PubMatic.png",
			"script": "https?://[^/]*\\.pubmatic\\.com",
			"website": "www.pubmatic.com/"
		},
		"Public CMS": {
			"cats": [
				1
			],
			"headers": {
				"Set-Cookie": "PUBLICCMS_USER",
				"X-Powered-PublicCMS": ""
			},
			"icon": "Public CMS.png",
			"implies": "Java",
			"website": "www.publiccms.com"
		},
		"Pure CSS": {
			"cats": [
				18
			],
			"html": "<link[^>]+(?:([\\d.])+/)?pure(?:-min)?\\.css\\;version:\\1",
			"icon": "Pure CSS.png",
			"website": "purecss.io"
		},
		"Pygments": {
			"cats": [
				19
			],
			"html": "<link[^>]+pygments.css[\"']",
			"icon": "pygments.png",
			"website": "pygments.org"
		},
		"PyroCMS": {
			"cats": [
				1
			],
			"headers": {
				"Set-Cookie": "pyrocms",
				"X-Streams-Distribution": "PyroCMS"
			},
			"icon": "PyroCMS.png",
			"implies": "Laravel",
			"website": "pyrocms.com"
		},
		"Python": {
			"cats": [
				27
			],
			"headers": {
				"Server": "(?:^|\\s)Python(?:/([\\d.]+))?\\;confidence:50\\;version:\\1"
			},
			"icon": "Python.png",
			"website": "python.org"
		},
		"Quantcast": {
			"cats": [
				10
			],
			"env": "^quantserve$",
			"icon": "Quantcast.png",
			"script": "edge\\.quantserve\\.com/quant\\.js",
			"website": "www.quantcast.com"
		},
		"Question2Answer": {
			"cats": [
				15
			],
			"html": "<!-- Powered by Question2Answer",
			"icon": "question2answer.png",
			"implies": "PHP",
			"script": "\\./qa-content/qa-page\\.js\\?([0-9.]+)\\;version:\\1",
			"website": "www.question2answer.org"
		},
		"Quick.CMS": {
			"cats": [
				1
			],
			"html": "<a href=\"[^>]+opensolution\\.org/\">CMS by",
			"icon": "Quick.CMS.png",
			"meta": {
				"generator": "Quick\\.CMS(?: v([\\d.]+))?\\;version:\\1"
			},
			"website": "opensolution.org"
		},
		"Quick.Cart": {
			"cats": [
				6
			],
			"html": "<a href=\"[^>]+opensolution\\.org/\">(?:Shopping cart by|Sklep internetowy)",
			"icon": "Quick.Cart.png",
			"meta": {
				"generator": "Quick\\.Cart(?: v([\\d.]+))?\\;version:\\1"
			},
			"website": "opensolution.org"
		},
		"Quill": {
			"cats": [
				24
			],
			"env": "^Quill$",
			"icon": "Quill.png",
			"website": "quilljs.com"
		},
		"RAID HTTPServer": {
			"cats": [
				22
			],
			"headers": {
				"Server": "RAID HTTPServer(?:/([\\d.]+))?\\;version:\\1"
			},
			"icon": "default.png",
			"website": "???"
		},
		"RBS Change": {
			"cats": [
				1,
				6
			],
			"html": "<html[^>]+xmlns:change=",
			"icon": "RBS Change.png",
			"implies": "PHP",
			"meta": {
				"generator": "RBS Change"
			},
			"website": "www.rbschange.fr"
		},
		"RCMS": {
			"cats": [
				1
			],
			"icon": "RCMS.png",
			"meta": {
				"generator": "^(?:RCMS|ReallyCMS)"
			},
			"website": "www.rcms.fi"
		},
		"RD Station": {
			"cats": [
				32
			],
			"env": "^RDStation$",
			"icon": "RD Station.png",
			"script": "d335luupugsy2\\.cloudfront\\.net/js/loader-scripts/.*-loader\\.js",
			"website": "rdstation.com.br"
		},
		"RDoc": {
			"cats": [
				4
			],
			"html": [
				"<link[^>]+href=\"[^\"]*rdoc-style\\.css",
				"Generated by <a[^>]+href=\"https?://rdoc\\.rubyforge\\.org[^>]+>RDoc</a> ([\\d.]*\\d)\\;version:\\1"
			],
			"icon": "RDoc.png",
			"implies": "Ruby",
			"website": "github.com/RDoc/RDoc"
		},
		"RackCache": {
			"cats": [
				23
			],
			"headers": {
				"X-Rack-Cache": ""
			},
			"icon": "RackCache.png",
			"implies": "Ruby",
			"website": "github.com/rtomayko/rack-cache"
		},
		"RainLoop": {
			"cats": [
				30
			],
			"env": "^rainloop",
			"headers": {
				"Server": "RainLoop"
			},
			"html": [
				"<meta [^>]*(?:content=\"([^\"]+)[^>]+ id=\"rlAppVersion\"|id=\"rlAppVersion\"[^>]+ content=\"([^\"]+))\\;version:\\1?\\1:\\2",
				"<link[^>]* href=\"[^\"]*rainloop/v/([^/]+)\\;version:\\1"
			],
			"icon": "RainLoop.png",
			"implies": "PHP",
			"script": "rainloop/v/([^/]+)\\;version:\\1",
			"website": "rainloop.net"
		},
		"Rakuten DBCore": {
			"cats": [
				6
			],
			"icon": "Rakuten DBCore.png",
			"meta": {
				"generator": "Rakuten DBCore",
				"generator:site": "http://ecservice.rakuten.com.br"
			},
			"website": "ecservice.rakuten.com.br"
		},
		"Ramda": {
			"cats": [
				12
			],
			"icon": "Ramda.png",
			"script": "ramda.*\\.js",
			"website": "ramdajs.com"
		},
		"Raphael": {
			"cats": [
				25
			],
			"env": "^Raphael$",
			"icon": "Raphael.png",
			"script": "raphael.*\\.js",
			"website": "raphaeljs.com"
		},
		"Rapid Logic": {
			"cats": [
				22
			],
			"headers": {
				"Server": "Rapid Logic(?:/([\\d.]+))?\\;version:\\1"
			},
			"icon": "default.png",
			"website": "???"
		},
		"React": {
			"cats": [
				12
			],
			"env": "^React$",
			"html": "<[^>]+data-react",
			"icon": "React.png",
			"script": [
				"react(?:\\-with\\-addons)?(?:\\-|\\.)([\\d.]*\\d)[^/]*\\.js\\;version:\\1",
				"/([\\d.]+)/react(?:\\.min)?\\.js\\;version:\\1",
				"react.*\\.js"
			],
			"website": "facebook.github.io/react"
		},
		"Red Hat": {
			"cats": [
				28
			],
			"headers": {
				"Server": "Red Hat",
				"X-Powered-By": "Red Hat"
			},
			"icon": "Red Hat.png",
			"website": "redhat.com"
		},
		"Reddit": {
			"cats": [
				2
			],
			"env": "^reddit$",
			"html": "(?:<a[^>]+Powered by Reddit|powered by <a[^>]+>reddit<)",
			"icon": "Reddit.png",
			"implies": "Python",
			"url": "^(?:www\\.)?reddit\\.com",
			"website": "code.reddit.com"
		},
		"Redmine": {
			"cats": [
				13
			],
			"html": "Powered by <a href=\"[^>]+Redmine",
			"icon": "Redmine.png",
			"implies": "Ruby on Rails",
			"meta": {
				"description": "Redmine"
			},
			"website": "www.redmine.org"
		},
		"Reinvigorate": {
			"cats": [
				10
			],
			"env": "^reinvigorate$",
			"icon": "Reinvigorate.png",
			"website": "www.reinvigorate.net"
		},
		"RequireJS": {
			"cats": [
				12
			],
			"env": "^requirejs$",
			"icon": "RequireJS.png",
			"script": "require.*\\.js",
			"website": "requirejs.org"
		},
		"Resin": {
			"cats": [
				22
			],
			"headers": {
				"Server": "^Resin(?:/(\\S*))?\\;version:\\1"
			},
			"icon": "Resin.png",
			"implies": "Java",
			"website": "caucho.com"
		},
		"Reveal.js": {
			"cats": [
				12
			],
			"env": "^Reveal$",
			"icon": "Reveal.js.png",
			"script": "reveal(?:\\.min)?\\.js",
			"website": "lab.hakim.se/reveal-js"
		},
		"Revel": {
			"cats": [
				18
			],
			"headers": {
				"Set-Cookie": "^REVEL_(?:FLASH|SESSION)="
			},
			"icon": "Revel.png",
			"implies": "Go",
			"website": "revel.github.io"
		},
		"Rickshaw": {
			"cats": [
				25
			],
			"env": "^Rickshaw$",
			"icon": "default.png",
			"implies": "D3",
			"script": "rickshaw(?:\\.min)?\\.js",
			"website": "code.shutterstock.com/rickshaw/"
		},
		"RightJS": {
			"cats": [
				12
			],
			"env": "^RightJS$",
			"icon": "RightJS.png",
			"script": "right\\.js",
			"website": "rightjs.org"
		},
		"Riot": {
			"cats": [
				12
			],
			"env": "^riot$",
			"icon": "Riot.png",
			"script": "riot(?:\\+compiler)?(?:\\.min)?\\.js",
			"website": "muut.com/riotjs"
		},
		"RiteCMS": {
			"cats": [
				1
			],
			"icon": "RiteCMS.png",
			"implies": [
				"PHP",
				"SQLite\\;confidence:50"
			],
			"meta": {
				"generator": "^RiteCMS(?: (.+))?\\;version:\\1"
			},
			"website": "ritecms.com"
		},
		"Roadiz CMS": {
			"cats": [
				1,
				11
			],
			"icon": "Roadiz CMS.png",
			"implies": [
				"PHP",
				"Symfony"
			],
			"meta": {
				"generator": "^Roadiz ([a-z0-9\\s\\.]+) - \\;version:\\1"
			},
			"headers": {
				"X-Powered-By": "Roadiz CMS"
			},
			"website": "www.roadiz.io"
		},
		"Robin": {
			"cats": [
				6
			],
			"env": [
				"_robin_getRobinJs",
				"robin_settings",
				"robin_storage_settings"
			],
			"icon": "Robin.png",
			"website": "www.robinhq.com"
		},
		"RockRMS": {
			"cats": [
				1,
				11,
				32
			],
			"icon": "RockRMS.svg",
			"implies": [
				"Windows Server",
				"IIS",
				"Microsoft ASP.NET"
			],
			"meta": {
				"generator": "^Rock v.*"
			},
			"website": "www.rockrms.com"
		},
		"RoundCube": {
			"cats": [
				30
			],
			"env": "^(?:rcmail|rcube_|roundcube)",
			"html": "<title>RoundCube",
			"icon": "RoundCube.png",
			"implies": "PHP",
			"website": "roundcube.net"
		},
		"Rubicon Project": {
			"cats": [
				36
			],
			"icon": "Rubicon Project.png",
			"script": "https?://[^/]*\\.rubiconproject\\.com",
			"website": "rubiconproject.com/"
		},
		"Ruby": {
			"cats": [
				27
			],
			"headers": {
				"Server": "(?:Mongrel|WEBrick|Ruby)"
			},
			"icon": "Ruby.png",
			"website": "ruby-lang.org"
		},
		"Ruby on Rails": {
			"cats": [
				18
			],
			"headers": {
				"Server": "(?:mod_rails|mod_rack|Phusion(?:\\.|_)Passenger)\\;confidence:50",
				"X-Powered-By": "(?:mod_rails|mod_rack|Phusion[\\._ ]Passenger)(?: \\(mod_rails/mod_rack\\))?(?: ?/?([\\d\\.]+))?\\;version:\\1\\;confidence:50"
			},
			"icon": "Ruby on Rails.png",
			"implies": "Ruby",
			"meta": {
				"csrf-param": "authenticity_token\\;confidence:50"
			},
			"script": "/assets/application-[a-z\\d]{32}/\\.js\\;confidence:50",
			"website": "rubyonrails.org"
		},
		"Ruxit": {
			"cats": [
				10
			],
			"icon": "Ruxit.png",
			"script": "ruxitagentjs",
			"website": "ruxit.com"
		},
		"RxJS": {
			"cats": [
				12
			],
			"env": "^Rx$\\;confidence:20",
			"icon": "RxJS.png",
			"script": "rx(?:\\.\\w+)?(?:\\.compat)?(?:\\.min)?\\.js",
			"website": "reactivex.io"
		},
		"S.Builder": {
			"cats": [
				1
			],
			"icon": "S.Builder.png",
			"meta": {
				"generator": "S\\.Builder"
			},
			"website": "www.sbuilder.ru"
		},
		"SAP": {
			"cats": [
				22
			],
			"headers": {
				"Server": "SAP NetWeaver Application Server"
			},
			"icon": "SAP.png",
			"website": "sap.com"
		},
		"SDL Tridion": {
			"cats": [
				1
			],
			"html": "<img[^>]+_tcm\\d{2,3}-\\d{6}\\.",
			"icon": "SDL Tridion.png",
			"website": "www.sdl.com/products/tridion"
		},
		"SIMsite": {
			"cats": [
				1
			],
			"icon": "SIMsite.png",
			"meta": {
				"SIM.medium": ""
			},
			"script": "/sim(?:site|core)/js",
			"website": "simgroep.nl/internet/portfolio-contentbeheer_41623/"
		},
		"SMF": {
			"cats": [
				2
			],
			"env": "^smf_",
			"icon": "SMF.png",
			"implies": "PHP",
			"website": "www.simplemachines.org"
		},
		"SOBI 2": {
			"cats": [
				19
			],
			"html": "(?:<!-- start of Sigsiu Online Business Index|<div[^>]* class=\"sobi2)",
			"icon": "SOBI 2.png",
			"implies": "Joomla",
			"website": "www.sigsiu.net/sobi2.html"
		},
		"SPDY": {
			"cats": [
				19
			],
			"excludes": "HTTP/2",
			"headers": {
				"X-Firefox-Spdy": "\\d\\.\\d"
			},
			"icon": "SPDY.png",
			"website": "chromium.org/spdy"
		},
		"SPIP": {
			"cats": [
				1
			],
			"headers": {
				"X-Spip-Cache": ""
			},
			"icon": "SPIP.png",
			"implies": "PHP",
			"meta": {
				"generator": "(?:^|\\s)SPIP(?:\\s([\\d.]+(?:\\s\\[\\d+\\])?))?\\;version:\\1"
			},
			"website": "www.spip.net"
		},
		"SQL Buddy": {
			"cats": [
				3
			],
			"implies": "PHP",
			"html": "(?:<title>SQL Buddy</title>|<[^>]+onclick=\"sideMainClick\\(\"home\\.php)",
			"icon": "SQL Buddy.png",
			"website": "www.sqlbuddy.com"
		},
		"SQLite": {
			"cats": [
				34
			],
			"icon": "SQLite.png",
			"website": "www.sqlite.org"
		},
		"SUSE": {
			"cats": [
				28
			],
			"headers": {
				"Server": "SUSE(?:/?\\s?-?([\\d.]+))?\\;version:\\1",
				"X-Powered-By": "SUSE(?:/?\\s?-?([\\d.]+))?\\;version:\\1"
			},
			"icon": "SUSE.png",
			"website": "suse.com"
		},
		"SWFObject": {
			"cats": [
				19
			],
			"env": "^SWFObject$",
			"icon": "SWFObject.png",
			"script": "swfobject.*\\.js",
			"website": "github.com/swfobject/swfobject"
		},
		"Saia PCD": {
			"cats": [
				45
			],
			"headers": {
				"Server": "Saia PCD(?:([/a-z\\d.]+))?\\;version:\\1"
			},
			"icon": "Saia PCD.png",
			"website": "saia-pcd.com"
		},
		"Sails.js": {
			"cats": [
				18
			],
			"headers": {
				"Set-Cookie": "^sails\\.sid$",
				"X-Powered-By": "^Sails$"
			},
			"icon": "Sails.js.svg",
			"implies": [
				"Node.js",
				"Express"
			],
			"website": "sailsjs.org"
		},
		"Sarka-SPIP": {
			"cats": [
				1
			],
			"icon": "Sarka-SPIP.png",
			"implies": "SPIP",
			"meta": {
				"generator": "Sarka-SPIP(?:\\s([\\d.]+))?\\;version:\\1"
			},
			"website": "sarka-spip.net"
		},
		"Scala": {
			"cats": [
				27
			],
			"icon": "Scala.png",
			"website": "www.scala-lang.org"
		},
		"Schneider": {
			"cats": [
				45
			],
			"icon": "Schneider.png",
			"website": "schneider-electric.com"
		},
		"Schneider Web Server": {
			"cats": [
				22
			],
			"headers": {
				"Server": "Schneider-WEB(?:/V?([\\d.]+))?\\;version:\\1"
			},
			"icon": "Schneider Web Server.png",
			"implies": [
				"Schneider"
			],
			"website": "schneider-electric.com"
		},
		"Scientific Linux": {
			"cats": [
				28
			],
			"headers": {
				"Server": "Scientific Linux",
				"X-Powered-By": "Scientific Linux"
			},
			"icon": "Scientific Linux.png",
			"website": "scientificlinux.org"
		},
		"Segment": {
			"cats": [
				10
			],
			"env": "^analytics$",
			"html": "<script[\\s\\S]*cdn\\.segment\\.com/analytics.js[\\s\\S]*script>",
			"icon": "Segment.png",
			"script": "cdn\\.segment\\.com/analytics\\.js",
			"website": "segment.com"
		},
		"Select2": {
			"cats": [
				12
			],
			"icon": "default.png",
			"implies": "jQuery",
			"script": "select2.*\\.js",
			"website": "select2.github.io"
		},
		"Semantic-ui": {
			"cats": [
				18
			],
			"html": [
				"(?:<div class=\"ui\\s[^>]+\">)\\;confidence:30",
				"(?:<link[^>]+semantic(?:\\.css|\\.min\\.css)\">)"
			],
			"icon": "Semantic-ui.png",
			"script": "(?:semantic(?:\\.js|\\.min\\.js))",
			"website": "semantic-ui.com"
		},
		"Sencha Touch": {
			"cats": [
				12,
				26
			],
			"icon": "Sencha Touch.png",
			"script": "sencha-touch.*\\.js",
			"website": "sencha.com/products/touch"
		},
		"Sentinel Keys Server": {
			"cats": [
				22
			],
			"headers": {
				"Server": "SentinelKeysServer\\/?([\\d\\.]+)?\\;version:\\1"
			},
			"icon": "Sentinel Keys Server.png",
			"website": "www.safenet-inc.com/software-monetization/sentinel-rms"
		},
		"Sentinel License Monitor": {
			"cats": [
				19
			],
			"html": "<title>Sentinel (?:Keys )?License Monitor</title>",
			"icon": "Sentinel License Monitor.png",
			"website": "www.safenet-inc.com/software-monetization/sentinel-rms/"
		},
		"Sentinel Protection Server": {
			"cats": [
				22
			],
			"headers": {
				"Server": "SentinelProtectionServer\\/?([\\d\\.]+)?\\;version:\\1"
			},
			"icon": "Sentinel Protection Server.png",
			"website": "www.safenet-inc.com/software-monetization/sentinel-rms/"
		},
		"Serendipity": {
			"cats": [
				1,
				11
			],
			"icon": "Serendipity.png",
			"implies": "PHP",
			"meta": {
				"Powered-By": "Serendipity v\\.(.+)\\;version:\\1",
				"generator": "Serendipity"
			},
			"website": "s9y.org"
		},
		"Shadow": {
			"cats": [
				18
			],
			"headers": {
				"X-Powered-By": "ShadowFramework"
			},
			"icon": "Shadow.png",
			"implies": "PHP",
			"website": "shadow-technologies.co.uk"
		},
		"ShareThis": {
			"cats": [
				5
			],
			"env": "^SHARETHIS$",
			"icon": "ShareThis.png",
			"script": "w\\.sharethis\\.com/",
			"website": "sharethis.com"
		},
		"ShellInABox": {
			"cats": [
				46
			],
			"html": [
				"<title>Shell In A Box</title>",
				"must be enabled for ShellInABox</noscript>"
			],
			"env": "^ShellInABox$",
			"icon": "ShellInABox.png",
			"website": "shellinabox.com"
		},
		"ShinyStat": {
			"cats": [
				10
			],
			"env": "^SSsdk$",
			"html": "<img[^>]*\\s+src=['\"]?https?://www\\.shinystat\\.com/cgi-bin/shinystat\\.cgi\\?[^'\"\\s>]*['\"\\s/>]",
			"icon": "ShinyStat.png",
			"script": "^https?://codice(?:business|ssl|pro|isp)?\\.shinystat\\.com/cgi-bin/getcod\\.cgi",
			"website": "shinystat.com"
		},
		"Shopalize": {
			"cats": [
				5,
				10
			],
			"env": "^Shopalize$",
			"icon": "Shopalize.png",
			"website": "shopalize.com"
		},
		"Shopatron": {
			"cats": [
				6
			],
			"env": "^shptUrl$",
			"html": [
				"<body class=\"shopatron",
				"<img[^>]+mediacdn\\.shopatron\\.com\\;confidence:50"
			],
			"icon": "Shopatron.png",
			"meta": {
				"keywords": "Shopatron"
			},
			"script": "mediacdn\\.shopatron\\.com",
			"website": "ecommerce.shopatron.com"
		},
		"Shopery": {
			"cats": [
				6
			],
			"headers": {
				"X-Shopery": ""
			},
			"icon": "Shopery.svg",
			"implies": [
				"PHP",
				"Symfony",
				"Elcodi"
			],
			"website": "shopery.com"
		},
		"Shopify": {
			"cats": [
				6
			],
			"env": "^Shopify$",
			"html": "<link[^>]+=['\"]//cdn\\.shopify\\.com",
			"icon": "Shopify.svg",
			"website": "shopify.com"
		},
		"Shoptet": {
			"cats": [
				6
			],
			"env": "^shoptet$",
			"html": "<link [^>]*href=\"https?://cdn\\.myshoptet\\.com/",
			"icon": "Shoptet.svg",
			"implies": "PHP",
			"meta": {
				"web_author": "^Shoptet"
			},
			"script": [
				"^https?://cdn\\.myshoptet\\.com/"
			],
			"website": "www.shoptet.cz"
		},
		"Shopware": {
			"cats": [
				6
			],
			"html": "<title>Shopware ([\\d\\.]+) [^<]+\\;version:\\1",
			"icon": "Shopware.png",
			"implies": [
				"PHP",
				"MySQL",
				"jQuery"
			],
			"meta": {
				"application-name": "Shopware"
			},
			"script": "(?:(shopware)|/web/cache/[0-9]{10}_.+)\\.js\\;version:\\1?4:5",
			"website": "shopware.com"
		},
		"Silva": {
			"cats": [
				1
			],
			"headers": {
				"X-Powered-By": "SilvaCMS"
			},
			"icon": "Silva.png",
			"website": "silvacms.org"
		},
		"SilverStripe": {
			"cats": [
				1
			],
			"html": "Powered by <a href=\"[^>]+SilverStripe",
			"icon": "SilverStripe.svg",
			"meta": {
				"generator": "SilverStripe"
			},
			"website": "www.silverstripe.org"
		},
		"SimpleHTTP": {
			"cats": [
				22
			],
			"headers": {
				"Server": "SimpleHTTP(?:/([\\d.]+))?\\;version:\\1"
			},
			"icon": "default.png",
			"website": "???"
		},
		"Site Meter": {
			"cats": [
				10
			],
			"icon": "Site Meter.png",
			"script": "sitemeter\\.com/js/counter\\.js\\?site=",
			"website": "www.sitemeter.com"
		},
		"SiteCatalyst": {
			"cats": [
				10
			],
			"env": "^s_(?:account|objectID|code|INST)$",
			"icon": "SiteCatalyst.png",
			"script": "/s[_-]code.*\\.js",
			"website": "www.adobe.com/solutions/digital-marketing.html"
		},
		"SiteEdit": {
			"cats": [
				1
			],
			"icon": "SiteEdit.png",
			"meta": {
				"generator": "SiteEdit"
			},
			"website": "www.siteedit.ru"
		},
		"Sitecore": {
			"cats": [
				1
			],
			"headers": {
				"Set-cookie": "SC_ANALYTICS_GLOBAL_COOKIE"
			},
			"html": "<img[^>]+src=\"[^>]*/~/media/[^>]+\\.ashx",
			"icon": "Sitecore.png",
			"website": "sitecore.net"
		},
		"Sitefinity": {
			"cats": [
				1
			],
			"icon": "Sitefinity.svg",
			"implies": "Microsoft ASP.NET",
			"meta": {
				"generator": "^Sitefinity (.+)$\\;version:\\1"
			},
			"website": "www.sitefinity.com"
		},
		"Sivuviidakko": {
			"cats": [
				1
			],
			"icon": "Sivuviidakko.png",
			"meta": {
				"generator": "Sivuviidakko"
			},
			"website": "sivuviidakko.fi"
		},
		"Sizmek": {
			"cats": [
				36
			],
			"html": "(?:<a [^>]*href=\"[^/]*//[^/]*serving-sys\\.com/|<img [^>]*src=\"[^/]*//[^/]*serving-sys\\.com/)",
			"icon": "Sizmek.png",
			"script": "[^/]*//[^/]*serving-sys\\.com/",
			"website": "sizmek.com"
		},
		"Slimbox": {
			"cats": [
				7,
				12
			],
			"html": "<link [^>]*href=\"[^/]*slimbox(?:-rtl)?\\.css",
			"icon": "Slimbox.png",
			"implies": "MooTools",
			"script": "slimbox\\.js",
			"website": "www.digitalia.be/software/slimbox"
		},
		"Slimbox 2": {
			"cats": [
				7,
				12
			],
			"html": "<link [^>]*href=\"[^/]*slimbox2(?:-rtl)?\\.css",
			"icon": "Slimbox 2.png",
			"implies": "jQuery",
			"script": "slimbox2\\.js",
			"website": "www.digitalia.be/software/slimbox2"
		},
		"Smart Ad Server": {
			"cats": [
				36
			],
			"env": "^SmartAdServer$",
			"html": "<img[^>]+smartadserver\\.com\\/call",
			"icon": "Smart Ad Server.png",
			"website": "smartadserver.com"
		},
		"SmartSite": {
			"cats": [
				1
			],
			"html": "<[^>]+/smartsite\\.(?:dws|shtml)\\?id=",
			"icon": "SmartSite.png",
			"meta": {
				"author": "Redacteur SmartInstant"
			},
			"website": "www.seneca.nl/pub/Smartsite/Smartsite-Smartsite-iXperion"
		},
		"Smartstore": {
			"cats": [
				6
			],
			"icon": "Smartstore.png",
			"script": "smjslib\\.js",
			"website": "smartstore.com"
		},
		"Snap": {
			"cats": [
				18,
				22
			],
			"headers": {
				"Server": "Snap/([.\\d]+)\\;version:\\1"
			},
			"icon": "Snap.png",
			"implies": "Haskell",
			"website": "snapframework.com"
		},
		"Snap.svg": {
			"cats": [
				12
			],
			"env": "^Snap$",
			"icon": "Snap.svg.png",
			"script": "snap\\.svg(?:-min)?\\.js",
			"website": "snapsvg.io"
		},
		"Snoobi": {
			"cats": [
				10
			],
			"env": "^snoobi$",
			"icon": "Snoobi.png",
			"script": "snoobi\\.com/snoop\\.php",
			"website": "www.snoobi.com"
		},
		"SobiPro": {
			"cats": [
				19
			],
			"env": "^SobiProUrl$",
			"icon": "SobiPro.png",
			"implies": "Joomla",
			"website": "sigsiu.net/sobipro.html"
		},
		"Socket.io": {
			"cats": [
				12
			],
			"env": "^io$",
			"icon": "Socket.io.png",
			"implies": "Node.js",
			"script": "socket.io.*\\.js",
			"website": "socket.io"
		},
		"Solodev": {
			"cats": [
				1
			],
			"headers": {
				"solodev_session": ""
			},
			"html": "<div class=(?:\"|')dynamicDiv(?:\"|') id=(?:\"|')dd\\.\\d\\.\\d(?:\\.\\d)?(?:\"|')>",
			"icon": "Solodev.png",
			"implies": "PHP",
			"website": "www.solodev.com"
		},
		"Solr": {
			"cats": [
				34
			],
			"icon": "Solr.png",
			"implies": "Lucene",
			"website": "lucene.apache.org/solr/"
		},
		"Solve Media": {
			"cats": [
				16,
				36
			],
			"env": "^(?:_?ACPuzzle|adcopy-puzzle-image-image$)",
			"icon": "Solve Media.png",
			"script": "^https?://api\\.solvemedia\\.com/",
			"website": "solvemedia.com"
		},
		"SoundManager": {
			"cats": [
				12
			],
			"env": "^(?:SoundManager|BaconPlayer)$",
			"icon": "SoundManager.png",
			"website": "www.schillmania.com/projects/soundmanager2"
		},
		"Sphinx": {
			"cats": [
				4
			],
			"env": "^DOCUMENTATION_OPTIONS$",
			"icon": "Sphinx.png",
			"implies": "Python",
			"website": "sphinx.pocoo.org"
		},
		"SpiderControl iniNet": {
			"cats": [
				45
			],
			"icon": "SpiderControl iniNet.png",
			"meta": {
				"generator": "iniNet SpiderControl"
			},
			"website": "spidercontrol.net/ininet"
		},
		"Splunk": {
			"cats": [
				19
			],
			"html": "<p class=\"footer\">&copy; [-\\d]+ Splunk Inc\\.(?: Splunk ([\\d\\.]+(?: build [\\d\\.]*\\d)?))?[^<]*</p>\\;version:\\1",
			"icon": "Splunk.png",
			"meta": {
				"author": "Splunk Inc\\;confidence:50"
			},
			"website": "splunk.com"
		},
		"Splunkd": {
			"cats": [
				22
			],
			"headers": {
				"Server": "Splunkd"
			},
			"icon": "Splunkd.png",
			"website": "splunk.com"
		},
		"Spree": {
			"cats": [
				6
			],
			"html": "(?:<link[^>]*/assets/store/all-[a-z\\d]{32}\\.css[^>]+>|<script>\\s*Spree\\.(?:routes|translations|api_key))",
			"icon": "Spree.png",
			"implies": "Ruby on Rails",
			"website": "spreecommerce.com"
		},
		"Squarespace": {
			"cats": [
				1
			],
			"env": "^Squarespace",
			"headers": {
				"X-ServedBy": "squarespace"
			},
			"icon": "Squarespace.png",
			"website": "www.squarespace.com"
		},
		"SquirrelMail": {
			"cats": [
				30
			],
			"env": "^squirrelmail_loginpage_onload$",
			"html": "<small>SquirrelMail version ([.\\d]+)[^<]*<br \\;version:\\1",
			"icon": "SquirrelMail.png",
			"implies": "PHP",
			"url": "/src/webmail\\.php(?:$|\\?)",
			"website": "squirrelmail.org"
		},
		"Squiz Matrix": {
			"cats": [
				1
			],
			"headers": {
				"X-Powered-By": "Squiz Matrix"
			},
			"html": "<!--\\s+Running (?:MySource|Squiz) Matrix",
			"icon": "Squiz Matrix.png",
			"implies": "PHP",
			"meta": {
				"generator": "Squiz Matrix"
			},
			"website": "squiz.net"
		},
		"Stackla": {
			"cats": [
				5
			],
			"env": "^Stackla$",
			"icon": "Stackla.png",
			"script": "assetscdn\\.stackla\\.com\\/media\\/js\\/widget\\/(?:[a-zA-Z0-9.]+)?\\.js",
			"website": "stackla.com/"
		},
		"Stackla Social Hub": {
			"cats": [
				1
			],
			"env": "^stacklaSocialHub$",
			"icon": "Stackla Social Hub.png",
			"website": "stackla.com/"
		},
		"Stamplay": {
			"cats": [
				34,
				47
			],
			"headers": {
				"Server": "Stamplay"
			},
			"icon": "Stamplay.png",
			"script": "stamplay.*\\.js",
			"website": "stamplay.com"
		},
		"Starlet": {
			"cats": [
				22
			],
			"headers": {
				"Server": "^Plack::Handler::Starlet"
			},
			"icon": "Starlet.png",
			"implies": "Perl",
			"website": "metacpan.org/pod/Starlet"
		},
		"StatCounter": {
			"cats": [
				10
			],
			"icon": "StatCounter.png",
			"script": "statcounter\\.com/counter/counter",
			"website": "www.statcounter.com"
		},
		"Store Systems": {
			"cats": [
				6
			],
			"html": "Shopsystem von <a href=[^>]+store-systems\\.de\"|\\.mws_boxTop",
			"icon": "Store Systems.png",
			"website": "store-systems.de"
		},
		"Strapdown.js": {
			"cats": [
				12
			],
			"icon": "strapdown.js.png",
			"implies": [
				"Twitter Bootstrap",
				"Google Code Prettify"
			],
			"script": "strapdown\\.js",
			"website": "strapdownjs.com"
		},
		"Strato": {
			"cats": [
				6
			],
			"html": "<a href=\"http://www.strato.de/\" target=\"_blank\">",
			"icon": "strato.png",
			"website": "shop.strato.com"
		},
		"Stripe": {
			"cats": [
				41
			],
			"env": "^Stripe$",
			"html": "<input[^>]+data-stripe",
			"icon": "Stripe.png",
			"script": "js\\.stripe\\.com",
			"website": "stripe.com"
		},
		"SublimeVideo": {
			"cats": [
				14
			],
			"env": "^sublimevideo$",
			"icon": "SublimeVideo.png",
			"script": "cdn\\.sublimevideo\\.net/js/[a-z\\d]+\\.js",
			"website": "sublimevideo.net"
		},
		"Subrion": {
			"cats": [
				1
			],
			"headers": {
				"X-Powered-CMS": "Subrion CMS"
			},
			"icon": "Subrion.png",
			"implies": "PHP",
			"meta": {
				"generator": "^Subrion "
			},
			"website": "subrion.com"
		},
		"Sulu": {
			"cats": [
				1
			],
			"headers": {
				"X-Generator": "Sulu/?(.+)?$\\;version:\\1"
			},
			"icon": "Sulu.svg",
			"implies": "Symfony",
			"website": "sulu.io"
		},
		"SumoMe": {
			"cats": [
				5,
				32
			],
			"icon": "SumoMe.png",
			"script": "load\\.sumome\\.com",
			"website": "sumome.com"
		},
		"SunOS": {
			"cats": [
				28
			],
			"headers": {
				"Server": "SunOS( [\\d\\.]+)?\\;version:\\1",
				"Servlet-engine": "SunOS( [\\d\\.]+)?\\;version:\\1"
			},
			"icon": "Oracle.png",
			"website": "oracle.com/solaris"
		},
		"Supersized": {
			"cats": [
				7,
				25
			],
			"icon": "Supersized.png",
			"script": "supersized(?:\\.([\\d.]*[\\d]))?.*\\.js\\;version:\\1",
			"website": "buildinternet.com/project/supersized"
		},
		"SweetAlert": {
			"cats": [
				12
			],
			"env": "^swal$",
			"html": "<link[^>]+?href=\"[^\"]+sweet-alert(?:\\.min)?\\.css",
			"icon": "SweetAlert.png",
			"script": "sweet-alert(?:\\.min)?\\.js",
			"website": "tristanedwards.me/sweetalert"
		},
		"Swiftlet": {
			"cats": [
				18
			],
			"headers": {
				"X-Generator": "Swiftlet",
				"X-Powered-By": "Swiftlet",
				"X-Swiftlet-Cache": ""
			},
			"html": "Powered by <a href=\"[^>]+Swiftlet",
			"icon": "Swiftlet.png",
			"implies": "PHP",
			"meta": {
				"generator": "Swiftlet"
			},
			"website": "swiftlet.org"
		},
		"Symfony": {
			"cats": [
				18
			],
			"icon": "Symfony.png",
			"implies": "PHP",
			"website": "symfony.com"
		},
		"Synology DiskStation": {
			"cats": [
				48
			],
			"icon": "Synology DiskStation.png",
			"html": "<noscript><div class='syno-no-script'",
			"meta": {
				"application-name": "Synology DiskStation",
				"description": "^DiskStation provides a full-featured network attached storage"
			},
			"script": "webapi/entry\\.cgi\\?api=SYNO\\.(?:Core|Filestation)\\.Desktop\\.",
			"website": "synology.com"
		},
		"SyntaxHighlighter": {
			"cats": [
				19
			],
			"env": "^SyntaxHighlighter$",
			"html": "<(?:script|link)[^>]*sh(?:Core|Brush|ThemeDefault)",
			"icon": "SyntaxHighlighter.png",
			"website": "github.com/syntaxhighlighter"
		},
		"TWiki": {
			"cats": [
				8
			],
			"headers": {
				"Set-cookie": "TWIKISID"
			},
			"html": "<img [^>]*(?:title|alt)=\"This site is powered by the TWiki collaboration platform",
			"icon": "TWiki.png",
			"implies": "Perl",
			"script": "(?:TWikiJavascripts|twikilib(?:\\.min)?\\.js)",
			"website": "twiki.org"
		},
		"TYPO3 CMS": {
			"cats": [
				1
			],
			"html": "<(?:script[^>]+ src|link[^>]+ href)=[^>]+typo3temp/",
			"icon": "TYPO3.svg",
			"implies": "PHP",
			"meta": {
				"generator": "TYPO3\\s+(?:CMS\\s+)?([\\d.]+)?(?:\\s+CMS)?\\;version:\\1"
			},
			"url": "/typo3/",
			"website": "www.typo3.org"
		},
		"Taiga": {
			"cats": [
				13
			],
			"env": "^taigaConfig$",
			"icon": "Taiga.png",
			"implies": [
				"Django",
				"AngularJS"
			],
			"website": "taiga.io"
		},
		"Tawk.to": {
			"cats": [
				52
			],
			"icon": "TawkTo.png",
			"script": "//embed\\.tawk\\.to",
			"website": "tawk.to"
		},
		"Tealeaf": {
			"cats": [
				10
			],
			"env": "^TeaLeaf$",
			"icon": "Tealeaf.png",
			"website": "www.tealeaf.com"
		},
		"TeamCity": {
			"cats": [
				44
			],
			"html": "<span class=\"versionTag\"><span class=\"vWord\">Version</span> ([\\d\\.]+)\\;version:\\1",
			"icon": "TeamCity.png",
			"implies": [
				"jQuery",
				"Prototype"
			],
			"meta": {
				"application-name": "TeamCity"
			},
			"website": "jetbrains.com/teamcity"
		},
		"Telescope": {
			"cats": [
				1
			],
			"env": "Telescope",
			"icon": "Telescope.png",
			"implies": "Meteor",
			"website": "telescopeapp.org"
		},
		"Tengine": {
			"cats": [
				22
			],
			"headers": {
				"Server": "Tengine"
			},
			"icon": "Tengine.png",
			"website": "tengine.taobao.org"
		},
		"Textpattern CMS": {
			"cats": [
				1
			],
			"icon": "Textpattern CMS.png",
			"meta": {
				"generator": "Textpattern"
			},
			"implies": [
				"PHP",
				"MySQL"
			],
			"website": "textpattern.com"
		},
		"Thelia": {
			"cats": [
				1,
				6
			],
			"html": "<(?:link|style|script)[^>]+/assets/frontOffice/",
			"icon": "Thelia.png",
			"implies": [
				"PHP",
				"Symfony"
			],
			"website": "thelia.net"
		},
		"ThinkPHP": {
			"cats": [
				18
			],
			"headers": {
				"X-Powered-By": "ThinkPHP"
			},
			"icon": "ThinkPHP.png",
			"implies": "PHP",
			"website": "www.thinkphp.cn"
		},
		"TiddlyWiki": {
			"cats": [
				1,
				2,
				4,
				8
			],
			"env": "tiddler",
			"html": "<[^>]*type=[^>]text\\/vnd\\.tiddlywiki",
			"icon": "TiddlyWiki.png",
			"meta": {
				"application-name": "^TiddlyWiki$",
				"copyright": "^TiddlyWiki created by Jeremy Ruston",
				"generator": "^TiddlyWiki$",
				"tiddlywiki-version": "(.*)\\;version:\\1"
			},
			"website": "tiddlywiki.com"
		},
		"Tiki Wiki CMS Groupware": {
			"cats": [
				1,
				2,
				8,
				11,
				13
			],
			"icon": "Tiki Wiki CMS Groupware.png",
			"meta": {
				"generator": "^Tiki"
			},
			"script": "(?:/|_)tiki",
			"website": "tiki.org"
		},
		"Timeplot": {
			"cats": [
				25
			],
			"env": "^Timeplot$",
			"icon": "Timeplot.png",
			"script": "timeplot.*\\.js",
			"website": "www.simile-widgets.org/timeplot/"
		},
		"TinyMCE": {
			"cats": [
				24
			],
			"env": "^tinyMCE$",
			"icon": "TinyMCE.png",
			"website": "tinymce.com"
		},
		"Titan": {
			"cats": [
				36
			],
			"env": [
				"^titan$",
				"^titanEnabled$"
			],
			"html": "<script[^>]+>var titan",
			"icon": "Titan.png",
			"website": "titan360.com"
		},
		"TomatoCart": {
			"cats": [
				6
			],
			"env": "^AjaxShoppingCart$",
			"icon": "TomatoCart.png",
			"meta": {
				"generator": "TomatoCart"
			},
			"website": "tomatocart.com"
		},
		"TornadoServer": {
			"cats": [
				22
			],
			"headers": {
				"Server": "TornadoServer(?:/([\\d.]+))?\\;version:\\1"
			},
			"icon": "TornadoServer.png",
			"website": "tornadoweb.org"
		},
		"Trac": {
			"cats": [
				13
			],
			"html": [
				"<a id=\"tracpowered",
				"Powered by <a href=\"[^\"]*\"><strong>Trac(?:[ /]([\\d.]+))?\\;version:\\1"
			],
			"icon": "Trac.png",
			"implies": "Python",
			"website": "trac.edgewall.org"
		},
		"TrackJs": {
			"cats": [
				10
			],
			"env": "^TrackJs$",
			"icon": "TrackJs.png",
			"script": "tracker.js",
			"website": "trackjs.com"
		},
		"Tumblr": {
			"cats": [
				11
			],
			"headers": {
				"X-Tumblr-User": ""
			},
			"html": "<iframe src=\"[^>]+tumblr\\.com",
			"icon": "Tumblr.png",
			"url": "^https?://(?:www\\.)?[^/]+\\.tumblr\\.com/",
			"website": "www.tumblr.com"
		},
		"TweenMax": {
			"cats": [
				12
			],
			"env": "^TweenMax$",
			"icon": "TweenMax.png",
			"script": "TweenMax(?:\\.min)?\\.js",
			"website": "greensock.com/tweenmax"
		},
		"Twilight CMS": {
			"cats": [
				1
			],
			"headers": {
				"X-Powered-CMS": "Twilight CMS"
			},
			"icon": "Twilight CMS.png",
			"website": "www.twilightcms.com"
		},
		"TwistPHP": {
			"cats": [
				18
			],
			"headers": {
				"X-Powered-By": "TwistPHP"
			},
			"icon": "TwistPHP.png",
			"implies": "PHP",
			"website": "twistphp.com"
		},
		"TwistedWeb": {
			"cats": [
				22
			],
			"headers": {
				"Server": "TwistedWeb(?:/([\\d.]+))?\\;version:\\1"
			},
			"icon": "TwistedWeb.png",
			"website": "twistedmatrix.com/trac/wiki/TwistedWeb"
		},
		"Twitter": {
			"cats": [
				5
			],
			"icon": "Twitter.svg",
			"script": "//platform\\.twitter\\.com/widgets\\.js",
			"website": "twitter.com"
		},
		"Twitter Bootstrap": {
			"cats": [
				18
			],
			"env": "^Twipsy$\\;confidence:50",
			"html": [
				"<style>/\\*!\\* Bootstrap v(\\d\\.\\d\\.\\d)\\;version:\\1",
				"<link[^>]+?href=\"[^\"]+bootstrap(?:\\.min)?\\.css",
				"<div[^>]+class=\"[^\"]*col-(?:xs|sm|md|lg)-\\d{1,2}"
			],
			"icon": "Twitter Bootstrap.png",
			"script": "(?:twitter\\.github\\.com/bootstrap|bootstrap(?:\\.js|\\.min\\.js))",
			"website": "getbootstrap.com"
		},
		"Twitter Emoji (Twemoji)": {
			"cats": [
				25
			],
			"env": "^twemoji$",
			"icon": "default.png",
			"script": "twemoji(?:\\.min)?\\.js",
			"website": "twitter.github.io/twemoji/"
		},
		"Twitter Flight": {
			"cats": [
				12
			],
			"env": "^flight$",
			"icon": "Twitter Flight.png",
			"implies": "jQuery",
			"website": "flightjs.github.io/"
		},
		"Twitter typeahead.js": {
			"cats": [
				12
			],
			"env": "^typeahead$",
			"icon": "Twitter typeahead.js.png",
			"implies": "jQuery\\;confidence:50",
			"script": "(?:typeahead|bloodhound)\\.(?:jquery|bundle)?(?:\\.min)?\\.js",
			"website": "twitter.github.io/typeahead.js"
		},
		"TypePad": {
			"cats": [
				11
			],
			"icon": "TypePad.png",
			"meta": {
				"generator": "typepad"
			},
			"url": "typepad\\.com",
			"website": "www.typepad.com"
		},
		"Typekit": {
			"cats": [
				17
			],
			"env": "^Typekit$",
			"icon": "Typekit.png",
			"script": "use\\.typekit\\.com",
			"website": "typekit.com"
		},
		"UIKit": {
			"cats": [
				18
			],
			"icon": "UIKit.png",
			"script": "uikit.*\\.js",
			"website": "getuikit.com"
		},
		"UNIX": {
			"cats": [
				28
			],
			"headers": {
				"Server": "Unix"
			},
			"icon": "UNIX.png",
			"website": "unix.org"
		},
		"Ubercart": {
			"cats": [
				6
			],
			"icon": "Ubercart.png",
			"implies": "Drupal",
			"script": "uc_cart/uc_cart_block\\.js",
			"website": "www.ubercart.org"
		},
		"Ubuntu": {
			"cats": [
				28
			],
			"headers": {
				"Server": "Ubuntu",
				"X-Powered-By": "Ubuntu"
			},
			"icon": "Ubuntu.png",
			"website": "www.ubuntu.com/server"
		},
		"UltraCart": {
			"cats": [
				6
			],
			"env": "^ucCatalog",
			"html": "<form [^>]*action=\"[^\"]*\\/cgi-bin\\/UCEditor\\?(?:[^\"]*&)?merchantId=[^\"]",
			"icon": "UltraCart.png",
			"script": "cgi-bin\\/UCJavaScript\\?(?:[^\"]*&)?merchantid=.",
			"url": "/cgi-bin/UCEditor\\?(?:.*&)?merchantid=.",
			"website": "ultracart.com"
		},
		"Umbraco": {
			"cats": [
				1
			],
			"env": "^(?:UC_(?:IMAGE_SERVICE|ITEM_INFO_SERVICE|SETTINGS)|Umbraco)$",
			"headers": {
				"X-Umbraco-Version": "(.*)\\;version:\\1"
			},
			"html": "powered by <a href=[^>]+umbraco",
			"icon": "Umbraco.png",
			"implies": "Microsoft ASP.NET",
			"meta": {
				"generator": "umbraco"
			},
			"url": "/umbraco/login\\.aspx(?:$|\\?)",
			"website": "umbraco.com"
		},
		"Unbounce": {
			"cats": [
				20,
				51
			],
			"headers": {
				"X-Unbounce-PageId": ""
			},
			"icon": "Unbounce.png",
			"website": "unbounce.com"
		},
		"Underscore.js": {
			"cats": [
				12
			],
			"icon": "Underscore.js.png",
			"script": "underscore.*\\.js",
			"website": "underscorejs.org"
		},
		"Usabilla": {
			"cats": [
				13
			],
			"env": "^usabilla_live$",
			"icon": "Usabilla.svg",
			"website": "usabilla.com"
		},
		"UserLike": {
			"cats": [
				52
			],
			"icon": "UserLike.svg",
			"script": [
				"userlike\\.min\\.js",
				"userlikelib\\.min\\.js"
			],
			"website": "userlike.com"
		},
		"UserRules": {
			"cats": [
				13
			],
			"env": "^_usrp$",
			"icon": "UserRules.png",
			"website": "www.userrules.com"
		},
		"UserVoice": {
			"cats": [
				13
			],
			"env": "^UserVoice$",
			"icon": "UserVoice.png",
			"website": "uservoice.com"
		},
		"Ushahidi": {
			"cats": [
				1,
				35
			],
			"env": "^Ushahidi$",
			"headers": {
				"Set-Cookie": "^ushahidi="
			},
			"icon": "Ushahidi.png",
			"implies": [
				"PHP",
				"MySQL",
				"OpenLayers"
			],
			"script": "/js/ushahidi\\.js$",
			"website": "www.ushahidi.com"
		},
		"VIVVO": {
			"cats": [
				1
			],
			"env": "^vivvo",
			"headers": {
				"Set-Cookie": "VivvoSessionId"
			},
			"icon": "VIVVO.png",
			"website": "vivvo.net"
		},
		"VP-ASP": {
			"cats": [
				6
			],
			"html": "<a[^>]+>Powered By VP-ASP Shopping Cart</a>",
			"icon": "VP-ASP.png",
			"implies": "Microsoft ASP.NET",
			"script": "vs350\\.js",
			"website": "www.vpasp.com"
		},
		"VTEX Enterprise": {
			"cats": [
				6
			],
			"headers": {
				"powered": "vtex"
			},
			"icon": "VTEX Enterprise.png",
			"website": "vtex.com"
		},
		"VTEX Integrated Store": {
			"cats": [
				6
			],
			"headers": {
				"X-Powered-By": "vtex-integrated-store"
			},
			"icon": "VTEX Integrated Store.png",
			"website": "lojaintegrada.com.br"
		},
		"Vanilla": {
			"cats": [
				2
			],
			"headers": {
				"X-Powered-By": "Vanilla"
			},
			"html": "<body id=\"(?:DiscussionsPage|vanilla)",
			"icon": "Vanilla.png",
			"implies": "PHP",
			"website": "vanillaforums.org"
		},
		"Varnish": {
			"cats": [
				23
			],
			"headers": {
				"Via": ".*Varnish",
				"X-Varnish": "",
				"X-Varnish-Action": "",
				"X-Varnish-Age": "",
				"X-Varnish-Cache": "",
				"X-Varnish-Hostname": ""
			},
			"icon": "Varnish.svg",
			"website": "www.varnish-cache.org"
		},
		"Venda": {
			"cats": [
				6
			],
			"headers": {
				"X-venda-hitid": ""
			},
			"icon": "Venda.png",
			"website": "venda.com"
		},
		"Veoxa": {
			"cats": [
				36
			],
			"env": "^(?:Veoxa_|VuVeoxaContent)",
			"html": "<img [^>]*src=\"[^\"]+tracking\\.veoxa\\.com",
			"icon": "Veoxa.png",
			"script": "tracking\\.veoxa\\.com",
			"website": "veoxa.com"
		},
		"VideoJS": {
			"cats": [
				14
			],
			"env": "^VideoJS$",
			"html": "<div[^>]+class=\"video-js+\">",
			"icon": "VideoJS.png",
			"script": "zencdn\\.net/c/video\\.js",
			"website": "videojs.com"
		},
		"VigLink": {
			"cats": [
				36
			],
			"env": "^(?:vglnk(?:$|_)|vl_(?:cB|disable)$)",
			"icon": "VigLink.png",
			"script": "(?:^[^/]*//[^/]*viglink\\.com/api/|vglnk\\.js)",
			"website": "viglink.com"
		},
		"Vignette": {
			"cats": [
				1
			],
			"html": "<[^>]+=\"vgn-?ext",
			"icon": "Vignette.png",
			"website": "www.vignette.com"
		},
		"Vimeo": {
			"cats": [
				14
			],
			"html": "(?:<(?:param|embed)[^>]+vimeo\\.com/moogaloop|<iframe[^>]player\\.vimeo\\.com)",
			"icon": "Vimeo.png",
			"website": "vimeo.com"
		},
		"Virata EmWeb": {
			"cats": [
				22
			],
			"headers": {
				"Server": "Virata-EmWeb(?:/(R?[\\d._]+))?\\;version:\\1"
			},
			"icon": "default.png",
			"implies": [
				"HP"
			],
			"website": "???"
		},
		"VirtueMart": {
			"cats": [
				6
			],
			"html": "<div id=\"vmMainPage",
			"icon": "VirtueMart.png",
			"implies": "Joomla",
			"website": "virtuemart.net"
		},
		"Visual WebGUI": {
			"cats": [
				18
			],
			"env": "^VWGEventArgs$",
			"icon": "Visual WebGUI.png",
			"implies": "Microsoft ASP.NET",
			"meta": {
				"generator": "^Visual WebGUI"
			},
			"script": "\\.js\\.wgx$",
			"url": "\\.wgx$",
			"website": "www.gizmox.com/products/visual-web-gui/"
		},
		"VisualPath": {
			"cats": [
				10
			],
			"icon": "VisualPath.png",
			"script": "visualpath[^/]*\\.trackset\\.it/[^/]+/track/include\\.js",
			"website": "www.trackset.com/web-analytics-software/visualpath"
		},
		"Volusion": {
			"cats": [
				6
			],
			"env": "^volusion$",
			"html": "<link [^>]*href=\"[^\"]*/vspfiles/",
			"icon": "Volusion.png",
			"script": "/volusion\\.js(?:\\?([\\d.]*))?\\;version:\\1",
			"website": "volusion.com"
		},
		"Vox": {
			"cats": [
				11
			],
			"icon": "Vox.png",
			"url": "\\.vox\\.com",
			"website": "www.vox.com"
		},
		"Vue.js": {
			"cats": [
				12
			],
			"env": "^Vue$",
			"icon": "Vue.js.png",
			"script": [
				"vue(?:\\-|\\.)([\\d.]*\\d)[^/]*\\.js\\;version:\\1",
				"/([\\d.]+)/vue(?:\\.min)?\\.js\\;version:\\1",
				"vue.*\\.js\\;confidence:20"
			],
			"website": "vuejs.org"
		},
		"W3 Total Cache": {
			"cats": [
				23
			],
			"headers": {
				"X-Powered-By": "W3 Total Cache(?:/([\\d.]+))?\\;version:\\1"
			},
			"html": "<!--[^>]+W3 Total Cache",
			"icon": "W3 Total Cache.png",
			"implies": "WordPress",
			"website": "www.w3-edge.com/wordpress-plugins/w3-total-cache"
		},
		"W3Counter": {
			"cats": [
				10
			],
			"icon": "W3Counter.png",
			"script": "w3counter\\.com/tracker\\.js",
			"website": "www.w3counter.com"
		},
		"WHMCS": {
			"cats": [
				6
			],
			"headers": {
				"Set-Cookie": "^WHMCS.*"
			},
			"icon": "WHMCS.png",
			"website": "www.whmcs.com"
		},
		"WP Rocket": {
			"cats": [
				23
			],
			"headers": {
				"X-Powered-By": "WP Rocket(?:/([\\d.]+))?\\;version:\\1"
			},
			"html": "<!--[^>]+WP Rocket",
			"icon": "WP Rocket.png",
			"implies": "WordPress",
			"website": "wp-rocket.me"
		},
		"Warp": {
			"cats": [
				22
			],
			"headers": {
				"Server": "^Warp/(\\d+(?:\\.\\d+)+)?$\\;version:\\1"
			},
			"icon": "Warp.png",
			"implies": "Haskell",
			"website": "www.stackage.org/package/warp"
		},
		"Web Optimizer": {
			"cats": [
				10
			],
			"html": "<title [^>]*lang=\"wo\">",
			"icon": "Web Optimizer.png",
			"website": "www.web-optimizer.us"
		},
		"Web2py": {
			"cats": [
				18
			],
			"headers": {
				"X-Powered-By": "web2py"
			},
			"icon": "Web2py.png",
			"implies": [
				"Python",
				"jQuery"
			],
			"meta": {
				"generator": "^Web2py"
			},
			"script": "web2py\\.js",
			"website": "web2py.com"
		},
		"WebGUI": {
			"cats": [
				1
			],
			"headers": {
				"Set-Cookie": "^wgSession="
			},
			"icon": "WebGUI.png",
			"implies": "Perl",
			"meta": {
				"generator": "^WebGUI ([\\d.]+)\\;version:\\1"
			},
			"website": "www.webgui.org"
		},
		"WebPublisher": {
			"cats": [
				1
			],
			"icon": "WebPublisher.png",
			"meta": {
				"generator": "WEB\\|Publisher"
			},
			"website": "scannet.dk"
		},
		"Webix": {
			"cats": [
				12
			],
			"env": "^webix$",
			"icon": "Webix.png",
			"script": "\bwebix\\.js",
			"website": "webix.com"
		},
		"Webs": {
			"cats": [
				1
			],
			"headers": {
				"Server": "Webs\\.com/?([\\d\\.]+)?\\;version:\\1"
			},
			"icon": "Webs.png",
			"website": "webs.com"
		},
		"WebsPlanet": {
			"cats": [
				1
			],
			"icon": "WebsPlanet.png",
			"meta": {
				"generator": "WebsPlanet"
			},
			"website": "websplanet.com"
		},
		"Websale": {
			"cats": [
				6
			],
			"icon": "Websale.png",
			"url": "/websale7/",
			"website": "websale.de"
		},
		"WebsiteBaker": {
			"cats": [
				1
			],
			"icon": "WebsiteBaker.png",
			"implies": [
				"PHP",
				"MySQL"
			],
			"meta": {
				"generator": "WebsiteBaker"
			},
			"website": "websitebaker2.org/en/home.php"
		},
		"Webtrekk": {
			"cats": [
				10
			],
			"env": "^webtrekk",
			"icon": "Webtrekk.png",
			"website": "www.webtrekk.com"
		},
		"Webtrends": {
			"cats": [
				10
			],
			"env": "^(?:WTOptimize|WebTrends)",
			"html": "<img[^>]+id=\"DCSIMG\"[^>]+webtrends",
			"icon": "Webtrends.png",
			"website": "worldwide.webtrends.com"
		},
		"Weebly": {
			"cats": [
				1
			],
			"icon": "Weebly.png",
			"script": "cdn\\d+\\.editmysite\\.com",
			"website": "www.weebly.com"
		},
		"Wikispaces": {
			"cats": [
				8
			],
			"html": [
				"<script[^>]*>[^<]*session_url:\\s*'https://session\\.wikispaces\\.com/",
				"<\\w+[^>]*\\s+class=\"[^\"]*WikispacesContent\\s+WikispacesBs3[^\"]*\""
			],
			"icon": "Wikispaces.png",
			"website": "www.wikispaces.com"
		},
		"WikkaWiki": {
			"cats": [
				8
			],
			"html": "Powered by <a href=\"[^>]+WikkaWiki",
			"icon": "WikkaWiki.png",
			"meta": {
				"generator": "WikkaWiki"
			},
			"website": "wikkawiki.org"
		},
		"Windows CE": {
			"cats": [
				28
			],
			"headers": {
				"Server": "\bWinCE\b"
			},
			"icon": "Microsoft.svg",
			"website": "microsoft.com"
		},
		"Windows Server": {
			"cats": [
				28
			],
			"headers": {
				"Server": "Win32|Win64"
			},
			"icon": "Microsoft.svg",
			"website": "microsoft.com/windowsserver"
		},
		"Wink": {
			"cats": [
				26,
				12
			],
			"env": "^wink$",
			"icon": "Wink.png",
			"script": "(?:_base/js/base|wink).*\\.js",
			"website": "winktoolkit.org"
		},
		"Winstone Servlet Container": {
			"cats": [
				22
			],
			"headers": {
				"Server": "Winstone Servlet (?:Container|Engine) v?([\\d.]+)?\\;version:\\1",
				"X-Powered-By": "Winstone(?:.([\\d.]+))?\\;version:\\1"
			},
			"icon": "default.png",
			"website": "winstone.sourceforge.net"
		},
		"Wix": {
			"cats": [
				1
			],
			"env": "^wix(?:Events|Data|Errors)",
			"headers": {
				"Set-Cookie": "Domain=\\.wix\\.com",
				"X-Wix-Dispatcher-Cache-Hit": ""
			},
			"meta": {
				"X-Wix-Renderer-Server": ""
			},
			"icon": "Wix.png",
			"script": "static\\.wixstatic\\.com",
			"website": "wix.com"
		},
		"Wolf CMS": {
			"cats": [
				1
			],
			"html": "(?:<a href=\"[^>]+wolfcms\\.org[^>]+>Wolf CMS(?:</a>)? inside|Thank you for using <a[^>]+>Wolf CMS)",
			"icon": "Wolf CMS.png",
			"implies": "PHP",
			"website": "www.wolfcms.org"
		},
		"Woltlab Community Framework": {
			"cats": [
				18
			],
			"html": "var WCF_PATH[^>]+",
			"icon": "Woltlab Community Framework.png",
			"implies": "PHP",
			"script": "WCF\\..*\\.js",
			"website": "www.woltlab.com"
		},
		"WooCommerce": {
			"cats": [
				6
			],
			"env": "woocommerce",
			"html": "<!-- WooCommerce",
			"icon": "WooCommerce.png",
			"implies": "WordPress",
			"meta": {
				"generator": "WooCommerce ([\\d.]+)\\;version:\\1"
			},
			"script": "woocommerce",
			"website": "www.woothemes.com/woocommerce"
		},
		"Woopra": {
			"cats": [
				10
			],
			"icon": "Woopra.png",
			"script": "static\\.woopra\\.com",
			"website": "www.woopra.com"
		},
		"WordPress": {
			"cats": [
				1,
				11
			],
			"env": "^wp_username$",
			"html": [
				"<link rel=[\"']stylesheet[\"'] [^>]+wp-(?:content|includes)",
				"<link[^>]+s\\d+\\.wp\\.com"
			],
			"icon": "WordPress.svg",
			"implies": "PHP",
			"meta": {
				"generator": "WordPress( [\\d.]+)?\\;version:\\1"
			},
			"script": "/wp-includes/",
			"website": "wordpress.org"
		},
		"WordPress Super Cache": {
			"cats": [
				23
			],
			"html": "<!--[^>]+WP-Super-Cache",
			"icon": "default.png",
			"implies": "WordPress",
			"website": "z9.io/wp-super-cache/"
		},
		"Wowza Media Server": {
			"cats": [
				38
			],
			"html": "<title>Wowza Media Server \\d+ ((?:\\w+ Edition )?\\d+\\.[\\d\\.]+(?: build\\d+)?)?\\;version:\\1",
			"icon": "Wowza Media Server.png",
			"website": "www.wowza.com"
		},
		"X-Cart": {
			"cats": [
				6
			],
			"env": "^(?:xcart_web_dir|xliteConfig)$",
			"headers": {
				"Set-Cookie": "xid=[a-z\\d]{32}(?:;|$)"
			},
			"html": [
				"Powered by X-Cart(?: (\\d+))? <a[^>]+href=\"http://www\\.x-cart\\.com/\"[^>]*>\\;version:\\1",
				"<a[^>]+href=\"[^\"]*(?:\\?|&)xcart_form_id=[a-z\\d]{32}(?:&|$)"
			],
			"icon": "X-Cart.png",
			"implies": "PHP",
			"meta": {
				"generator": "X-Cart(?: (\\d+))?\\;version:\\1"
			},
			"script": "/skin/common_files/modules/Product_Options/func\\.js",
			"website": "x-cart.com"
		},
		"XAMPP": {
			"cats": [
				22
			],
			"html": "<title>XAMPP(?: Version ([\\d\\.]+))?</title>\\;version:\\1",
			"icon": "XAMPP.png",
			"implies": [
				"Apache",
				"MySQL",
				"PHP",
				"Perl"
			],
			"meta": {
				"author": "Kai Oswald Seidler\\;confidence:10"
			},
			"website": "www.apachefriends.org/en/xampp.html"
		},
		"XMB": {
			"cats": [
				2
			],
			"html": "<!-- Powered by XMB",
			"icon": "XMB.png",
			"website": "www.xmbforum.com"
		},
		"XOOPS": {
			"cats": [
				1
			],
			"env": "^xoops",
			"icon": "XOOPS.png",
			"implies": "PHP",
			"meta": {
				"generator": "XOOPS"
			},
			"website": "xoops.org"
		},
		"XRegExp": {
			"cats": [
				12
			],
			"env": "^XRegExp$",
			"icon": "XRegExp.png",
			"script": [
				"xregexp(?:\\-|\\.)([\\d.]*\\d)[^/]*\\.js\\;version:\\1",
				"/([\\d.]+)/xregexp(?:\\.min)?\\.js\\;version:\\1",
				"xregexp.*\\.js"
			],
			"website": "xregexp.com"
		},
		"Xajax": {
			"cats": [
				12
			],
			"icon": "Xajax.png",
			"script": "xajax_core.*\\.js",
			"website": "xajax-project.org"
		},
		"Xanario": {
			"cats": [
				6
			],
			"icon": "Xanario.png",
			"meta": {
				"generator": "xanario shopsoftware"
			},
			"website": "xanario.de"
		},
		"XenForo": {
			"cats": [
				2
			],
			"html": "(?:jQuery\\.extend\\(true, XenForo|Forum software by XenForo&trade;|<!--XF:branding|<html[^>]+id=\"XenForo\")",
			"icon": "XenForo.png",
			"website": "xenforo.com"
		},
		"Xitami": {
			"cats": [
				22
			],
			"headers": {
				"Server": "Xitami(?:/([\\d.]+))?\\;version:\\1"
			},
			"icon": "Xitami.png",
			"website": "xitami.com"
		},
		"Xonic": {
			"cats": [
				6
			],
			"html": [
				"Powered by <a href=\"http://www.xonic-solutions.de/index.php\" target=\"_blank\">xonic-solutions Shopsoftware</a>"
			],
			"icon": "xonic.png",
			"meta": {
				"keywords": "xonic-solutions"
			},
			"script": "core/jslib/jquery\\.xonic\\.js\\.php",
			"website": "www.xonic-solutions.de"
		},
		"XpressEngine": {
			"cats": [
				1
			],
			"icon": "XpressEngine.png",
			"meta": {
				"generator": "XpressEngine"
			},
			"website": "www.xpressengine.com/"
		},
		"YUI": {
			"cats": [
				12
			],
			"env": "^YAHOO$",
			"icon": "YUI.png",
			"script": "(?:/yui/|yui\\.yahooapis\\.com)",
			"website": "yuilibrary.com"
		},
		"YUI Doc": {
			"cats": [
				4
			],
			"html": "(?:<html[^>]* yuilibrary\\.com/rdf/[\\d.]+/yui\\.rdf|<body[^>]+class=\"yui3-skin-sam)",
			"icon": "YUI Doc.png",
			"website": "developer.yahoo.com/yui/yuidoc"
		},
		"YaBB": {
			"cats": [
				2
			],
			"html": "Powered by <a href=\"[^>]+yabbforum",
			"icon": "YaBB.png",
			"website": "www.yabbforum.com"
		},
		"Yahoo Advertising": {
			"cats": [
				36
			],
			"env": "^adxinserthtml$",
			"html": [
				"<iframe[^>]+adserver\\.yahoo\\.com",
				"<img[^>]+clicks\\.beap\\.bc\\.yahoo\\.com"
			],
			"icon": "Yahoo Advertising.png",
			"script": "adinterax\\.com",
			"website": "advertising.yahoo.com"
		},
		"Yahoo! Ecommerce": {
			"cats": [
				6
			],
			"env": "^YStore$",
			"headers": {
				"X-XRDS-Location": "/ystore/"
			},
			"html": "<link[^>]+store\\.yahoo\\.net",
			"icon": "Yahoo! Ecommerce.png",
			"website": "smallbusiness.yahoo.com/ecommerce"
		},
		"Yahoo! Web Analytics": {
			"cats": [
				10
			],
			"env": "^YWA$",
			"icon": "Yahoo! Web Analytics.png",
			"script": "d\\.yimg\\.com/mi/ywa\\.js",
			"website": "web.analytics.yahoo.com"
		},
		"Yandex.Direct": {
			"cats": [
				36
			],
			"env": [
				"^yandex_partner_id$",
				"^yandex_ad_format$",
				"^yandex_direct_"
			],
			"html": "<yatag class=\"ya-partner__ads\">",
			"icon": "Yandex.Direct.png",
			"script": "https?://an\\.yandex\\.ru/",
			"website": "partner.yandex.com"
		},
		"Yandex.Metrika": {
			"cats": [
				10
			],
			"env": "^yandex_metrika",
			"icon": "Yandex.Metrika.png",
			"script": "mc\\.yandex\\.ru\\/metrika\\/watch\\.js",
			"website": "metrika.yandex.com"
		},
		"Yaws": {
			"cats": [
				22
			],
			"headers": {
				"Server": "Yaws(?: ([\\d.]+))?\\;version:\\1"
			},
			"icon": "Yaws.png",
			"implies": [
				"Erlang"
			],
			"website": "yaws.hyber.org"
		},
		"Yieldlab": {
			"cats": [
				36
			],
			"icon": "Yieldlab.png",
			"script": "^https?://(?:[^/]+\\.)?yieldlab\\.net/",
			"website": "yieldlab.de"
		},
		"Yii": {
			"cats": [
				18
			],
			"html": [
				"Powered by <a href=\"http://www.yiiframework.com/\" rel=\"external\">Yii Framework</a>"
			],
			"icon": "Yii.png",
			"implies": [
				"PHP"
			],
			"website": "yiiframework.com"
		},
		"Yoast SEO": {
			"cats": [
				32
			],
			"html": [
				"<!-- This site is optimized with the Yoast"
			],
			"icon": "Yoast SEO.png",
			"website": "yoast.com"
		},
		"YouTrack": {
			"cats": [
				13
			],
			"html": [
				"no-title=\"YouTrack\">",
				"data-reactid=\"[^\"]+\">youTrack ([0-9.]+)<\\;version:\\1",
				"type=\"application/opensearchdescription\\+xml\" title=\"YouTrack\"/>"
			],
			"icon": "YouTrack.png",
			"website": "www.jetbrains.com/youtrack/"
		},
		"YouTube": {
			"cats": [
				14
			],
			"html": "<(?:param|embed|iframe)[^>]+youtube(?:-nocookie)?\\.com/(?:v|embed)",
			"icon": "YouTube.png",
			"website": "www.youtube.com"
		},
		"ZK": {
			"cats": [
				18
			],
			"html": "<!-- ZK [\\.\\d\\s]+-->",
			"icon": "ZK.png",
			"implies": "Java",
			"script": "zkau/",
			"website": "zkoss.org"
		},
		"ZURB Foundation": {
			"cats": [
				18
			],
			"html": [
				"<link[^>]+foundation[^>\"]+css",
				"<div [^>]*class=\"[^\"]*(?:small|medium|large)-\\d{1,2} columns"
			],
			"icon": "ZURB Foundation.png",
			"website": "foundation.zurb.com"
		},
		"Zabbix": {
			"cats": [
				19
			],
			"env": "^zbxCallPostScripts$",
			"html": "<body[^>]+zbxCallPostScripts",
			"icon": "Zabbix.png",
			"implies": "PHP",
			"meta": {
				"Author": "ZABBIX SIA\\;confidence:70"
			},
			"url": "\\/zabbix\\/\\;confidence:30",
			"website": "zabbix.com"
		},
		"Zanox": {
			"cats": [
				36
			],
			"env": "^zanox$",
			"html": "<img [^>]*src=\"[^\"]+ad\\.zanox\\.com",
			"icon": "Zanox.png",
			"script": "zanox\\.com/scripts/zanox\\.js$",
			"website": "zanox.com"
		},
		"Zen Cart": {
			"cats": [
				6
			],
			"icon": "Zen Cart.png",
			"meta": {
				"generator": "Zen Cart"
			},
			"website": "www.zen-cart.com"
		},
		"Zend": {
			"cats": [
				22
			],
			"headers": {
				"Set-Cookie": "ZENDSERVERSESSID",
				"X-Powered-By": "Zend"
			},
			"icon": "Zend.png",
			"website": "zend.com"
		},
		"Zendesk Chat": {
			"cats": [
				52
			],
			"icon": "Zendesk Chat.png",
			"script": "v2\\.zopim\\.com",
			"website": "zopim.com"
		},
		"Zepto": {
			"cats": [
				12
			],
			"env": "^Zepto$",
			"icon": "Zepto.png",
			"script": "zepto.*\\.js",
			"website": "zeptojs.com"
		},
		"Zeuscart": {
			"cats": [
				6
			],
			"html": "<form name=\"product\" method=\"post\" action=\"[^\"]+\\?do=addtocart&prodid=\\d+\"(?!<\\/form>.)+<input type=\"hidden\" name=\"addtocart\" value=\"\\d+\">",
			"icon": "Zeuscart.png",
			"implies": "PHP",
			"url": "\\?do=prodetail&action=show&prodid=\\d+",
			"website": "zeuscart.com"
		},
		"Zinnia": {
			"cats": [
				11
			],
			"icon": "Zinnia.png",
			"implies": "Django",
			"meta": {
				"generator": "Zinnia"
			},
			"website": "django-blog-zinnia.com"
		},
		"Zope": {
			"cats": [
				22
			],
			"headers": {
				"Server": "^Zope/"
			},
			"icon": "Zope.png",
			"website": "zope.org"
		},
		"a-blog cms": {
			"cats": [
				1
			],
			"icon": "a-blog cms.svg",
			"implies": "PHP",
			"meta": {
				"generator": "a-blog cms"
			},
			"website": "www.a-blogcms.jp"
		},
		"actionhero.js": {
			"cats": [
				1,
				18,
				22
			],
			"env": "^actionheroClient$",
			"headers": {
				"X-Powered-By": "actionhero API"
			},
			"icon": "actionhero.js.png",
			"implies": "Node.js",
			"script": "actionheroClient\\.js",
			"website": "www.actionherojs.com"
		},
		"amCharts": {
			"cats": [
				25
			],
			"env": "^AmCharts$",
			"icon": "amCharts.png",
			"script": "amcharts.*\\.js",
			"website": "amcharts.com"
		},
		"basket.js": {
			"cats": [
				12
			],
			"env": "^basket$\\;confidence:20",
			"icon": "basket.js.png",
			"script": "basket.*\\.js\\;confidence:10",
			"website": "addyosmani.github.io/basket.js/"
		},
		"cPanel": {
			"cats": [
				9
			],
			"headers": {
				"Server": "cpsrvd/([\\d.]+)\\;version:\\1"
			},
			"html": "<!-- cPanel",
			"icon": "cPanel.png",
			"website": "www.cpanel.net"
		},
		"cgit": {
			"cats": [
				19
			],
			"html": [
				"<[^>]+id='cgit'",
				"generated by <a href='http://git.zx2c4.com/cgit/about/'>cgit v([\\d.a-z-]+)</a>\\;version:\\1"
			],
			"icon": "cgit.png",
			"implies": "git",
			"meta": {
				"generator": "^cgit v([\\d.a-z-]+)$\\;version:\\1"
			},
			"website": "git.zx2c4.com/cgit"
		},
		"comScore": {
			"cats": [
				10
			],
			"env": "^_?COMSCORE$",
			"html": "<iframe[^>]* (?:id=\"comscore\"|scr=[^>]+comscore)|\\.scorecardresearch\\.com/beacon\\.js|COMSCORE\\.beacon",
			"icon": "comScore.png",
			"script": "\\.scorecardresearch\\.com/beacon\\.js|COMSCORE\\.beacon",
			"website": "comscore.com"
		},
		"debut": {
			"cats": [
				22
			],
			"headers": {
				"Server": "debut\\/?([\\d\\.]+)?\\;version:\\1"
			},
			"icon": "debut.png",
			"implies": "Brother",
			"website": "www.brother.com"
		},
		"dwhttpd": {
			"cats": [
				22
			],
			"headers": {
				"Server": "dwhttpd\\/?([\\d\\.a-z]+)?\\;version:\\1"
			},
			"icon": "default.png",
			"website": "???"
		},
		"e107": {
			"cats": [
				1
			],
			"headers": {
				"Set-Cookie": "e107_tz[^;]+=",
				"X-Powered-By": "e107"
			},
			"icon": "e107.png",
			"implies": "PHP",
			"script": "[^a-z\\d]e107\\.js",
			"website": "e107.org"
		},
		"eDevice SmartStack": {
			"cats": [
				22
			],
			"headers": {
				"Server": "eDevice SmartStack(?: ?/?([\\d.]+))?\\;version:\\1"
			},
			"icon": "eDevice SmartStack.png",
			"website": "edevice.com"
		},
		"eHTTP": {
			"cats": [
				22
			],
			"headers": {
				"Server": "\beHTTP(?: v?([\\d\\.]+))?\\;version:\\1"
			},
			"icon": "default.png",
			"implies": "HP ProCurve",
			"website": "???"
		},
		"eSyndiCat": {
			"cats": [
				1
			],
			"env": "^esyndicat$",
			"headers": {
				"X-Drectory-Script": "^eSyndiCat"
			},
			"icon": "eSyndiCat.png",
			"implies": "PHP",
			"meta": {
				"generator": "^eSyndiCat "
			},
			"website": "esyndicat.com"
		},
		"eZ Publish": {
			"cats": [
				1,
				6
			],
			"headers": {
				"X-Powered-By": "^eZ Publish"
			},
			"icon": "eZ Publish.png",
			"implies": "PHP",
			"meta": {
				"generator": "eZ Publish"
			},
			"website": "ez.no"
		},
		"enduro.js": {
			"cats": [
				1,
				18,
				47
			],
			"headers": {
				"X-Powered-By": "^enduro.js$"
			},
			"icon": "enduro.js.svg",
			"implies": "Node.js",
			"website": "endurojs.com"
		},
		"git": {
			"cats": [
				47
			],
			"icon": "git.png",
			"meta": {
				"generator": "\bgit/([\\d.]+\\d)\\;version:\\1"
			},
			"website": "git-scm.com"
		},
		"gitlist": {
			"cats": [
				47
			],
			"html": "<p>Powered by <a[^>]+>GitList ([\\d.]+)\\;version:\\1",
			"implies": [
				"PHP",
				"git"
			],
			"icon": "default.png",
			"website": "gitlist.org"
		},
		"gitweb": {
			"cats": [
				47
			],
			"html": "<!-- git web interface version ([\\d.]+)?\\;version:\\1",
			"icon": "gitweb.png",
			"script": "static/gitweb.js$",
			"implies": [
				"Perl",
				"git"
			],
			"meta": {
				"generator": "gitweb(?:/([\\d.]+\\d))?\\;version:\\1"
			},
			"website": "git-scm.com"
		},
		"gunicorn": {
			"cats": [
				22
			],
			"headers": {
				"Server": "gunicorn(?:/([\\d.]+))?\\;version:\\1"
			},
			"icon": "gunicorn.png",
			"implies": "Python",
			"website": "gunicorn.org"
		},
		"hapi.js": {
			"cats": [
				18,
				22
			],
			"headers": {
				"Set-Cookie": "Fe26\\.2\\*\\*\\;confidence:50"
			},
			"icon": "hapi.js.png",
			"implies": "Node.js",
			"website": "hapijs.com"
		},
		"iCongo": {
			"cats": [
				6
			],
			"icon": "iCongo.png",
			"implies": "Adobe ColdFusion",
			"meta": {
				"iCongo": ""
			},
			"website": "hybris.com/icongo"
		},
		"iPresta": {
			"cats": [
				6
			],
			"excludes": "PrestaShop",
			"icon": "iPresta.png",
			"implies": "PHP",
			"meta": {
				"designer": "iPresta"
			},
			"website": "ipresta.ir"
		},
		"iWeb": {
			"cats": [
				20
			],
			"icon": "iWeb.png",
			"meta": {
				"generator": "^iWeb( [\\d.]+)?\\;version:\\1"
			},
			"website": "apple.com/ilife/iweb"
		},
		"ikiwiki": {
			"cats": [
				8
			],
			"html": [
				"<link rel=\"alternate\" type=\"application/x-wiki\" title=\"Edit this page\" href=\"/ikiwiki\\.cgi",
				"<a href=\"/ikiwiki\\.cgi\\?do=edit"
			],
			"icon": "ikiwiki.png",
			"website": "ikiwiki.info"
		},
		"io4 CMS": {
			"cats": [
				1
			],
			"icon": "io4 CMS.png",
			"meta": {
				"generator": "GO[ |]+CMS Enterprise"
			},
			"website": "notenbomer.nl/Producten/Content_management/io4_|_cms"
		},
		"jQTouch": {
			"cats": [
				26
			],
			"env": "^jQT$",
			"icon": "jQTouch.png",
			"script": "jqtouch.*\\.js",
			"website": "jqtouch.com"
		},
		"jQuery": {
			"cats": [
				12
			],
			"env": "^jQuery$",
			"icon": "jQuery.svg",
			"script": [
				"jquery(?:\\-|\\.)([\\d.]*\\d)[^/]*\\.js\\;version:\\1",
				"/([\\d.]+)/jquery(?:\\.min)?\\.js\\;version:\\1",
				"jquery.*\\.js"
			],
			"website": "jquery.com"
		},
		"jQuery Mobile": {
			"cats": [
				26
			],
			"icon": "jQuery Mobile.svg",
			"implies": "jQuery",
			"script": "jquery\\.mobile(?:-([\\d.]+rc\\d))?.*\\.js(?:\\?ver=([\\d.]+))?\\;version:\\1?\\1:\\2",
			"website": "jquerymobile.com"
		},
		"jQuery Sparklines": {
			"cats": [
				25
			],
			"icon": "default.png",
			"implies": "jQuery",
			"script": "jquery\\.sparkline.*\\.js",
			"website": "omnipotent.net/jquery.sparkline/"
		},
		"jQuery UI": {
			"cats": [
				12
			],
			"icon": "jQuery UI.svg",
			"implies": "jQuery",
			"script": [
				"jquery-ui(?:-|\\.)([\\d.]*\\d)[^/]*\\.js\\;version:\\1",
				"([\\d.]+)/jquery-ui(?:\\.min)?\\.js\\;version:\\1",
				"jquery-ui.*\\.js"
			],
			"website": "jqueryui.com"
		},
		"jqPlot": {
			"cats": [
				25
			],
			"icon": "jqPlot.png",
			"implies": "jQuery",
			"script": "jqplot.*\\.js",
			"website": "www.jqplot.com"
		},
		"libwww-perl-daemon": {
			"cats": [
				22
			],
			"headers": {
				"Server": "libwww-perl-daemon(?:/([\\d\\.]+))?\\;version:\\1"
			},
			"icon": "libwww-perl-daemon.png",
			"implies": "Perl",
			"website": "metacpan.org/pod/HTTP::Daemon"
		},
		"lighttpd": {
			"cats": [
				22
			],
			"headers": {
				"Server": "lighttpd(?:/([\\d.]+))?\\;version:\\1"
			},
			"icon": "lighttpd.png",
			"website": "www.lighttpd.net"
		},
		"math.js": {
			"cats": [
				12
			],
			"env": "^mathjs$",
			"icon": "math.js.png",
			"script": "math(?:\\.min)?\\.js",
			"website": "mathjs.org"
		},
		"mini_httpd": {
			"cats": [
				22
			],
			"headers": {
				"Server": "mini_httpd(?:/([\\d.]+))?\\;version:\\1"
			},
			"icon": "mini_httpd.png",
			"website": "acme.com/software/mini_httpd"
		},
		"mod_auth_pam": {
			"cats": [
				33
			],
			"headers": {
				"Server": "mod_auth_pam(?:/([\\d\\.]+))?\\;version:\\1"
			},
			"icon": "Apache.svg",
			"implies": "Apache",
			"website": "pam.sourceforge.net/mod_auth_pam"
		},
		"mod_dav": {
			"cats": [
				33
			],
			"headers": {
				"Server": "\b(?:mod_)?DAV\b(?:/([\\d.]+))?\\;version:\\1"
			},
			"icon": "Apache.svg",
			"implies": "Apache",
			"website": "webdav.org/mod_dav"
		},
		"mod_fastcgi": {
			"cats": [
				33
			],
			"headers": {
				"Server": "mod_fastcgi(?:/([\\d.]+))?\\;version:\\1"
			},
			"icon": "Apache.svg",
			"implies": "Apache",
			"website": "www.fastcgi.com/mod_fastcgi/docs/mod_fastcgi.html"
		},
		"mod_jk": {
			"cats": [
				33
			],
			"headers": {
				"Server": "mod_jk(?:/([\\d\\.]+))?\\;version:\\1"
			},
			"icon": "Apache.svg",
			"implies": [
				"Apache Tomcat",
				"Apache"
			],
			"website": "tomcat.apache.org/tomcat-3.3-doc/mod_jk-howto.html"
		},
		"mod_perl": {
			"cats": [
				33
			],
			"headers": {
				"Server": "mod_perl(?:/([\\d\\.]+))?\\;version:\\1"
			},
			"icon": "mod_perl.png",
			"implies": [
				"Perl",
				"Apache"
			],
			"website": "perl.apache.org"
		},
		"mod_python": {
			"cats": [
				33
			],
			"headers": {
				"Server": "mod_python(?:/([\\d.]+))?\\;version:\\1"
			},
			"icon": "mod_python.png",
			"implies": [
				"Python",
				"Apache"
			],
			"website": "www.modpython.org"
		},
		"mod_rack": {
			"cats": [
				33
			],
			"headers": {
				"Server": "mod_rack(?:/([\\d.]+))?\\;version:\\1",
				"X-Powered-By": "mod_rack(?:/([\\d.]+))?\\;version:\\1"
			},
			"icon": "mod_rack.png",
			"implies": [
				"Ruby on Rails\\;confidence:50",
				"Apache"
			],
			"website": "phusionpassenger.com"
		},
		"mod_rails": {
			"cats": [
				33
			],
			"headers": {
				"Server": "mod_rails(?:/([\\d.]+))?\\;version:\\1",
				"X-Powered-By": "mod_rails(?:/([\\d.]+))?\\;version:\\1"
			},
			"icon": "mod_rails.png",
			"implies": [
				"Ruby on Rails\\;confidence:50",
				"Apache"
			],
			"website": "phusionpassenger.com"
		},
		"mod_ssl": {
			"cats": [
				33
			],
			"headers": {
				"Server": "mod_ssl(?:/([\\d.]+))?\\;version:\\1"
			},
			"icon": "mod_ssl.png",
			"implies": "Apache",
			"website": "modssl.org"
		},
		"mod_wsgi": {
			"cats": [
				33
			],
			"headers": {
				"Server": "mod_wsgi(?:/([\\d.]+))?\\;version:\\1",
				"X-Powered-By": "mod_wsgi(?:/([\\d.]+))?\\;version:\\1"
			},
			"icon": "mod_wsgi.png",
			"implies": [
				"Python\\;confidence:50",
				"Apache"
			],
			"website": "code.google.com/p/modwsgi"
		},
		"nopCommerce": {
			"cats": [
				6
			],
			"html": "(?:<!--Powered by nopCommerce|Powered by: <a[^>]+nopcommerce)",
			"icon": "nopCommerce.png",
			"website": "www.nopcommerce.com"
		},
		"openEngine": {
			"cats": [
				1
			],
			"icon": "openEngine.png",
			"meta": {
				"openEngine": ""
			},
			"website": "openengine.de/html/pages/de/"
		},
		"osCSS": {
			"cats": [
				6
			],
			"html": "<body onload=\"window\\.defaultStatus='oscss templates';\"",
			"icon": "osCSS.png",
			"website": "www.oscss.org"
		},
		"osCommerce": {
			"cats": [
				6
			],
			"headers": {
				"Set-Cookie": "osCsid="
			},
			"html": "(?:<a[^>]*(?:\\?|&)osCsid|Powered by (?:<[^>]+>)?osCommerce</a>|<[^>]+class=\"[^>]*infoBoxHeading)",
			"icon": "osCommerce.png",
			"website": "www.oscommerce.com"
		},
		"osTicket": {
			"cats": [
				13
			],
			"headers": {
				"Set-Cookie": "OSTSESSID"
			},
			"icon": "osTicket.png",
			"implies": [
				"PHP",
				"MySQL"
			],
			"website": "osticket.com"
		},
		"ownCloud": {
			"cats": [
				19
			],
			"html": "<a href=\"https://owncloud.com\" target=\"_blank\">ownCloud Inc.</a><br/>Your Cloud, Your Data, Your Way!",
			"icon": "ownCloud.png",
			"implies": "PHP",
			"meta": {
				"apple-itunes-app": "app-id=543672169"
			},
			"website": "owncloud.org"
		},
		"papaya CMS": {
			"cats": [
				1
			],
			"html": "<link[^>]*/papaya-themes/",
			"icon": "papaya CMS.png",
			"website": "papaya-cms.com"
		},
		"phpAlbum": {
			"cats": [
				7
			],
			"html": "<!--phpalbum ([.\\d\\s]+)-->\\;version:\\1",
			"icon": "phpAlbum.png",
			"implies": "PHP",
			"website": "phpalbum.net"
		},
		"phpBB": {
			"cats": [
				2
			],
			"env": "^(?:style_cookie_settings|phpbb_)",
			"headers": {
				"Set-Cookie": "^phpbb"
			},
			"html": "(?:Powered by <a[^>]+phpbb|<a[^>]+phpbb[^>]+class=\\.copyright|\tphpBB style name|<[^>]+styles/(?:sub|pro)silver/theme|<img[^>]+i_icon_mini|<table class=\"forumline)",
			"icon": "phpBB.png",
			"implies": "PHP",
			"meta": {
				"copyright": "phpBB Group"
			},
			"website": "phpbb.com"
		},
		"phpCMS": {
			"cats": [
				1
			],
			"env": "^phpcms",
			"icon": "phpCMS.png",
			"implies": "PHP",
			"website": "phpcms.de"
		},
		"phpDocumentor": {
			"cats": [
				4
			],
			"html": "<!-- Generated by phpDocumentor",
			"icon": "phpDocumentor.png",
			"implies": "PHP",
			"website": "www.phpdoc.org"
		},
		"phpliteadmin": {
			"cats": [
				3
			],
			"html": [
				"<span id='logo'>phpLiteAdmin</span> <span id='version'>v([0-9.]+)<\\;version:\\1",
				"<!-- Copyright [0-9]+ phpLiteAdmin (?:http://www.phpliteadmin.org/) -->",
				"Powered by <a href='http://www.phpliteadmin\\.org/'"
			],
			"icon": "phpliteadmin.png",
			"implies": [
				"PHP",
				"SQLite"
			],
			"website": "www.phpliteadmin.org/"
		},
		"phpMyAdmin": {
			"cats": [
				3
			],
			"env": "^pma_absolute_uri$",
			"html": "(?: \\| phpMyAdmin ([\\d.]+)<\\/title>|PMA_sendHeaderLocation\\(|<link [^>]*href=\"[^\"]*phpmyadmin\\.css\\.php)\\;version:\\1",
			"icon": "phpMyAdmin.png",
			"implies": [
				"PHP",
				"MySQL"
			],
			"website": "www.phpmyadmin.net"
		},
		"phpPgAdmin": {
			"cats": [
				3
			],
			"html": "(?:<title>phpPgAdmin</title>|<span class=\"appname\">phpPgAdmin)",
			"icon": "phpPgAdmin.png",
			"implies": "PHP",
			"website": "phppgadmin.sourceforge.net"
		},
		"phpSQLiteCMS": {
			"cats": [
				1
			],
			"icon": "phpSQLiteCMS.png",
			"implies": [
				"PHP",
				"SQLite"
			],
			"meta": {
				"generator": "^phpSQLiteCMS(?: (.+))?$\\;version:\\1"
			},
			"website": "phpsqlitecms.net"
		},
		"phpwind": {
			"cats": [
				1,
				2
			],
			"html": "Powered by <a href=\"[^\"]+phpwind\\.net",
			"icon": "phpwind.png",
			"implies": "PHP",
			"meta": {
				"generator": "^phpwind"
			},
			"website": "www.phpwind.net"
		},
		"prettyPhoto": {
			"cats": [
				7,
				12
			],
			"env": "pp_(?:alreadyInitialized|descriptions|images|titles)",
			"html": "(?:<link [^>]*href=\"[^\"]*prettyPhoto(?:\\.min)?\\.css|<a [^>]*rel=\"prettyPhoto)",
			"icon": "prettyPhoto.png",
			"implies": "jQuery",
			"script": "jquery\\.prettyPhoto\\.js",
			"website": "no-margin-for-errors.com/projects/prettyphoto-jquery-lightbox-clone/"
		},
		"punBB": {
			"cats": [
				2
			],
			"html": "Powered by <a href=\"[^>]+punbb",
			"icon": "punBB.png",
			"implies": "PHP",
			"website": "punbb.informer.com"
		},
		"reCAPTCHA": {
			"cats": [
				16
			],
			"env": "^Recaptcha$",
			"html": "(?:<div[^>]+id=\"recaptcha_image|<link[^>]+recaptcha|document\\.getElementById\\('recaptcha')",
			"icon": "reCAPTCHA.png",
			"script": "(?:api-secure\\.recaptcha\\.net|recaptcha_ajax\\.js)",
			"website": "recaptcha.net"
		},
		"sIFR": {
			"cats": [
				17
			],
			"icon": "sIFR.png",
			"script": "sifr\\.js",
			"website": "www.mikeindustries.com/blog/sifr"
		},
		"sNews": {
			"cats": [
				1
			],
			"icon": "sNews.png",
			"meta": {
				"generator": "sNews"
			},
			"website": "snewscms.com"
		},
		"script.aculo.us": {
			"cats": [
				12
			],
			"env": "^Scriptaculous$",
			"icon": "script.aculo.us.png",
			"script": "(?:scriptaculous|protoaculous)\\.js",
			"website": "script.aculo.us"
		},
		"shine.js": {
			"cats": [
				25
			],
			"env": "^Shine$",
			"icon": "default.png",
			"script": "shine(?:\\.min)?\\.js",
			"website": "bigspaceship.github.io/shine.js/"
		},
		"spin.js": {
			"cats": [
				12,
				25
			],
			"env": "^Spinner$",
			"icon": "spin.js.png",
			"script": "spin(?:\\.min)?\\.js",
			"website": "fgnass.github.io/spin.js/"
		},
		"swift.engine": {
			"cats": [
				1
			],
			"headers": {
				"X-Powered-By": "swift\\.engine"
			},
			"icon": "swift.engine.png",
			"website": "mittec.ru/default"
		},
		"three.js": {
			"cats": [
				25
			],
			"env": "^THREE$",
			"icon": "three.js.png",
			"script": "three(?:\\.min)?\\.js",
			"website": "threejs.org"
		},
		"thttpd": {
			"cats": [
				22
			],
			"headers": {
				"Server": "\bthttpd(?:/([\\d.]+))?\\;version:\\1"
			},
			"icon": "thttpd.png",
			"website": "acme.com/software/thttpd"
		},
		"total.js": {
			"cats": [
				18
			],
			"headers": {
				"X-Powered-By": "^total\\.js"
			},
			"icon": "total.js.png",
			"implies": "Node.js",
			"website": "totaljs.com"
		},
		"uCore": {
			"cats": [
				1,
				18
			],
			"headers": {
				"Set-Cookie": "ucore"
			},
			"icon": "uCore.png",
			"implies": "PHP",
			"meta": {
				"generator": "uCore PHP Framework"
			},
			"website": "ucore.io"
		},
		"uKnowva": {
			"cats": [
				1,
				2,
				18,
				50
			],
			"headers": {
				"X-Content-Encoded-By": "uKnowva ([\\d.]+)\\;version:\\1"
			},
			"html": "<a[^>]+>Powered by uKnowva</a>",
			"icon": "uKnowva.png",
			"implies": "PHP",
			"meta": {
				"generator": "uKnowva (?: ([\\d.]+))?\\;version:\\1"
			},
			"script": "/media/conv/js/jquery.js",
			"website": "uknowva.com"
		},
		"vBulletin": {
			"cats": [
				2
			],
			"env": "^(?:vBulletin|vB_[^g])",
			"icon": "vBulletin.png",
			"implies": "PHP",
			"meta": {
				"generator": "vBulletin"
			},
			"website": "www.vbulletin.com"
		},
		"viennaCMS": {
			"cats": [
				1
			],
			"html": "powered by <a href=\"[^>]+viennacms",
			"icon": "default.png",
			"website": "www.viennacms.nl"
		},
		"vis.js": {
			"cats": [
				25
			],
			"env": "^vis$",
			"html": "<link[^>]+?href=\"[^\"]+vis(?:\\.min)?\\.css",
			"icon": "vis.js.png",
			"script": "vis(?:\\.min)?\\.js",
			"website": "visjs.org"
		},
		"webEdition": {
			"cats": [
				1
			],
			"icon": "webEdition.png",
			"meta": {
				"DC.title": "webEdition",
				"generator": "webEdition"
			},
			"website": "webedition.de/en"
		},
		"webpack": {
			"cats": [
				44
			],
			"env": "^webpackJsonp$",
			"icon": "webpack.svg",
			"website": "webpack.github.io"
		},
		"xCharts": {
			"cats": [
				25
			],
			"env": "^xChart$",
			"html": "<link[^>]* href=\"[^\"]*xcharts(?:\\.min)?\\.css",
			"icon": "default.png",
			"implies": "D3",
			"script": "xcharts\\.js",
			"website": "tenxer.github.io/xcharts/"
		},
		"xtCommerce": {
			"cats": [
				6
			],
			"html": "<div class=\"copyright\">[^<]+<a[^>]+>xt:Commerce",
			"icon": "xtCommerce.png",
			"meta": {
				"generator": "xt:Commerce"
			},
			"website": "www.xt-commerce.com"
		},
		"xui": {
			"cats": [
				26,
				12
			],
			"env": "^xui$",
			"icon": "xui.png",
			"script": "[^a-z]xui.*\\.js",
			"website": "xuijs.com"
		}
	},
	"categories": {
		"1": "CMS",
		"2": "Message Boards",
		"3": "Database Managers",
		"4": "Documentation Tools",
		"5": "Widgets",
		"6": "Ecommerce",
		"7": "Photo Galleries",
		"8": "Wikis",
		"9": "Hosting Panels",
		"10": "Analytics",
		"11": "Blogs",
		"12": "JavaScript Frameworks",
		"13": "Issue Trackers",
		"14": "Video Players",
		"15": "Comment Systems",
		"16": "Captchas",
		"17": "Font Scripts",
		"18": "Web Frameworks",
		"19": "Miscellaneous",
		"20": "Editors",
		"21": "LMS",
		"22": "Web Servers",
		"23": "Cache Tools",
		"24": "Rich Text Editors",
		"25": "JavaScript Graphics",
		"26": "Mobile Frameworks",
		"27": "Programming Languages",
		"28": "Operating Systems",
		"29": "Search Engines",
		"30": "Web Mail",
		"31": "CDN",
		"32": "Marketing Automation",
		"33": "Web Server Extensions",
		"34": "Databases",
		"35": "Maps",
		"36": "Advertising Networks",
		"37": "Network Devices",
		"38": "Media Servers",
		"39": "Webcams",
		"40": "Printers",
		"41": "Payment Processors",
		"42": "Tag Managers",
		"43": "Paywalls",
		"44": "Build CI Systems",
		"45": "Control Systems",
		"46": "Remote Access",
		"47": "Dev Tools",
		"48": "Network Storage",
		"49": "Feed Readers",
		"50": "Document Management Systems",
		"51": "Landing Page Builders",
		"52": "Live Chat"
	}
}<|MERGE_RESOLUTION|>--- conflicted
+++ resolved
@@ -438,7 +438,16 @@
 			},
 			"website": "www.w3.org/Amaya"
 		},
-<<<<<<< HEAD
+		"Amazon Cloudfront": {
+			"cats": [
+				31
+			],
+			"headers": {
+				"X-Amz-Cf-Id": ""
+			},
+			"icon": "Amazon-Cloudfront.svg",
+			"website": "aws.amazon.com/cloudfront/"
+		},
     "Amazon S3": {
       "cats": [
         19
@@ -449,18 +458,6 @@
       "icon": "aws-s3.svg",
       "website": "aws.amazon.com/s3/"
     },
-=======
-		"Amazon Cloudfront": {
-			"cats": [
-				31
-			],
-			"headers": {
-				"X-Amz-Cf-Id": ""
-			},
-			"icon": "Amazon-Cloudfront.svg",
-			"website": "aws.amazon.com/cloudfront/"
-		},
->>>>>>> 79dbfc7f
 		"Ametys": {
 			"cats": [
 				1
