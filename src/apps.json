{
	"apps": {
		"1&1": {
			"cats": [
				"6"
			],
			"icon": "1and1.svg",
			"implies": "PHP",
			"url": "/shop/catalog/browse\\?sessid=",
			"website": "http://1and1.com"
		},
		"1C-Bitrix": {
			"cats": [
				"1"
			],
			"headers": {
				"Set-Cookie": "BITRIX_",
				"X-Powered-CMS": "Bitrix Site Manager"
			},
			"html": "(?:<link[^>]+components/bitrix|(?:src|href)=\"/bitrix/(?:js|templates))",
			"icon": "1C-Bitrix.png",
			"implies": "PHP",
			"script": "1c-bitrix",
			"website": "http://www.1c-bitrix.ru"
		},
		"2z Project": {
			"cats": [
				"1"
			],
			"icon": "2z Project.png",
			"meta": {
				"generator": "2z project ([\\d.]+)\\;version:\\1"
			},
			"website": "http://2zproject-cms.ru"
		},
		"3DM": {
			"cats": [
				"19"
			],
			"html": "<title>3ware 3DM([\\d\\.]+)?\\;version:\\1",
			"icon": "3DM.png",
			"implies": "3ware",
			"website": "http://www.3ware.com"
		},
		"3dCart": {
			"cats": [
				"1",
				"6"
			],
			"headers": {
				"Set-Cookie": "3dvisit",
				"X-Powered-By": "3DCART"
			},
			"icon": "3dCart.png",
			"script": "(?:twlh(?:track)?\\.asp|3d_upsell\\.js)",
			"website": "http://www.3dcart.com"
		},
		"3ware": {
			"cats": [
				"22"
			],
			"headers": {
				"Server": "3ware\\/?([\\d\\.]+)?\\;version:\\1"
			},
			"icon": "3ware.png",
			"website": "http://www.3ware.com"
		},
		"AD EBiS": {
			"cats": [
				"10"
			],
			"html": [
				"<!-- EBiS contents tag",
				"<!--EBiS tag",
				"<!-- Tag EBiS",
				"<!-- EBiS common tag"
			],
			"icon": "ebis.png",
			"website": "http://www.ebis.ne.jp"
		},
		"AMPcms": {
			"cats": [
				"1"
			],
			"env": "^amp_js_init$",
			"headers": {
				"Set-Cookie": "^AMP=",
				"X-AMP-Version": "([\\d.]+)\\;version:\\1"
			},
			"icon": "AMPcms.png",
			"implies": "PHP",
			"website": "http://www.ampcms.org"
		},
		"AOLserver": {
			"cats": [
				"22"
			],
			"headers": {
				"Server": "AOLserver/?([\\d.]+)?\\;version:\\1"
			},
			"icon": "AOLserver.png",
			"website": "http://aolserver.com"
		},
		"AT Internet Analyzer": {
			"cats": [
				"10"
			],
			"env": [
				"^xtsite$",
				"^ATInternet$"
			],
			"icon": "AT Internet.png",
			"website": "http://atinternet.com/en"
		},
		"AT Internet XiTi": {
			"cats": [
				"10"
			],
			"env": "^Xt_",
			"icon": "AT Internet.png",
			"script": "xiti\\.com/hit\\.xiti",
			"website": "http://atinternet.com/en"
		},
		"ATEN": {
			"cats": [
				"22"
			],
			"headers": {
				"Server": "ATEN HTTP Server(?:\\(?V?([\\d\\.]+)\\)?)?\\;version:\\1"
			},
			"icon": "ATEN.png",
			"website": "http://www.aten.com"
		},
		"AWStats": {
			"cats": [
				"10"
			],
			"icon": "AWStats.png",
			"implies": "Perl",
			"meta": {
				"generator": "AWStats ([\\d.]+(?: \\(build [\\d.]+\\))?)\\;version:\\1"
			},
			"website": "http://awstats.sourceforge.net"
		},
		"Accessible Portal": {
			"cats": [
				"1"
			],
			"icon": "Accessible Portal.png",
			"implies": "PHP",
			"meta": {
				"generator": "Accessible Portal"
			},
			"website": "http://www.accessibleportal.com"
		},
		"Act-On": {
			"cats": [
				"32"
			],
			"env": "^ActOn$",
			"icon": "ActOn.png",
			"website": "http://act-on.com"
		},
		"Prebid": {
			"cats": [
				"36"
			],
			"icon": "Prebid.png",
			"env": [
				"pbjs",
				"PREBID_TIMEOUT"
			],
			"script": [
				"/prebid\\.js",
				"adnxs\\.com/[^\"]*(?:prebid|/pb\\.js)"
			],
			"website": "http://prebid.org"
		},
		"AdInfinity": {
			"cats": [
				"36"
			],
			"icon": "AdInfinity.png",
			"script": "adinfinity\\.com\\.au",
			"website": "http://adinfinity.com.au"
		},
		"AdRiver": {
			"cats": [
				"36"
			],
			"env": "^adriver$",
			"html": "(?:<embed[^>]+(?:src=\"https?://mh\\d?\\.adriver\\.ru/|flashvars=\"[^\"]*(?:http:%3A//(?:ad|mh\\d?)\\.adriver\\.ru/|adriver_banner))|<(?:(?:iframe|img)[^>]+src|a[^>]+href)=\"https?://ad\\.adriver\\.ru/)",
			"icon": "AdRiver.png",
			"script": "(?:adriver\\.core\\.\\d\\.js|https?://(?:content|ad|masterh\\d)\\.adriver\\.ru/)",
			"website": "http://adriver.ru"
		},
		"AdRoll": {
			"cats": [
				"36"
			],
			"env": "^adroll_",
			"icon": "AdRoll.svg",
			"script": "(?:a|s)\\.adroll\\.com",
			"website": "http://adroll.com"
		},
		"Adcash": {
			"cats": [
				"36"
			],
			"env": "^(?:ac_bgclick_URL|ct_(?:siteunder|tag|n(?:SuUrl(?:Opp)?)|Su(?:Loaded|Url)))$",
			"icon": "Adcash.svg",
			"script": "^[^\\/]*//(?:[^\\/]+\\.)?adcash\\.com/(?:script|ad)/",
			"url": "^https?://(?:[^\\/]+\\.)?adcash\\.com/script/pop_",
			"website": "http://adcash.com"
		},
		"AddShoppers": {
			"cats": [
				"5"
			],
			"icon": "AddShoppers.png",
			"script": "cdn\\.shop\\.pe/widget/",
			"website": "http://www.addshoppers.com"
		},
		"AddThis": {
			"cats": [
				"5"
			],
			"env": "^addthis",
			"icon": "AddThis.svg",
			"script": "addthis\\.com/js/",
			"website": "http://www.addthis.com"
		},
		"AddToAny": {
			"cats": [
				"5"
			],
			"env": "^a2apage_init$",
			"icon": "AddToAny.png",
			"script": "addtoany\\.com/menu/page\\.js",
			"website": "http://www.addtoany.com"
		},
		"Adminer": {
			"cats": [
				"3"
			],
			"html": [
				"Adminer</a> <span class=\"version\">([\\d.]+)</span>\\;version:\\1",
				"onclick=\"bodyClick\\(event\\);\" onload=\"verifyVersion\\('([\\d.]+)'\\);\">\\;version:\\1"
			],
			"icon": "adminer.png",
			"implies": "PHP",
			"website": "http://www.adminer.org"
		},
		"Adnegah": {
			"cats": [
				"36"
			],
			"headers": {
				"X-Advertising-By": "adnegah.net"
			},
			"html": "<iframe [^>]*src=\"[^\"]+adnegah\\.net",
			"icon": "adnegah.png",
			"script": "[^a-z]adnegah.*\\.js$",
			"website": "https://Adnegah.net"
		},
		"Adobe ColdFusion": {
			"cats": [
				"18"
			],
			"env": "^_cfEmails$",
			"headers": {
				"Cookie": "CFTOKEN="
			},
			"html": "<!-- START headerTags\\.cfm",
			"icon": "Adobe ColdFusion.svg",
			"implies": "CFML",
			"script": "/cfajax/",
			"url": "\\.cfm(?:$|\\?)",
			"website": "http://adobe.com/products/coldfusion-family.html"
		},
		"Adobe Experience Manager": {
			"cats": [
				"1"
			],
			"html": [
				"<div class=\"[^\"]*parbase",
				"<div[^>]+data-component-path=\"[^\"+]jcr:"
			],
			"icon": "Adobe Experience Manager.svg",
			"implies": "Java",
			"script": "/etc/designs/",
			"website": "http://www.adobe.com/au/marketing-cloud/enterprise-content-management.html"
		},
		"Adobe GoLive": {
			"cats": [
				"20"
			],
			"icon": "Adobe GoLive.png",
			"meta": {
				"generator": "Adobe GoLive(?:\\s([\\d.]+))?\\;version:\\1"
			},
			"website": "http://www.adobe.com/products/golive"
		},
		"Adobe Muse": {
			"cats": [
				"20"
			],
			"icon": "Adobe Muse.svg",
			"meta": {
				"generator": "^Muse(?:$| ?/?(\\d[\\d.]+))\\;version:\\1"
			},
			"website": "http://muse.adobe.com"
		},
		"Adobe RoboHelp": {
			"cats": [
				"4"
			],
			"env": "^gbWh(?:Ver|Lang|Msg|Util|Proxy)$",
			"icon": "Adobe RoboHelp.svg",
			"meta": {
				"generator": "^Adobe RoboHelp(?: ([\\d]+))?\\;version:\\1"
			},
			"script": "(?:wh(?:utils|ver|proxy|lang|topic|msg)|ehlpdhtm)\\.js",
			"website": "http://adobe.com/products/robohelp.html"
		},
		"Advanced Web Stats": {
			"cats": [
				"10"
			],
			"html": "aws\\.src = [^<]+caphyon-analytics",
			"icon": "Advanced Web Stats.png",
			"implies": "Java",
			"website": "http://www.advancedwebstats.com"
		},
		"Advert Stream": {
			"cats": [
				"36"
			],
			"env": "^advst_is_above_the_fold$",
			"icon": "Advert Stream.png",
			"script": "(?:ad\\.advertstream\\.com|adxcore\\.com)",
			"website": "http://www.advertstream.com"
		},
		"Adzerk": {
			"cats": [
				"36"
			],
			"env": "^ados(?:Results)?$",
			"html": "<iframe [^>]*src=\"[^\"]+adzerk\\.net",
			"icon": "Adzerk.png",
			"script": "adzerk\\.net/ados\\.js",
			"website": "http://adzerk.com"
		},
		"Aegea": {
			"cats": [
				"11"
			],
			"headers": {
				"X-Powered-By": "^E2 Aegea v(\\d+)$\\;version:\\1"
			},
			"icon": "Aegea.png",
			"implies": [
				"PHP",
				"jQuery"
			],
			"website": "http://blogengine.ru"
		},
		"AfterBuy": {
			"cats": [
				"6"
			],
			"html": [
				"<dd>This OnlineStore is brought to you by ViA-Online GmbH Afterbuy. Information and contribution at https://www.afterbuy.de</dd>"
			],
			"icon": "after-buy.png",
			"script": "shop-static\\.afterbuy\\.de",
			"website": "http://www.afterbuy.de"
		},
		"Aircall": {
			"cats": [
				"52"
			],
			"icon": "aircall.png",
			"script": "^https?://cdn\\.aircall\\.io/",
			"website": "http://aircall.io"
		},
		"Airee": {
			"cats": [
				"31"
			],
			"headers": {
				"Server": "Airee"
			},
			"icon": "Airee.png",
			"website": "http://xn--80aqc2a.xn--p1ai"
		},
		"Akamai": {
			"cats": [
				"31"
			],
			"headers": {
				"X-Akamai-Transformed": ""
			},
			"icon": "akamai.svg",
			"website": "http://akamai.com"
		},
		"Akka HTTP": {
			"cats": [
				"18",
				"22"
			],
			"headers": {
				"Server": "akka-http(?:/([\\d.]+))?\\;version:\\1"
			},
			"icon": "akka-http.png",
			"website": "http://akka.io"
		},
		"Algolia Realtime Search": {
			"cats": [
				"29"
			],
			"env": "^AlgoliaSearch$",
			"icon": "Algolia Realtime Search.svg",
			"website": "http://www.algolia.com"
		},
		"Allegro RomPager": {
			"cats": [
				"22"
			],
			"headers": {
				"Server": "Allegro-Software-RomPager(?:/([\\d.]+))?\\;version:\\1"
			},
			"icon": "Allegro RomPager.png",
			"website": "http://allegrosoft.com/embedded-web-server-s2"
		},
		"AlloyUI": {
			"cats": [
				"12"
			],
			"env": "^AUI$",
			"icon": "AlloyUI.png",
			"implies": [
				"Twitter Bootstrap",
				"YUI"
			],
			"script": "^https?://cdn\\.alloyui\\.com/",
			"website": "http://www.alloyui.com"
		},
		"Amaya": {
			"cats": [
				"20"
			],
			"icon": "Amaya.png",
			"meta": {
				"generator": "Amaya(?: V?([\\d.]+[a-z]))?\\;version:\\1"
			},
			"website": "http://www.w3.org/Amaya"
		},
		"Amazon Cloudfront": {
			"cats": [
				"31"
			],
			"headers": {
				"X-Amz-Cf-Id": ""
			},
			"icon": "Amazon-Cloudfront.svg",
			"website": "http://aws.amazon.com/cloudfront/"
		},
		"Amazon EC2": {
			"cats": [
				"22"
			],
			"headers": {
				"Server": "\\(Amazon\\)"
			},
			"icon": "aws-ec2.svg",
			"website": "http://aws.amazon.com/ec2/"
		},
		"Amazon S3": {
			"cats": [
				"19"
			],
			"headers": {
				"Server": "AmazonS3"
			},
			"icon": "aws-s3.svg",
			"website": "http://aws.amazon.com/s3/"
		},
		"Ametys": {
			"cats": [
				"1"
			],
			"icon": "Ametys.png",
			"implies": "Java",
			"meta": {
				"generator": "(?:Ametys|Anyware Technologies)"
			},
			"script": "ametys\\.js",
			"website": "http://ametys.org"
		},
		"Amiro.CMS": {
			"cats": [
				"1"
			],
			"icon": "Amiro.CMS.png",
			"implies": "PHP",
			"meta": {
				"generator": "Amiro"
			},
			"website": "http://amirocms.com"
		},
		"Angular Material": {
			"cats": [
				"18"
			],
			"env": "^ngMaterial$",
			"icon": "Angular.svg",
			"implies": "AngularJS",
			"script": [
				"/([\\d.]+(?:\\-?rc[.\\d]*)*)/angular-material(?:\\.min)?\\.js\\;version:\\1",
				"angular-material.*\\.js"
			],
			"website": "http://material.angularjs.org"
		},
		"AngularJS": {
			"cats": [
				"12"
			],
			"env": "^angular$",
			"icon": "AngularJS.svg",
			"script": [
				"angular(?:\\-|\\.)([\\d.]*\\d)[^/]*\\.js\\;version:\\1",
				"/([\\d.]+(?:\\-?rc[.\\d]*)*)/angular(?:\\.min)?\\.js\\;version:\\1",
				"angular.*\\.js"
			],
			"website": "http://angularjs.org"
		},
		"Apache": {
			"cats": [
				"22"
			],
			"headers": {
				"Server": "(?:Apache(?:$|/([\\d.]+)|[^/-])|(?:^|\b)HTTPD)\\;version:\\1"
			},
			"icon": "Apache.svg",
			"website": "http://apache.org"
		},
		"Apache HBase": {
			"cats": [
				"34"
			],
			"html": "<style[^>]+static/hbase",
			"icon": "Apache HBase.png",
			"implies": "Java",
			"website": "http://hbase.apache.org"
		},
		"Apache Hadoop": {
			"cats": [
				"34"
			],
			"html": "<style[^>]+static/hadoop",
			"icon": "Apache Hadoop.svg",
			"website": "http://hadoop.apache.org"
		},
		"Apache JSPWiki": {
			"cats": [
				"8"
			],
			"html": "<html[^>]* xmlns:jspwiki=",
			"icon": "Apache JSPWiki.png",
			"implies": "Apache Tomcat",
			"script": "jspwiki",
			"url": "wiki\\.jsp",
			"website": "http://jspwiki.org"
		},
		"Apache Tomcat": {
			"cats": [
				"22"
			],
			"headers": {
				"Server": "Apache-Coyote(/1\\.1)?\\;version:\\1?4.1+:",
				"X-Powered-By": "\bTomcat\b(?:-([\\d.]+))?\\;version:\\1"
			},
			"icon": "Apache Tomcat.svg",
			"implies": "Java",
			"website": "http://tomcat.apache.org"
		},
		"Apache Traffic Server": {
			"cats": [
				"22"
			],
			"headers": {
				"Server": "ATS/?([\\d.]+)?\\;version:\\1"
			},
			"icon": "Apache Traffic Server.png",
			"website": "http://trafficserver.apache.org/"
		},
		"Apache Wicket": {
			"cats": [
				"18"
			],
			"env": "^Wicket",
			"icon": "Apache Wicket.svg",
			"implies": "Java",
			"website": "http://wicket.apache.org"
		},
		"ApexPages": {
			"cats": [
				"51"
			],
			"headers": {
				"X-Powered-By": "Salesforce.com ApexPages"
			},
			"icon": "ApexPages.png",
			"implies": "Salesforce",
			"website": "https://developer.salesforce.com/docs/atlas.en-us.apexcode.meta/apexcode/apex_intro.htm"
		},
		"Apostrophe CMS": {
			"cats": [
				"1"
			],
			"html": "<[^>]+data-apos-refreshable[^>]",
			"icon": "apostrophecms.svg",
			"implies": "Node.js",
			"website": "http://apostrophecms.org"
		},
		"AppNexus": {
			"cats": [
				"36"
			],
			"html": "<(?:iframe|img)[^>]+adnxs\\.(?:net|com)",
			"icon": "AppNexus.svg",
			"script": "adnxs\\.(?:net|com)",
			"website": "http://appnexus.com"
		},
		"Arastta": {
			"cats": [
				"6"
			],
			"excludes": "OpenCart",
			"headers": {
				"Arastta": "(.*)\\;version:\\1",
				"X-Arastta": ""
			},
			"html": "Powered by <a [^>]*href=\"https?://(?:www\\.)?arastta\\.org[^>]+>Arastta",
			"icon": "Arastta.svg",
			"implies": "PHP",
			"script": "arastta\\.js",
			"website": "http://arastta.org"
		},
		"Arc Forum": {
			"cats": [
				"2"
			],
			"html": "ping\\.src = node\\.href;\\s+[^>]+\\s+}\\s+</script>",
			"icon": "Arc Forum.png",
			"website": "http://arclanguage.org"
		},
		"ArcGIS API for JavaScript":{
			"cats": [
				"35"
			],
			"script": [
				"js.arcgis.com",
				"basemaps.arcgis.com"
			],
			"icon": "arcgis_icon.png",
			"website": "https://developers.arcgis.com/javascript/"
		},
		"Artifactory": {
			"cats": [
				"47"
			],
			"env": "^ArtifactoryUpdates$",
			"html": [
				"<span class=\"version\">Artifactory(?: Pro)?(?: Power Pack)?(?: ([\\d.]+))?\\;version:\\1"
			],
			"icon": "Artifactory.svg",
			"script": [
				"wicket/resource/org\\.artifactory\\."
			],
			"website": "http://jfrog.com/open-source/#os-arti"
		},
		"Artifactory Web Server": {
			"cats": [
				"22"
			],
			"headers": {
				"Server": "Artifactory(?:/([\\d.]+))?\\;version:\\1"
			},
			"icon": "Artifactory.svg",
			"implies": [
				"Artifactory"
			],
			"website": "http://jfrog.com/open-source/#os-arti"
		},
		"ArvanCloud": {
			"cats": [
				"31"
			],
			"env": "^ArvanCloud$",
			"headers": {
				"AR-PoweredBy": "Arvan Cloud \\(arvancloud.com\\)"
			},
			"icon": "ArvanCloud.png",
			"website": "http://www.ArvanCloud.com"
		},
		"AsciiDoc": {
			"cats": [
				"1",
				"20",
				"27"
			],
			"env": "^asciidoc$",
			"icon": "AsciiDoc.png",
			"meta": {
				"generator": "^AsciiDoc ([\\d.]+)\\;version:\\1"
			},
			"website": "http://www.methods.co.nz/asciidoc"
		},
		"Asymptix PHP Framework": {
			"cats": [
				"18"
			],
			"headers": {
				"X-Powered-By": "Asymptix PHP Framework(?:.*)"
			},
			"html": [
				"Powered by <a href=\"http://www.asymptix.com/\" rel=\"external\">Asymptix PHP Framework</a>"
			],
			"icon": "Asymptix PHP Framework.png",
			"implies": "PHP",
			"website": "http://github.com/Asymptix/Framework"
		},
		"Atlassian Bitbucket": {
			"cats": [
				"47"
			],
			"env": "^bitbucket$",
			"icon": "Atlassian Bitbucket.svg",
			"implies": "Python",
			"meta": {
				"application-name": "Bitbucket"
			},
			"website": "http://www.atlassian.com/software/bitbucket/overview/"
		},
		"Atlassian Confluence": {
			"cats": [
				"8"
			],
			"headers": {
				"X-Confluence-Request-Time": ""
			},
			"html": "Powered by <a href=[^>]+atlassian\\.com/software/confluence(?:[^>]+>Atlassian Confluence</a> ([\\d.]+))?\\;version:\\1",
			"icon": "Atlassian Confluence.svg",
			"implies": "Java",
			"meta": {
				"confluence-request-time": ""
			},
			"website": "http://www.atlassian.com/software/confluence/overview/team-collaboration-software"
		},
		"Atlassian FishEye": {
			"cats": [
				"47"
			],
			"headers": {
				"Set-cookie": "FESESSIONID"
			},
			"html": "<title>(?:Log in to )?FishEye (?:and Crucible )?([\\d.]+)?</title>\\;version:\\1",
			"icon": "Atlassian FishEye.svg",
			"website": "http://www.atlassian.com/software/fisheye/overview/"
		},
		"Atlassian Jira": {
			"cats": [
				"13"
			],
			"env": "^jira$",
			"html": "Powered by\\s+<a href=[^>]+atlassian\\.com/(?:software/jira|jira-bug-tracking/)[^>]+>Atlassian\\s+JIRA(?:[^v]*v(?:ersion: )?(\\d+\\.\\d+(?:\\.\\d+)?))?\\;version:\\1",
			"icon": "Atlassian Jira.svg",
			"implies": "Java",
			"meta": {
				"ajs-version-number": "([\\d\\.]+)\\;version:\\1",
				"application-name": "JIRA"
			},
			"website": "http://www.atlassian.com/software/jira/overview/"
		},
		"Atlassian Jira Issue Collector": {
			"cats": [
				"13",
				"47"
			],
			"icon": "Atlassian Jira.svg",
			"script": [
				"jira-issue-collector-plugin",
				"atlassian\\.jira\\.collector\\.plugin"
			],
			"website": "http://www.atlassian.com/software/jira/overview/"
		},
		"Aurelia": {
			"cats": [
				"12"
			],
			"html": [
				"<[^>]+aurelia-app=[^>]",
				"<[^>]+data-main=[^>]aurelia-bootstrapper",
				"<[^>]+au-target-id=[^>]\\d"
			],
			"icon": "Aurelia.svg",
			"script": [
				"aurelia(?:\\.min)?\\.js"
			],
			"website": "http://aurelia.io"
		},
		"Avangate": {
			"cats": [
				"6"
			],
			"env": "^(?:__)?avng8_",
			"html": "<link[^>]* href=\"^https?://edge\\.avangate\\.net/",
			"icon": "Avangate.svg",
			"script": "^https?://edge\\.avangate\\.net/",
			"website": "http://avangate.com"
		},
		"BEM": {
			"cats": [
				"12"
			],
			"html": "<[^>]+data-bem",
			"icon": "BEM.png",
			"website": "http://en.bem.info"
		},
		"BIGACE": {
			"cats": [
				"1"
			],
			"html": "(?:Powered by <a href=\"[^>]+BIGACE|<!--\\s+Site is running BIGACE)",
			"icon": "BIGACE.png",
			"implies": "PHP",
			"meta": {
				"generator": "BIGACE ([\\d.]+)\\;version:\\1"
			},
			"website": "http://bigace.de"
		},
		"Bablic": {
			"cats": [
				"3","9"
			],
			"website":"https://www.bablic.com/",
			"env":"^bablic$",
			"icon":"bablic.png"
		},
		"Backbone.js": {
			"cats": [
				"12"
			],
			"env": "^Backbone$",
			"icon": "Backbone.js.png",
			"implies": "Underscore.js",
			"script": "backbone.*\\.js",
			"website": "http://backbonejs.org"
		},
		"Backdrop": {
			"cats": [
				"1"
			],
			"env": "^Backdrop$",
			"excludes": "Drupal",
			"icon": "Backdrop.png",
			"implies": "PHP",
			"meta": {
				"generator": "Backdrop CMS(?: (\\d))?\\;version:\\1"
			},
			"website": "http://backdropcms.org"
		},
		"Banshee": {
			"cats": [
				"1",
				"18"
			],
			"html": "Built upon the <a href=\"[^>]+banshee-php\\.org/\">[a-z]+</a>(?:v([\\d.]+))?\\;version:\\1",
			"icon": "Banshee.png",
			"implies": "PHP",
			"meta": {
				"generator": "Banshee PHP"
			},
			"website": "http://www.banshee-php.org"
		},
		"BaseHTTP": {
			"cats": [
				"22"
			],
			"headers": {
				"Server": "BaseHTTP\\/?([\\d\\.]+)?\\;version:\\1"
			},
			"icon": "BaseHTTP.png",
			"implies": "Python",
			"website": "http://docs.python.org/2/library/basehttpserver.html"
		},
		"BigDump": {
			"cats": [
				"3"
			],
			"html": "<!-- <h1>BigDump: Staggered MySQL Dump Importer ver\\. ([\\d.b]+)\\;version:\\1",
			"implies": [
				"MySQL",
				"PHP"
			],
			"website": "http://www.ozerov.de/bigdump.php"
		},
		"Bigcommerce": {
			"cats": [
				"6"
			],
			"html": "<link href=[^>]+cdn\\d+\\.bigcommerce\\.com/",
			"icon": "Bigcommerce.png",
			"script": "cdn\\d+\\.bigcommerce\\.com/",
			"url": "mybigcommerce\\.com",
			"website": "http://www.bigcommerce.com"
		},
		"Bigware": {
			"cats": [
				"6"
			],
			"headers": {
				"Set-Cookie": "(?:bigwareCsid|bigWAdminID)"
			},
			"html": "(?:Diese <a href=[^>]+bigware\\.de|<a href=[^>]+/main_bigware_\\d+\\.php)",
			"icon": "Bigware.png",
			"implies": "PHP",
			"url": "(?:\\?|&)bigWAdminID=",
			"website": "http://bigware.de"
		},
		"BittAds": {
			"cats": [
				"36"
			],
			"env": "^bitt$",
			"icon": "BittAds.png",
			"script": "bittads\\.com/js/bitt\\.js$",
			"website": "http://bittads.com"
		},
		"Bizweb":{
			"cats": [
				"6"
			],
			"env": "^Bizweb$",
			"icon": "bizweb.png",
			"website": "https://www.bizweb.vn"
		},
		"Blesta": {
			"cats": [
				"6"
			],
			"headers": {
				"Set-Cookie": "blesta_sid"
			},
			"icon": "Blesta.png",
			"website": "http://www.blesta.com"
		},
		"Blip.tv": {
			"cats": [
				"14"
			],
			"html": "<(?:param|embed|iframe)[^>]+blip\\.tv/play",
			"icon": "Blip.tv.png",
			"website": "http://blip.tv"
		},
		"Blogger": {
			"cats": [
				"11"
			],
			"icon": "Blogger.png",
			"meta": {
				"generator": "^Blogger$"
			},
			"url": "\\.blogspot\\.com",
			"website": "http://www.blogger.com"
		},
		"Bluefish": {
			"cats": [
				"20"
			],
			"icon": "Bluefish.png",
			"meta": {
				"generator": "Bluefish(?:\\s([\\d.]+))?\\;version:\\1"
			},
			"website": "http://sourceforge.net/projects/bluefish"
		},
		"Boa": {
			"cats": [
				"22"
			],
			"headers": {
				"Server": "Boa\\/?([\\d\\.a-z]+)?\\;version:\\1"
			},
			"website": "http://www.boa.org"
		},
		"Boba.js": {
			"cats": [
				"12"
			],
			"implies": "Google Analytics",
			"script": "boba(?:\\.min)?\\.js",
			"website": "http://boba.space150.com"
		},
		"Bold Chat": {
			"cats": [
				"52"
			],
			"icon": "BoldChat.png",
			"script": "^https?://vmss\\.boldchat\\.com/aid/\\d{18}/bc\\.vms4/vms\\.js",
			"website": "https://www.boldchat.com/"
		},
		"Bolt": {
			"cats": [
				"1"
			],
			"icon": "Bolt.png",
			"implies": "PHP",
			"meta": {
				"generator": "Bolt"
			},
			"website": "http://bolt.cm"
		},
		"Bonfire": {
			"cats": [
				"18"
			],
			"headers": {
				"Set-Cookie": "bf_session="
			},
			"html": "Powered by <a[^>]+href=\"https?://(?:www\\.)?cibonfire\\.com[^>]*>Bonfire v([^<]+)\\;version:\\1",
			"icon": "Bonfire.png",
			"implies": "CodeIgniter",
			"website": "http://cibonfire.com"
		},
		"Bootstrap Table": {
			"cats": [
				"12"
			],
			"html": "<link[^>]+href=\"[^>]*bootstrap-table(?:\\.min)?\\.css",
			"icon": "Bootstrap Table.svg",
			"implies": [
				"Bootstrap",
				"jQuery"
			],
			"script": "bootstrap-table(?:\\.min)?\\.js",
			"website": "http://bootstrap-table.wenzhixin.net.cn/"
		},
		"Bounce Exchange": {
			"cats": [
				"32"
			],
			"env": "^bouncex$",
			"html": "<script[^>]*>[^>]+\\.src\\s*=\\s*['\"](?:https?:)?//tag\\.bounceexchange\\.com/",
			"icon": "Bounce Exchange.svg",
			"script": "^https?://tag\\.bounceexchange\\.com/",
			"website": "http://www.bounceexchange.com"
		},
		"Brother": {
			"cats": [
				"40"
			],
			"html": [
				"(?:<!--|<BR>)Copyright\\(C\\) [\\d-]+ Brother Industries",
				"<TITLE>\n\\s*BROTHER "
			],
			"icon": "Brother.png",
			"website": "http://www.brother.com"
		},
		"BrowserCMS": {
			"cats": [
				"1"
			],
			"icon": "BrowserCMS.png",
			"implies": "Ruby",
			"meta": {
				"generator": "BrowserCMS ([\\d.]+)\\;version:\\1"
			},
			"website": "http://browsercms.org"
		},
		"Bubble": {
			"cats": [
				"1",
				"3",
				"18",
				"22"
			],
			"env": "^appquery$",
			"icon": "bubble.png",
			"implies": "Node.js",
			"website": "http://bubble.is"
		},
		"BugSense": {
			"cats": [
				"10"
			],
			"env": "^BugSense$",
			"icon": "BugSense.png",
			"script": "bugsense\\.js",
			"website": "http://bugsense.com"
		},
		"BugSnag": {
			"cats": [
				"10"
			],
			"env": "^BugSnag$",
			"icon": "BugSnag.png",
			"script": "bugsnag.*\\.js",
			"website": "http://bugsnag.com"
		},
		"Bugzilla": {
			"cats": [
				"13"
			],
			"html": "href=\"enter_bug\\.cgi\">",
			"icon": "Bugzilla.png",
			"implies": "Perl",
			"website": "http://www.bugzilla.org"
		},
		"Burning Board": {
			"cats": [
				"2"
			],
			"html": "<a href=\"[^>]+woltlab\\.com[^<]+<strong>Burning Board",
			"icon": "Burning Board.png",
			"implies": [
				"PHP",
				"Woltlab Community Framework"
			],
			"website": "http://www.woltlab.com"
		},
		"Business Catalyst": {
			"cats": [
				"1"
			],
			"html": "<!-- BC_OBNW -->",
			"icon": "Business Catalyst.png",
			"script": "CatalystScripts",
			"website": "http://businesscatalyst.com"
		},
		"BuySellAds": {
			"cats": [
				"36"
			],
			"env": "^_bsa",
			"html": "<script[^>]*>[^<]+?bsa.src\\s*=\\s*['\"](?:https?:)?\\/{2}\\w\\d\\.buysellads\\.com\\/[\\w\\d\\/]+?bsa\\.js['\"]",
			"icon": "BuySellAds.png",
			"script": "^https?://s\\d\\.buysellads\\.com/",
			"website": "http://buysellads.com"
		},
		"C++": {
			"cats": [
				"27"
			],
			"icon": "C++.png",
			"website": "http://isocpp.org"
		},
		"CFML": {
			"cats": [
				"27"
			],
			"icon": "CFML.png",
			"website": "http://adobe.com/products/coldfusion-family.html"
		},
		"CKEditor": {
			"cats": [
				"24"
			],
			"env": "^CKEDITOR$",
			"icon": "CKEditor.png",
			"website": "http://ckeditor.com"
		},
		"CMS Made Simple": {
			"cats": [
				"1"
			],
			"headers": {
				"Set-Cookie": "^CMSSESSID"
			},
			"icon": "CMS Made Simple.png",
			"implies": "PHP",
			"meta": {
				"generator": "CMS Made Simple"
			},
			"website": "http://cmsmadesimple.org"
		},
		"CMSimple": {
			"cats": [
				"1"
			],
			"implies": "PHP",
			"meta": {
				"generator": "CMSimple( [\\d.]+)?\\;version:\\1"
			},
			"website": "http://www.cmsimple.org/en"
		},
		"CO2Stats": {
			"cats": [
				"10"
			],
			"html": "src=[^>]+co2stats\\.com/propres\\.php",
			"icon": "CO2Stats.png",
			"website": "http://co2stats.com"
		},
		"CPG Dragonfly": {
			"cats": [
				"1"
			],
			"headers": {
				"X-Powered-By": "Dragonfly CMS"
			},
			"icon": "CPG Dragonfly.png",
			"implies": "PHP",
			"meta": {
				"generator": "CPG Dragonfly"
			},
			"website": "http://dragonflycms.org"
		},
		"CS Cart": {
			"cats": [
				"6"
			],
			"env": "^fn_compare_strings$",
			"html": [
				"&nbsp;Powered by (?:<a href=[^>]+cs-cart\\.com|CS-Cart)",
				".cm-noscript[^>]+</style>"
			],
			"icon": "CS Cart.png",
			"implies": "PHP",
			"website": "http://www.cs-cart.com"
		},
		"CacheFly": {
			"cats": [
				"31"
			],
			"headers": {
				"Server": "^CFS ",
				"X-CF1": "",
				"X-CF2": ""
			},
			"icon": "CacheFly.png",
			"website": "http://www.cachefly.com"
		},
		"Caddy": {
			"cats": [
				"22"
			],
			"headers": {
				"Server": "^Caddy$"
			},
			"icon": "caddy.svg",
			"implies": "Go",
			"website": "http://caddyserver.com"
		},
		"CakePHP": {
			"cats": [
				"18"
			],
			"headers": {
				"Set-Cookie": "cakephp="
			},
			"icon": "CakePHP.png",
			"implies": "PHP",
			"meta": {
				"application-name": "CakePHP"
			},
			"website": "http://cakephp.org"
		},
		"Canon": {
			"cats": [
				"40"
			],
			"icon": "Canon.png",
			"website": "http://www.canon.com"
		},
		"Canon HTTP Server": {
			"cats": [
				"22"
			],
			"headers": {
				"Server": "CANON HTTP Server(?:/([\\d.]+))?\\;version:\\1"
			},
			"icon": "Canon.png",
			"implies": "Canon",
			"website": "http://www.canon.com"
		},
		"Captch Me": {
			"cats": [
				"16",
				"36"
			],
			"env": "^Captchme",
			"icon": "Captch Me.svg",
			"script": "^https?://api\\.captchme\\.net/",
			"website": "http://captchme.com"
		},
		"Carbon Ads": {
			"cats": [
				"36"
			],
			"env": "^_carbonads",
			"html": "<[a-z]+ [^>]*id=\"carbonads-container\"",
			"icon": "Carbon Ads.png",
			"script": "[^\\/]*\\/\\/(?:engine|srv)\\.carbonads\\.com\\/",
			"website": "http://carbonads.net"
		},
		"Cargo": {
			"cats": [
				"1"
			],
			"html": "<link [^>]+Cargo feed",
			"icon": "Cargo.png",
			"implies": "PHP",
			"meta": {
				"cargo_title": ""
			},
			"script": "/cargo\\.",
			"website": "http://cargocollective.com"
		},
		"Catberry.js": {
			"cats": [
				"12",
				"18"
			],
			"env": "^catberry$",
			"headers": {
				"X-Powered-By": "Catberry"
			},
			"icon": "Catberry.js.png",
			"implies": "Node.js",
			"website": "http://catberry.org"
		},
		"Catwalk": {
			"cats": [
				"22"
			],
			"headers": {
				"Server": "Catwalk\\/?([\\d\\.]+)?\\;version:\\1"
			},
			"icon": "Catwalk.png",
			"implies": "Canon",
			"website": "http://www.canon.com"
		},
		"CentOS": {
			"cats": [
				"28"
			],
			"headers": {
				"Server": "CentOS",
				"X-Powered-By": "CentOS"
			},
			"icon": "CentOS.png",
			"website": "http://centos.org"
		},
		"CenteHTTPd": {
			"cats": [
				"22"
			],
			"headers": {
				"Server": "CenteHTTPd(?:/([\\d.]+))?\\;version:\\1"
			},
			"icon": "CenteHTTPd.png",
			"website": "http://cente.jp/cente/app/HTTPdc.html"
		},
		"Chameleon": {
			"cats": [
				"1"
			],
			"icon": "Chameleon.png",
			"implies": [
				"Apache",
				"PHP"
			],
			"meta": {
				"generator": "chameleon-cms"
			},
			"website": "http://chameleon-system.de"
		},
		"Chamilo": {
			"cats": [
				"21"
			],
			"headers": {
				"X-Powered-By": "Chamilo ([\\d.]+)\\;version:\\1"
			},
			"html": "\">Chamilo ([\\d.]+)</a>\\;version:\\1",
			"icon": "Chamilo.png",
			"implies": "PHP",
			"meta": {
				"generator": "Chamilo ([\\d.]+)\\;version:\\1"
			},
			"website": "http://www.chamilo.org"
		},
		"Chart.js": {
			"cats": [
				"25"
			],
			"env": "^Chart$\\;confidence:50",
			"icon": "Chart.js.svg",
			"script": [
				"Chart(?:\\.bundle)?(?:\\.min)?\\.js\\;confidence:50",
				"chartjs\\.org/dist/([\\d.]+(?:-[^/]+)?|master|latest)/Chart.*\\.js\\;version:\\1",
				"cdnjs\\.cloudflare\\.com/ajax/libs/Chart\\.js/([\\d.]+(?:-[^/]+)?)/Chart.*\\.js\\;version:\\1",
				"cdn\\.jsdelivr\\.net/npm/chart\\.js@([\\d.]+(?:-[^/]+)?|latest)/dist/Chart.*\\.js\\;version:\\1",
				"cdn\\.jsdelivr\\.net/gh/chartjs/Chart\\.js@([\\d.]+(?:-[^/]+)?|latest)/dist/Chart.*\\.js\\;version:\\1"
			],
			"website": "http://www.chartjs.org"
		},
		"Chartbeat": {
			"cats": [
				"10"
			],
			"env": "^_sf_(?:endpt|async_config)$",
			"icon": "Chartbeat.png",
			"script": "chartbeat\\.js",
			"website": "http://chartbeat.com"
		},
		"Cherokee": {
			"cats": [
				"22"
			],
			"headers": {
				"Server": "Cherokee/([\\d.]+)\\;version:\\1"
			},
			"icon": "Cherokee.png",
			"website": "http://www.cherokee-project.com"
		},
		"CherryPy": {
			"cats": [
				"18",
				"22"
			],
			"headers": {
				"Server": "CherryPy\\/?([\\d\\.]+)?\\;version:\\1"
			},
			"icon": "CherryPy.png",
			"implies": "Python",
			"website": "http://www.cherrypy.org"
		},
		"Chitika": {
			"cats": [
				"36"
			],
			"env": "ch_c(?:lient|olor_site_link)",
			"icon": "Chitika.png",
			"script": "scripts\\.chitika\\.net/",
			"website": "http://chitika.com"
		},
		"Ckan": {
			"cats": [
				"1"
			],
			"headers": {
				"Access-Control-Allow-Headers": "X-CKAN-API-KEY",
				"Link": "<http://ckan.org/>; rel=shortlink"
			},
			"icon": "Ckan.png",
			"implies": [
				"Python",
				"Solr",
				"Java",
				"PostgreSQL"
			],
			"meta": {
				"generator": ".*ckan.*"
			},
			"website": "http://ckan.org/"
		},
		"ClickHeat": {
			"cats": [
				"10"
			],
			"env": "^clickHeat",
			"icon": "ClickHeat.png",
			"implies": "PHP",
			"script": "clickheat.*\\.js",
			"website": "http://www.labsmedia.com/clickheat/index.html"
		},
		"ClickTale": {
			"cats": [
				"10"
			],
			"env": "^ClickTale",
			"icon": "ClickTale.png",
			"website": "http://www.clicktale.com"
		},
		"Clicky": {
			"cats": [
				"10"
			],
			"env": "^clicky$",
			"icon": "Clicky.png",
			"script": "static\\.getclicky\\.com",
			"website": "http://getclicky.com"
		},
		"Clientexec": {
			"cats": [
				"6"
			],
			"html": "clientexec\\.[^>]*\\s?=\\s?[^>]*;",
			"icon": "Clientexec.png",
			"website": "http://www.clientexec.com"
		},
		"Clipboard.js": {
			"cats": [
				"19"
			],
			"env": "^Clipboard$",
			"icon": "Clipboard.js.svg",
			"script": "clipboard(?:\\.min)?\\.js",
			"website": "https://clipboardjs.com/"
		},
		"CloudCart": {
			"cats": [
				"6"
			],
			"icon": "cloudcart.svg",
			"meta": {
				"author": "^CloudCart LLC$"
			},
			"script": "/cloudcart-(?:assets|storage)/",
			"website": "http://cloudcart.com"
		},
		"CloudFlare": {
			"cats": [
				"31"
			],
			"env": "^CloudFlare$",
			"headers": {
				"Server": "cloudflare"
			},
			"icon": "CloudFlare.svg",
			"website": "http://www.cloudflare.com"
		},
		"Cloudera": {
			"cats": [
				"34"
			],
			"headers": {
				"Server": "cloudera"
			},
			"icon": "Cloudera.png",
			"website": "http://www.cloudera.com"
		},
		"CodeIgniter": {
			"cats": [
				"18"
			],
			"headers": {
				"Set-Cookie": "(?:exp_last_activity|exp_tracker|ci_(?:session|(csrf_token)))\\;version:\\1?2+:"
			},
			"html": "<input[^>]+name=\"ci_csrf_token\"\\;version:2+",
			"icon": "CodeIgniter.png",
			"implies": "PHP",
			"website": "http://codeigniter.com"
		},
		"CodeMirror": {
			"cats": [
				"19"
			],
			"env": "^CodeMirror$",
			"icon": "CodeMirror.png",
			"website": "http://codemirror.net"
		},
		"Comandia": {
			"cats": [
				"6"
			],
			"env": "^Comandia$",
			"html": "<link[^>]+=['\"]//cdn\\.mycomandia\\.com",
			"icon": "Comandia.svg",
			"website": "http://comandia.com"
		},
		"Commerce Server": {
			"cats": [
				"6"
			],
			"headers": {
				"COMMERCE-SERVER-SOFTWARE": ""
			},
			"icon": "Commerce Server.png",
			"implies": "Microsoft ASP.NET",
			"website": "http://commerceserver.net"
		},
		"CompaqHTTPServer": {
			"cats": [
				"22"
			],
			"headers": {
				"Server": "CompaqHTTPServer\\/?([\\d\\.]+)?\\;version:\\1"
			},
			"icon": "HP.svg",
			"website": "http://www.hp.com"
		},
		"Concrete5": {
			"cats": [
				"1"
			],
			"env": "^CCM_IMAGE_PATH$",
			"icon": "Concrete5.png",
			"implies": "PHP",
			"meta": {
				"generator": "concrete5 - ([\\d.ab]+)\\;version:\\1"
			},
			"script": "concrete/js/",
			"website": "http://concrete5.org"
		},
		"Connect": {
			"cats": [
				"18"
			],
			"headers": {
				"X-Powered-By": "^Connect$"
			},
			"icon": "Connect.png",
			"implies": "Node.js",
			"website": "http://www.senchalabs.org/connect"
		},
		"Contao": {
			"cats": [
				"1"
			],
			"html": [
				"<!--[^>]+powered by (?:TYPOlight|Contao)[^>]*-->",
				"<link[^>]+(?:typolight|contao)\\.css"
			],
			"icon": "Contao.png",
			"implies": "PHP",
			"meta": {
				"generator": "^Contao Open Source CMS$"
			},
			"website": "http://contao.org"
		},
		"Contenido": {
			"cats": [
				"1"
			],
			"icon": "Contenido.png",
			"implies": "PHP",
			"meta": {
				"generator": "Contenido ([\\d.]+)\\;version:\\1"
			},
			"website": "http://contenido.org/en"
		},
		"Contens": {
			"cats": [
				"1"
			],
			"icon": "Contens.png",
			"implies": [
				"Java",
				"CFML"
			],
			"meta": {
				"generator": "Contensis CMS Version ([\\d.]+)\\;version:\\1"
			},
			"website": "http://www.contens.com/en/pub/index.cfm"
		},
		"ContentBox": {
			"cats": [
				"1",
				"11"
			],
			"icon": "ContentBox.png",
			"implies": "Adobe ColdFusion",
			"meta": {
				"generator": "ContentBox powered by ColdBox"
			},
			"website": "http://www.gocontentbox.org"
		},
		"Contentful": {
			"cats": [
				"1"
			],
			"html": "<[^>]+(?:https?:)?//(?:assets|downloads|images|videos)\\.contentful\\.com",
			"icon": "Contentful.svg",
			"website": "http://www.contentful.com"
		},
		"ConversionLab": {
			"cats": [
				"10"
			],
			"icon": "ConversionLab.png",
			"script": "conversionlab\\.trackset\\.com/track/tsend\\.js",
			"website": "http://www.trackset.it/conversionlab"
		},
		"Coppermine": {
			"cats": [
				"7"
			],
			"html": "<!--Coppermine Photo Gallery ([\\d.]+)\\;version:\\1",
			"icon": "Coppermine.png",
			"implies": "PHP",
			"website": "http://coppermine-gallery.net"
		},
		"Cosmoshop": {
			"cats": [
				"6"
			],
			"icon": "Cosmoshop.png",
			"script": "cosmoshop_functions\\.js",
			"website": "http://cosmoshop.de"
		},
		"Cotonti": {
			"cats": [
				"1"
			],
			"icon": "Cotonti.png",
			"implies": "PHP",
			"meta": {
				"generator": "Cotonti"
			},
			"website": "http://www.cotonti.com"
		},
		"CouchDB": {
			"cats": [
				"22"
			],
			"headers": {
				"Server": "CouchDB/([\\d.]+)\\;version:\\1"
			},
			"icon": "CouchDB.png",
			"website": "http://couchdb.apache.org"
		},
		"Cowboy": {
			"cats": [
				"18",
				"22"
			],
			"headers": {
				"Server": "Cowboy"
			},
			"icon": "Cowboy.png",
			"implies": "Erlang",
			"website": "http://ninenines.eu"
		},
		"CppCMS": {
			"cats": [
				"1"
			],
			"headers": {
				"X-Powered-By": "CppCMS/([\\d.]+)\\;version:\\1"
			},
			"icon": "CppCMS.png",
			"implies": "C\\+\\+",
			"website": "http://cppcms.com"
		},
		"Craft CMS": {
			"cats": [
				"1"
			],
			"headers": {
				"Set-Cookie": "CraftSessionId=",
				"X-Powered-By": "Craft CMS"
			},
			"icon": "Craft CMS.svg",
			"implies": "Yii",
			"website": "https://craftcms.com"
		},
		"Crazy Egg": {
			"cats": [
				"10"
			],
			"env": "^CE2$",
			"icon": "Crazy Egg.png",
			"script": "cetrk\\.com/pages/scripts/\\d+/\\d+\\.js",
			"website": "http://crazyegg.com"
		},
		"Criteo": {
			"cats": [
				"36"
			],
			"env": "^criteo",
			"icon": "Criteo.svg",
			"script": "[^/]*//(?:cas\\.criteo\\.com|(?:[^/]\\.)?criteo\\.net)/",
			"website": "http://criteo.com"
		},
		"Cross Pixel": {
			"cats": [
				"10"
			],
			"env": "^crsspxl$",
			"icon": "Cross Pixel.png",
			"script": "tag\\.crsspxl\\.com/s1\\.js",
			"website": "http://datadesk.crsspxl.com"
		},
		"CubeCart": {
			"cats": [
				"6"
			],
			"html": "(?:Powered by <a href=[^>]+cubecart\\.com|<p[^>]+>Powered by CubeCart)",
			"icon": "CubeCart.png",
			"implies": "PHP",
			"meta": {
				"generator": "cubecart"
			},
			"website": "http://www.cubecart.com"
		},
		"Cufon": {
			"cats": [
				"17"
			],
			"env": "^Cufon$",
			"icon": "Cufon.png",
			"script": "cufon-yui\\.js",
			"website": "http://cufon.shoqolate.com"
		},
		"D3": {
			"cats": [
				"25"
			],
			"env": "^d3$",
			"icon": "D3.png",
			"script": "/d3(?:\\. v\\d+)?(?:\\.min)?\\.js",
			"website": "http://d3js.org"
		},
		"DHTMLX": {
			"cats": [
				"12"
			],
			"icon": "DHTMLX.png",
			"script": "dhtmlxcommon\\.js",
			"website": "http://dhtmlx.com"
		},
		"DM Polopoly": {
			"cats": [
				"1"
			],
			"html": "<(?:link [^>]*href|img [^>]*src)=\"/polopoly_fs/",
			"icon": "DM Polopoly.png",
			"implies": "Java",
			"website": "http://www.atex.com/products/dm-polopoly"
		},
		"DNN": {
			"cats": [
				"1"
			],
			"env": "^DotNetNuke$",
			"headers": {
				"Cookie": "dnn_IsMobile=",
				"DNNOutputCache": "",
				"Set-Cookie": "DotNetNukeAnonymous=",
				"X-Compressed-By": "DotNetNuke"
			},
			"html": [
				"<!-- by DotNetNuke Corporation",
				"<!-- DNN Platform"
			],
			"icon": "DNN.png",
			"implies": "Microsoft ASP.NET",
			"meta": {
				"generator": "DotNetNuke"
			},
			"script": [
				"/js/dnncore\\.js",
				"/js/dnn\\.js"
			],
			"website": "http://dnnsoftware.com"
		},
		"DTG": {
			"cats": [
				"1"
			],
			"html": [
				"<a[^>]+Site Powered by DTG"
			],
			"icon": "DTG.png",
			"implies": "Mono.net",
			"website": "http://www.dtg.nl"
		},
		"Dancer": {
			"cats": [
				"18"
			],
			"headers": {
				"Server": "Perl Dancer ([\\d.]+)\\;version:\\1",
				"X-Powered-By": "Perl Dancer ([\\d.]+)\\;version:\\1"
			},
			"icon": "Dancer.png",
			"implies": "Perl",
			"website": "http://perldancer.org"
		},
		"Danneo CMS": {
			"cats": [
				"1"
			],
			"headers": {
				"X-Powered-By": "CMS Danneo ([\\d.]+)\\;version:\\1"
			},
			"icon": "Danneo CMS.png",
			"implies": [
				"Apache",
				"PHP"
			],
			"meta": {
				"generator": "Danneo CMS ([\\d.]+)\\;version:\\1"
			},
			"website": "http://danneo.com"
		},
		"Darwin": {
			"cats": [
				"28"
			],
			"headers": {
				"Server": "Darwin",
				"X-Powered-By": "Darwin"
			},
			"icon": "Darwin.png",
			"website": "http://opensource.apple.com"
		},
		"DataLife Engine": {
			"cats": [
				"1"
			],
			"env": "^dle_root$",
			"icon": "DataLife Engine.png",
			"implies": [
				"PHP",
				"Apache"
			],
			"meta": {
				"generator": "DataLife Engine"
			},
			"website": "http://dle-news.ru"
		},
		"DataTables": {
			"cats": [
				"12"
			],
			"icon": "DataTables.png",
			"implies": "jQuery",
			"script": "dataTables.*\\.js",
			"website": "http://datatables.net"
		},
		"David Webbox": {
			"cats": [
				"22"
			],
			"headers": {
				"Server": "David-WebBox/([\\d.a]+ \\(\\d+\\))\\;version:\\1"
			},
			"icon": "David Webbox.png",
			"website": "http://www.tobit.com"
		},
		"Debian": {
			"cats": [
				"28"
			],
			"headers": {
				"Server": "Debian",
				"X-Powered-By": "(?:Debian|dotdeb|(potato|woody|sarge|etch|lenny|squeeze|wheezy|jessie|stretch|sid))\\;version:\\1"
			},
			"icon": "Debian.png",
			"website": "http://debian.org"
		},
		"Decorum": {
			"cats": [
				"22"
			],
			"headers": {
				"Server": "DECORUM(?:/([\\d.]+))?\\;version:\\1"
			},
			"website": "http://example.com"
		},
		"DedeCMS": {
			"cats": [
				"1"
			],
			"env": "^DedeContainer",
			"icon": "DedeCMS.png",
			"implies": "PHP",
			"script": "dedeajax",
			"website": "http://dedecms.com"
		},
		"Dell": {
			"cats": [
				"40"
			],
			"icon": "Dell.png",
			"website": "http://dell.com"
		},
		"Deployd": {
			"cats": [
				"12"
			],
			"env": "^dpd$",
			"icon": "Deployd.png",
			"script": "dpd\\.js",
			"website": "http://deployd.com"
		},
		"DirectAdmin": {
			"cats": [
				"9"
			],
			"headers": {
				"Server": "DirectAdmin Daemon v([\\d.]+)\\;version:\\1"
			},
			"html": "<a[^>]+>DirectAdmin</a> Web Control Panel",
			"icon": "DirectAdmin.png",
			"implies": [
				"PHP",
				"Apache"
			],
			"website": "http://www.directadmin.com"
		},
		"Discourse": {
			"cats": [
				"2"
			],
			"env": "Discourse",
			"icon": "Discourse.png",
			"implies": "Ruby on Rails",
			"meta": {
				"generator": "Discourse(?: ?/?([\\d.]+\\d))?\\;version:\\1"
			},
			"website": "http://discourse.org"
		},
		"Discuz! X": {
			"cats": [
				"2"
			],
			"env": [
				"^discuz_uid$",
				"^DISCUZCODE$"
			],
			"icon": "Discuz X.png",
			"implies": "PHP",
			"meta": {
				"generator": "Discuz! X([\\d\\.]+)?\\;version:\\1"
			},
			"website": "http://discuz.com"
		},
		"Disqus": {
			"cats": [
				"15"
			],
			"env": "^DISQUS",
			"html": "<div[^>]+id=\"disqus_thread\"",
			"icon": "Disqus.svg",
			"script": "disqus_url",
			"website": "http://disqus.com"
		},
		"Django": {
			"cats": [
				"18"
			],
			"env": "^__admin_media_prefix__",
			"html": "(?:powered by <a[^>]+>Django ?([\\d.]+)?|<input[^>]*name=[\"']csrfmiddlewaretoken[\"'][^>]*>)\\;version:\\1",
			"icon": "Django.png",
			"implies": "Python",
			"website": "http://djangoproject.com"
		},
		"Django CMS": {
			"cats": [
				"1"
			],
			"icon": "Django CMS.png",
			"implies": "Django",
			"website": "http://django-cms.org"
		},
		"Dojo": {
			"cats": [
				"12"
			],
			"env": "^dojo$",
			"icon": "Dojo.png",
			"script": "([\\d.]+)/dojo/dojo(?:\\.xd)?\\.js\\;version:\\1",
			"website": "http://dojotoolkit.org"
		},
		"Dokeos": {
			"cats": [
				"21"
			],
			"headers": {
				"X-Powered-By": "Dokeos"
			},
			"html": "(?:Portal <a[^>]+>Dokeos|@import \"[^\"]+dokeos_blue)",
			"icon": "Dokeos.png",
			"implies": [
				"PHP",
				"Xajax",
				"jQuery",
				"CKEditor"
			],
			"meta": {
				"generator": "Dokeos"
			},
			"website": "http://dokeos.com"
		},
		"DokuWiki": {
			"cats": [
				"8"
			],
			"headers": {
				"Set-Cookie": "DokuWiki="
			},
			"icon": "DokuWiki.png",
			"implies": "PHP",
			"meta": {
				"generator": "DokuWiki( Release [\\-\\d]+)?\\;version:\\1"
			},
			"website": "http://www.dokuwiki.org"
		},
		"Dotclear": {
			"cats": [
				"1"
			],
			"headers": {
				"X-Dotclear-Static-Cache": ""
			},
			"icon": "Dotclear.png",
			"implies": "PHP",
			"website": "http://dotclear.org"
		},
		"DoubleClick Ad Exchange (AdX)": {
			"cats": [
				"36"
			],
			"icon": "DoubleClick.svg",
			"script": [
				"googlesyndication\\.com/pagead/show_ads\\.js",
				"tpc\\.googlesyndication\\.com/safeframe",
				"googlesyndication\\.com.*abg\\.js"
			],
			"website": "http://www.doubleclickbygoogle.com/solutions/digital-marketing/ad-exchange/"
		},
		"DoubleClick Campaign Manager (DCM)": {
			"cats": [
				"36"
			],
			"icon": "DoubleClick.svg",
			"script": "2mdn\\.net",
			"website": "http://www.doubleclickbygoogle.com/solutions/digital-marketing/campaign-manager/"
		},
		"DoubleClick Floodlight": {
			"cats": [
				"36"
			],
			"icon": "DoubleClick.svg",
			"script": "https?://fls.doubleclick.net",
			"website": "http://support.google.com/ds/answer/6029713?hl=en"
		},
		"DoubleClick for Publishers (DFP)": {
			"cats": [
				"36"
			],
			"icon": "DoubleClick.svg",
			"script": "googletagservices\\.com/tag/js/gpt(?:_mobile)?\\.js",
			"website": "http://www.google.com/dfp"
		},
		"DovetailWRP": {
			"cats": [
				"1"
			],
			"html": "<link[^>]* href=\"\\/DovetailWRP\\/",
			"icon": "DovetailWRP.png",
			"implies": "Microsoft ASP.NET",
			"script": "\\/DovetailWRP\\/",
			"website": "http://www.dovetailinternet.com"
		},
		"Doxygen": {
			"cats": [
				"4"
			],
			"html": "(?:<!-- Generated by Doxygen ([\\d.]+)|<link[^>]+doxygen\\.css)\\;version:\\1",
			"icon": "Doxygen.png",
			"meta": {
				"generator": "Doxygen ([\\d.]+)\\;version:\\1"
			},
			"website": "http://www.stack.nl/~dimitri/doxygen/"
		},
		"DreamWeaver": {
			"cats": [
				"20"
			],
			"html": "(?:<!--[^>]*(?:InstanceBeginEditable|Dreamweaver([^>]+)target|DWLayoutDefaultTable)|function MM_preloadImages\\(\\) \\{)\\;version:\\1",
			"icon": "DreamWeaver.png",
			"website": "http://www.adobe.com/products/dreamweaver"
		},
		"Drupal": {
			"cats": [
				"1"
			],
			"env": "^Drupal$",
			"headers": {
				"Expires": "19 Nov 1978",
				"X-Drupal-Cache": "",
				"X-Generator": "Drupal(?:\\s([\\d.]+))?\\;version:\\1"
			},
			"html": "<(?:link|style)[^>]+sites/(?:default|all)/(?:themes|modules)/",
			"icon": "Drupal.png",
			"implies": "PHP",
			"meta": {
				"generator": "Drupal(?:\\s([\\d.]+))?\\;version:\\1"
			},
			"script": "drupal\\.js",
			"website": "http://drupal.org"
		},
		"Drupal Commerce": {
			"cats": [
				"6"
			],
			"html": "<[^>]+(?:id=\"block[_-]commerce[_-]cart[_-]cart|class=\"commerce[_-]product[_-]field)",
			"icon": "Drupal Commerce.png",
			"implies": "Drupal",
			"website": "http://drupalcommerce.org"
		},
		"Dynamicweb": {
			"cats": [
				"1",
				"6",
				"10"
			],
			"headers": {
				"Set-Cookie": "Dynamicweb="
			},
			"icon": "Dynamicweb.png",
			"implies": "Microsoft ASP.NET",
			"meta": {
				"generator": "Dynamicweb ([\\d.]+)\\;version:\\1"
			},
			"website": "http://www.dynamicweb.dk"
		},
		"Dynatrace": {
			"cats": [
				"10"
			],
			"icon": "Dynatrace.png",
			"script": "dtagent.*\\.js",
			"website": "http://dynatrace.com"
		},
		"E-Commerce Paraguay": {
			"cats": [
				"6"
			],
			"icon": "eCommercePy.png",
			"script": "cdn\\.e-commerceparaguay\\.com",
			"website": "http://e-commerceparaguay.com"
		},
		"E-Merchant": {
			"cats": [
				"6"
			],
			"icon": "E-Merchant.png",
			"script": "cdn\\.e-merchant\\.com",
			"website": "http://e-merchant.com"
		},
		"EC-CUBE": {
			"cats": [
				"6"
			],
			"icon": "ec-cube.png",
			"implies": "PHP",
			"script": [
				"eccube\\.js",
				"win_op\\.js"
			],
			"website": "http://www.ec-cube.net"
		},
		"ef.js": {
			"cats": [
				"12"
			],
			"icon": "ef.js.svg",
			"env": "^ef|efCore$",
			"script": "/ef(?:-core)?(?:\\.min|\\.dev)?\\.js",
			"website": "http://ef.js.org"
		},
		"ELOG": {
			"cats": [
				"19"
			],
			"html": "<title>ELOG Logbook Selection</title>",
			"icon": "ELOG.png",
			"website": "http://midas.psi.ch/elog"
		},
		"ELOG HTTP": {
			"cats": [
				"22"
			],
			"headers": {
				"Server": "ELOG HTTP( \\d[\\-\\d\\.]+)?\\;version:\\1"
			},
			"icon": "ELOG.png",
			"implies": "ELOG",
			"website": "http://midas.psi.ch/elog"
		},
		"EPages": {
			"cats": [
				"6"
			],
			"headers": {
				"X-Powered-By": "epages 6"
			},
			"html": "<div class=\"BoxContainer\">",
			"icon": "epages.png",
			"website": "http://www.epages.com/"
		},
		"EPiServer": {
			"cats": [
				"1"
			],
			"headers": {
				"Set-Cookie": "EPi(?:Trace|Server)[^;]*="
			},
			"icon": "EPiServer.png",
			"implies": "Microsoft ASP.NET",
			"meta": {
				"generator": "EPiServer"
			},
			"website": "http://episerver.com"
		},
		"EPrints": {
			"cats": [
				"19"
			],
			"env": "^EPJS_menu_template$",
			"icon": "EPrints.png",
			"implies": "Perl",
			"meta": {
				"generator": "EPrints ([\\d.]+)\\;version:\\1"
			},
			"website": "http://www.eprints.org"
		},
		"ESERV-10": {
			"cats": [
				"22"
			],
			"headers": {
				"Server": "ESERV-10(?:/([\\d.]+))?\\;version:\\1"
			},
			"icon": "ESERV-10.png",
			"website": "http://www.violasystems.com"
		},
		"EWS-NIC4": {
			"cats": [
				"22"
			],
			"headers": {
				"Server": "EWS-NIC4(?:\\/([\\d\\.a-z]+))?\\;version:\\1"
			},
			"icon": "EWS-NIC4.png",
			"implies": "Dell",
			"website": "http://dell.com"
		},
		"EdgeCast": {
			"cats": [
				"31"
			],
			"headers": {
				"Server": "^ECD\\s\\(\\S+\\)"
			},
			"icon": "EdgeCast.png",
			"url": "https?://(?:[^/]+\\.)?edgecastcdn\\.net/",
			"website": "http://www.edgecast.com"
		},
		"Elcodi": {
			"cats": [
				"6"
			],
			"headers": {
				"X-Elcodi": ""
			},
			"icon": "Elcodi.png",
			"implies": [
				"PHP",
				"Symfony"
			],
			"website": "http://elcodi.io"
		},
		"Eleanor CMS": {
			"cats": [
				"1"
			],
			"icon": "Eleanor CMS.png",
			"implies": "PHP",
			"meta": {
				"generator": "Eleanor"
			},
			"website": "http://eleanor-cms.ru"
		},
		"Eloqua": {
			"cats": [
				"32"
			],
			"env": "^elq(?:SiteID|Load|CurESite)$",
			"icon": "Oracle.png",
			"script": "elqCfg\\.js",
			"website": "http://eloqua.com"
		},
		"EmbedThis Appweb": {
			"cats": [
				"22"
			],
			"headers": {
				"Server": "Mbedthis-Appweb(?:/([\\d.]+))?\\;version:\\1"
			},
			"icon": "Embedthis.png",
			"website": "http://embedthis.com/appweb"
		},
		"Embedthis-http": {
			"cats": [
				"22"
			],
			"headers": {
				"Server": "Embedthis-http(?:/([\\d.]+))?\\;version:\\1"
			},
			"icon": "Embedthis.png",
			"website": "http://github.com/embedthis/http"
		},
		"Ember.js": {
			"cats": [
				"12"
			],
			"env": "^Ember$",
			"icon": "Ember.js.png",
			"implies": "Handlebars",
			"website": "http://emberjs.com"
		},
		"Enyo": {
			"cats": [
				"12",
				"26"
			],
			"env": "^enyo$",
			"icon": "Enyo.png",
			"script": "enyo\\.js",
			"website": "http://enyojs.com"
		},
		"Epoch": {
			"cats": [
				"25"
			],
			"html": "<link[^>]+?href=\"[^\"]+epoch(?:\\.min)?\\.css",
			"implies": "D3",
			"script": "epoch(?:\\.min)?\\.js",
			"website": "http://fastly.github.io/epoch"
		},
		"Epom": {
			"cats": [
				"36"
			],
			"env": "^Epom",
			"icon": "Epom.png",
			"url": "^https?://(?:[^/]+\\.)?ad(?:op)?shost1\\.com/",
			"website": "http://epom.com"
		},
		"Erlang": {
			"cats": [
				"27"
			],
			"headers": {
				"Server": "Erlang( OTP/(?:[\\-\\d\\.ABR]+))?\\;version:\\1"
			},
			"icon": "Erlang.png",
			"website": "http://www.erlang.org"
		},
		"Etherpad": {
			"cats": [
				"24"
			],
			"env": [
				"^pad(?:editbar|impexp)$"
			],
			"headers": {
				"Server": "^Etherpad"
			},
			"icon": "etherpad.png",
			"implies": "Node.js",
			"script": [
				"/ep_etherpad-lite/"
			],
			"website": "https://etherpad.org"
		},
		"Exagon Concept": {
			"cats": [
				"1"
			],
			"headers": {
				"Server": "Exagon Server"
			},
			"icon": "ExagonConcept.svg",
			"website": "http://www.exagon-concept.com"
		},
		"Exhibit": {
			"cats": [
				"25"
			],
			"env": "^Exhibit$",
			"icon": "Exhibit.png",
			"script": "exhibit.*\\.js",
			"website": "http://simile-widgets.org/exhibit/"
		},
		"Express": {
			"cats": [
				"18",
				"22"
			],
			"headers": {
				"X-Powered-By": "^Express$"
			},
			"icon": "Express.png",
			"implies": "Node.js",
			"website": "http://expressjs.com"
		},
		"ExpressionEngine": {
			"cats": [
				"1"
			],
			"headers": {
				"Set-Cookie": "(?:exp_last_activity|exp_tracker)"
			},
			"icon": "ExpressionEngine.png",
			"implies": "PHP",
			"website": "http://expressionengine.com"
		},
		"ExtJS": {
			"cats": [
				"12"
			],
			"env": "^Ext$",
			"icon": "ExtJS.png",
			"script": "ext-base\\.js",
			"website": "http://www.extjs.com"
		},
		"FAST ESP": {
			"cats": [
				"29"
			],
			"html": "<form[^>]+id=\"fastsearch\"",
			"icon": "FAST ESP.png",
			"website": "http://microsoft.com/enterprisesearch"
		},
		"FAST Search for SharePoint": {
			"cats": [
				"29"
			],
			"html": "<input[^>]+ name=\"ParametricSearch",
			"icon": "FAST Search for SharePoint.png",
			"implies": [
				"Microsoft SharePoint",
				"Microsoft ASP.NET"
			],
			"url": "Pages/SearchResults\\.aspx\\?k=",
			"website": "http://sharepoint.microsoft.com/en-us/product/capabilities/search/Pages/Fast-Search.aspx"
		},
		"FWP": {
			"cats": [
				"6"
			],
			"html": "<!--\\s+FwP Systems",
			"icon": "FWP.png",
			"meta": {
				"generator": "FWP Shop"
			},
			"website": "http://fwpshop.org"
		},
		"Facebook": {
			"cats": [
				"5"
			],
			"icon": "Facebook.svg",
			"script": "//connect\\.facebook\\.net/[^/]*/[a-z]*\\.js",
			"website": "http://facebook.com"
		},
		"Fact Finder": {
			"cats": [
				"29"
			],
			"html": "<!-- Factfinder",
			"icon": "Fact Finder.png",
			"script": "Suggest\\.ff",
			"url": "(?:/ViewParametricSearch|ffsuggest\\.[a-z]htm)",
			"website": "http://fact-finder.com"
		},
		"FancyBox": {
			"cats": [
				"12"
			],
			"icon": "FancyBox.png",
			"implies": "jQuery",
			"script": "jquery\\.fancybox(\\.pack|\\.min)?\\.js(\\?v=([\\d.]+))?$\\;version:\\3",
			"website": "http://fancyapps.com/fancybox"
		},
		"Fastly": {
			"cats": [
				"31"
			],
			"headers": {
				"Fastly-Debug-Digest": ""
			},
			"icon": "Fastly.svg",
			"website": "https://www.fastly.com"
		},
		"Fat-Free Framework": {
			"cats": [
				"18"
			],
			"headers": {
				"X-Powered-By": "Fat-Free Framework"
			},
			"icon": "Fat-Free Framework.png",
			"implies": "PHP",
			"website": "http://fatfreeframework.com"
		},
		"Fedora": {
			"cats": [
				"28"
			],
			"headers": {
				"Server": "Fedora"
			},
			"icon": "Fedora.png",
			"website": "http://fedoraproject.org"
		},
		"Firebase": {
			"cats": [
				"34"
			],
			"icon": "Firebase.png",
			"script": "firebase.*\\.js",
			"website": "http://firebase.com"
		},
		"Fireblade": {
			"cats": [
				"31"
			],
			"headers": {
				"Server": "fbs"
			},
			"icon": "Fireblade.png",
			"website": "http://fireblade.com"
		},
		"FlashCom": {
			"cats": [
				"22"
			],
			"headers": {
				"Server": "FlashCom/?([\\d\\.]+)?\\;version:\\1"
			},
			"website": "http://example.com"
		},
		"Flask": {
			"cats": [
				"18",
				"22"
			],
			"headers": {
				"Server": "Werkzeug/?([\\d\\.]+)?\\;version:\\1"
			},
			"icon": "Flask.png",
			"implies": "Python",
			"website": "http://flask.pocoo.org"
		},
		"FlexCMP": {
			"cats": [
				"1"
			],
			"headers": {
				"X-Flex-Lang": "",
				"X-Powered-By": "FlexCMP.+\\[v\\. ([\\d.]+)\\;version:\\1"
			},
			"html": "<!--[^>]+FlexCMP[^>v]+v\\. ([\\d.]+)\\;version:\\1",
			"icon": "FlexCMP.png",
			"meta": {
				"generator": "FlexCMP"
			},
			"website": "http://www.flexcmp.com/cms/home"
		},
		"FlexSlider": {
			"cats": [
				"5"
			],
			"icon": "FlexSlider.png",
			"implies": "jQuery",
			"script": [
				"jquery\\.flexslider(?:\\.min)?\\.js$"
			],
			"website": "https://woocommerce.com/flexslider/"
		},
		"FluxBB": {
			"cats": [
				"2"
			],
			"html": "Powered by (?:<strong>)?<a href=\"[^>]+fluxbb",
			"icon": "FluxBB.png",
			"implies": "PHP",
			"website": "http://fluxbb.org"
		},
		"Flyspray": {
			"cats": [
				"13"
			],
			"headers": {
				"Set-Cookie": "flyspray_project="
			},
			"html": "(?:<a[^>]+>Powered by Flyspray|<map id=\"projectsearchform)",
			"icon": "Flyspray.png",
			"implies": "PHP",
			"website": "http://flyspray.org"
		},
		"Font Awesome": {
			"cats": [
				"17"
			],
			"html": [
				"<link[^>]* href=[^>]+font-awesome(?:\\.min)?\\.css",
				"<script[^>]* src=[^>]+fontawesome(?:\\.js)?"
			],
			"icon": "Font Awesome.png",
			"website": "http://fontawesome.io"
		},
		"Fork CMS": {
			"cats": [
				"1"
			],
			"icon": "ForkCMS.png",
			"implies": "Symfony",
			"meta": {
				"generator": "^Fork CMS$"
			},
			"website": "http://www.fork-cms.com/"
		},
		"Fortune3": {
			"cats": [
				"6"
			],
			"html": "(?:<link [^>]*href=\"[^\\/]*\\/\\/www\\.fortune3\\.com\\/[^\"]*siterate\\/rate\\.css|Powered by <a [^>]*href=\"[^\"]+fortune3\\.com)",
			"icon": "Fortune3.png",
			"script": "cartjs\\.php\\?(?:.*&)?s=[^&]*myfortune3cart\\.com",
			"website": "http://fortune3.com"
		},
		"Foswiki": {
			"cats": [
				"8"
			],
			"env": "^foswiki$",
			"headers": {
				"Set-Cookie": "^(?:FOSWIKISTRIKEONE|SFOSWIKISID)",
				"X-Foswikiaction": "",
				"X-Foswikiuri": ""
			},
			"html": [
				"<div class=\"foswiki(?:Copyright|Page|Main)\">"
			],
			"icon": "foswiki.png",
			"implies": "Perl",
			"meta": {
				"foswiki.SERVERTIME": "",
				"foswiki.WIKINAME": ""
			},
			"website": "http://foswiki.org"
		},
		"FreeBSD": {
			"cats": [
				"28"
			],
			"headers": {
				"Server": "FreeBSD(?: ([\\d.]+))?\\;version:\\1"
			},
			"icon": "FreeBSD.png",
			"website": "http://freebsd.org"
		},
		"Freespee": {
			"cats": [
				"10"
			],
			"script": "analytics\\.freespee\\.com/js/external/fs\\.(?:min\\.)?js",
			"icon": "Freespee.svg",
			"website": "https://www.freespee.com"
		},
		"FreeTextBox": {
			"cats": [
				"24"
			],
			"env": "^FTB_",
			"html": "/<!--\\s*\\*\\s*FreeTextBox v\\d+ \\(([.\\d]+)(?:(?:.|\n)+?<!--\\s*\\*\\s*License Type: (Distribution|Professional)License)?/i\\;version:\\1 \\2",
			"icon": "FreeTextBox.png",
			"implies": "Microsoft ASP.NET",
			"website": "http://freetextbox.com"
		},
		"Froala Editor": {
			"cats": [
				"24"
			],
			"html": "<[^>]+class=\"[^\"]*(?:fr-view|fr-box)",
			"icon": "Froala.svg",
			"implies": [
				"jQuery",
				"Font Awesome"
			],
			"website": "http://froala.com/wysiwyg-editor"
		},
		"FrontPage": {
			"cats": [
				"20"
			],
			"html": "<html[^>]+urn:schemas-microsoft-com:office:office",
			"icon": "FrontPage.png",
			"meta": {
				"generator": "Microsoft FrontPage(?:\\s((?:Express )?[\\d.]+))?\\;version:\\1"
			},
			"website": "http://office.microsoft.com/frontpage"
		},
		"Fusion Ads": {
			"cats": [
				"36"
			],
			"env": "^_fusion",
			"icon": "Fusion Ads.png",
			"script": "^[^\\/]*//[ac]dn\\.fusionads\\.net/(?:api/([\\d.]+)/)?\\;version:\\1",
			"website": "http://fusionads.net"
		},
		"G-WAN": {
			"cats": [
				"22"
			],
			"headers": {
				"Server": "G-WAN"
			},
			"icon": "G-WAN.png",
			"website": "http://gwan.com"
		},
		"GX WebManager": {
			"cats": [
				"1"
			],
			"html": "<!--\\s+Powered by GX",
			"icon": "GX WebManager.png",
			"meta": {
				"generator": "GX WebManager(?: ([\\d.]+))?\\;version:\\1"
			},
			"website": "http://www.gxsoftware.com/en/products/web-content-management.htm"
		},
		"Gallery": {
			"cats": [
				"7"
			],
			"env": "^galleryAuthToken$",
			"html": "<div id=\"gsNavBar\" class=\"gcBorder1\">",
			"icon": "Gallery.png",
			"website": "http://gallery.menalto.com"
		},
		"Gambio": {
			"cats": [
				"6"
			],
			"env": "^gm_session_id$",
			"html": "(?:<link[^>]* href=\"templates/gambio/|<a[^>]content\\.php\\?coID=\\d|<!-- gambio eof -->|<!--[\\s=]+Shopsoftware by Gambio GmbH \\(c\\))",
			"icon": "Gambio.png",
			"implies": "PHP",
			"script": "gm_javascript\\.js\\.php",
			"website": "http://gambio.de"
		},
		"Gauges": {
			"cats": [
				"10"
			],
			"env": "^_gauges$",
			"headers": {
				"Set-Cookie": "_gauges_[^;]+="
			},
			"icon": "Gauges.png",
			"website": "http://get.gaug.es"
		},
		"Gentoo": {
			"cats": [
				"28"
			],
			"headers": {
				"X-Powered-By": "gentoo"
			},
			"icon": "Gentoo.png",
			"website": "http://www.gentoo.org"
		},
		"Gerrit": {
			"cats": [
				"47"
			],
			"env": "^gerrit_",
			"html": [
				">Gerrit Code Review</a>\\s*\"\\s*\\(([0-9.]+)\\)\\;version:\\1",
				"<(?:div|style) id=\"gerrit_"
			],
			"icon": "gerrit.svg",
			"implies": [
				"Java",
				"git"
			],
			"meta": {
				"title": "^Gerrit Code Review$"
			},
			"script": "^gerrit_ui/gerrit_ui",
			"website": "http://www.gerritcodereview.com"
		},
		"Get Satisfaction": {
			"cats": [
				"13"
			],
			"env": "^GSFN",
			"icon": "Get Satisfaction.png",
			"website": "http://getsatisfaction.com"
		},
		"GetSimple CMS": {
			"cats": [
				"1"
			],
			"icon": "GetSimple CMS.png",
			"implies": "PHP",
			"meta": {
				"generator": "GetSimple"
			},
			"website": "http://get-simple.info"
		},
		"Ghost": {
			"cats": [
				"11"
			],
			"headers": {
				"X-Ghost-Cache-Status": ""
			},
			"icon": "Ghost.png",
			"implies": "Node.js",
			"meta": {
				"generator": "Ghost(?:\\s([\\d.]+))?\\;version:\\1"
			},
			"website": "http://ghost.org"
		},
		"GitBook": {
			"cats": [
				"4"
			],
			"icon": "GitBook.png",
			"meta": {
				"generator": "GitBook(?:.([\\d.]+))?\\;version:\\1"
			},
			"website": "http://gitbook.io"
		},
		"GitLab": {
			"cats": [
				"13",
				"47"
			],
			"env": "^GitLab$",
			"headers": {
				"Set-cookie": "_gitlab_session"
			},
			"html": [
				"<meta content=\"https?://[^/]+/assets/gitlab_logo-",
				"<header class=\"navbar navbar-fixed-top navbar-gitlab with-horizontal-nav\">"
			],
			"icon": "GitLab.svg",
			"implies": "Ruby on Rails",
			"meta": {
				"description": "^GitLab",
				"og:site_name": "^GitLab$"
			},
			"website": "http://about.gitlab.com"
		},
		"GitLab CI": {
			"cats": [
				"44",
				"47"
			],
			"icon": "GitLab CI.png",
			"implies": "Ruby on Rails",
			"meta": {
				"description": "GitLab Continuous Integration"
			},
			"website": "http://about.gitlab.com/gitlab-ci"
		},
		"GitPHP": {
			"cats": [
				"47"
			],
			"html": [
				"<!-- gitphp web interface ([\\d.]+)\\;version:\\1",
				"<a href=\"http://www.gitphp.org/\" target=\"_blank\">GitPHP by Chris Han"
			],
			"implies": "PHP",
			"website": "http://gitphp.org"
		},
		"Gitiles": {
			"cats": [
				"47"
			],
			"html": "Powered by <a href=\"https://gerrit.googlesource.com/gitiles/\">Gitiles<",
			"implies": [
				"Java",
				"git"
			],
			"website": "http://gerrit.googlesource.com/gitiles/"
		},
		"GlassFish": {
			"cats": [
				"22"
			],
			"headers": {
				"Server": "GlassFish(?: Server)?(?: Open Source Edition)?(?: ?/?([\\d.]+))?\\;version:\\1"
			},
			"icon": "GlassFish.png",
			"implies": [
				"Java"
			],
			"website": "http://glassfish.java.net"
		},
		"Glyphicons": {
			"cats": [
				"17"
			],
			"html": "(?:<link[^>]* href=[^>]+glyphicons(?:\\.min)?\\.css|<img[^>]* src=[^>]+glyphicons)",
			"icon": "Glyphicons.png",
			"website": "http://glyphicons.com"
		},
		"Go": {
			"cats": [
				"27"
			],
			"icon": "Go.svg",
			"website": "https://golang.org"
		},
		"GoAhead": {
			"cats": [
				"22"
			],
			"headers": {
				"Server": "GoAhead"
			},
			"icon": "GoAhead.png",
			"website": "http://embedthis.com/products/goahead/index.html"
		},
		"GoStats": {
			"cats": [
				"10"
			],
			"env": "^_go(?:stats|_track)",
			"icon": "GoStats.png",
			"website": "http://gostats.com"
		},
		"Gogs": {
			"cats": [
				"47"
			],
			"headers": {
				"Set-Cookie": "i_like_gogits="
			},
			"html": [
				"<div class=\"ui left\">\n\\s+© \\d{4} Gogs Version: ([\\d.]+) Page:\\;version:\\1",
				"<button class=\"ui basic clone button\" id=\"repo-clone-ssh\" data-link=\"gogs@"
			],
			"icon": "gogs.png",
			"meta": {
				"keywords": "go, git, self-hosted, gogs"
			},
			"script": "js/gogs\\.js",
			"website": "http://gogs.io"
		},
		"Google AdSense": {
			"cats": [
				"36"
			],
			"env": [
				"^google_ad_",
				"^__google_ad_",
				"^Goog_AdSense_"
			],
			"icon": "Google AdSense.svg",
			"script": [
				"googlesyndication\\.com/",
				"ad\\.ca\\.doubleclick\\.net",
				"2mdn\\.net",
				"ad\\.ca\\.doubleclick\\.net"
			],
			"website": "http://google.com/adsense"
		},
		"Google Analytics": {
			"cats": [
				"10"
			],
			"env": "^gaGlobal$",
			"headers": {
				"Set-Cookie": "__utma"
			},
			"icon": "Google Analytics.svg",
			"script": "google-analytics\\.com\\/(?:ga|urchin|(analytics))\\.js\\;version:\\1?UA:",
			"website": "http://google.com/analytics"
		},
		"Google App Engine": {
			"cats": [
				"22"
			],
			"headers": {
				"Server": "Google Frontend"
			},
			"icon": "Google App Engine.png",
			"website": "http://code.google.com/appengine"
		},
		"Google Charts": {
			"cats": [
				"25"
			],
			"env": "^__g(?:oogleVisualizationAbstractRendererElementsCount|vizguard)__$",
			"icon": "Google Charts.png",
			"website": "http://developers.google.com/chart/"
		},
		"Google Code Prettify": {
			"cats": [
				"19"
			],
			"env": "^prettyPrint$",
			"icon": "Google.svg",
			"website": "http://code.google.com/p/google-code-prettify"
		},
		"Google Font API": {
			"cats": [
				"17"
			],
			"env": "^WebFonts$",
			"html": "<link[^>]* href=[^>]+fonts\\.(?:googleapis|google)\\.com",
			"icon": "Google Font API.png",
			"script": "googleapis\\.com/.+webfont",
			"website": "http://google.com/fonts"
		},
		"Google Maps": {
			"cats": [
				"35"
			],
			"icon": "Google Maps.png",
			"script": [
				"(?:maps\\.google\\.com/maps\\?file=api(?:&v=([\\d.]+))?|maps\\.google\\.com/maps/api/staticmap)\\;version:API v\\1",
				"//maps.googleapis.com/maps/api/js"
			],
			"website": "http://maps.google.com"
		},
		"Google PageSpeed": {
			"cats": [
				"23",
				"33"
			],
			"headers": {
				"X-Mod-Pagespeed": "([\\d.]+)\\;version:\\1",
				"X-Page-Speed": "(.+)\\;version:\\1"
			},
			"icon": "Google PageSpeed.png",
			"website": "http://developers.google.com/speed/pagespeed/mod"
		},
		"Google Plus": {
			"cats": [
				"5"
			],
			"icon": "Google Plus.svg",
			"script": "apis\\.google\\.com/js/[a-z]*\\.js",
			"website": "http://plus.google.com"
		},
		"Google Search Appliance": {
			"cats": [
				"22",
				"29"
			],
			"headers": {
				"Server": "^Google\\sSearch\\sAppliance$"
			},
			"icon": "Google Search Appliance.png",
			"website": "https://enterprise.google.com/search"
		},
		"Google Sites": {
			"cats": [
				"1"
			],
			"icon": "Google Sites.png",
			"url": "sites\\.google\\.com",
			"website": "http://sites.google.com"
		},
		"Google Tag Manager": {
			"cats": [
				"42"
			],
			"env": [
				"^googletag$",
				"^google_tag_manager$"
			],
			"html": "googletagmanager\\.com/ns\\.html[^>]+></iframe>",
			"icon": "Google Tag Manager.png",
			"website": "http://www.google.com/tagmanager"
		},
		"Google Wallet": {
			"cats": [
				"41"
			],
			"icon": "Google Wallet.png",
			"script": [
				"checkout\\.google\\.com",
				"wallet\\.google\\.com"
			],
			"website": "http://wallet.google.com"
		},
		"Google Web Server": {
			"cats": [
				"22"
			],
			"headers": {
				"Server": "gws"
			},
			"icon": "Google.svg",
			"website": "http://en.wikipedia.org/wiki/Google_Web_Server"
		},
		"Google Web Toolkit": {
			"cats": [
				"18"
			],
			"env": "^__gwt_",
			"icon": "Google Web Toolkit.png",
			"implies": "Java",
			"meta": {
				"gwt:property": ""
			},
			"website": "http://developers.google.com/web-toolkit"
		},
		"Graffiti CMS": {
			"cats": [
				"1"
			],
			"headers": {
				"Set-Cookie": "graffitibot[^;]="
			},
			"icon": "Graffiti CMS.png",
			"implies": "Microsoft ASP.NET",
			"meta": {
				"generator": "Graffiti CMS ([^\"]+)\\;version:\\1"
			},
			"script": "/graffiti\\.js",
			"website": "http://graffiticms.codeplex.com"
		},
		"Grandstream": {
			"cats": [
				"22",
				"39"
			],
			"headers": {
				"Server": "Grandstream\\/?([\\d\\.]+)?\\;version:\\1"
			},
			"icon": "Grandstream.png",
			"website": "http://www.grandstream.com"
		},
		"Grav": {
			"cats": [
				"1"
			],
			"icon": "Grav.png",
			"implies": "PHP",
			"meta": {
				"generator": "GravCMS(?:\\s([\\d.]+))?\\;version:\\1"
			},
			"website": "http://getgrav.org"
		},
		"Gravatar": {
			"cats": [
				"19"
			],
			"env": "^Gravatar$",
			"html": "<[^>]+gravatar\\.com/avatar/",
			"icon": "Gravatar.png",
			"website": "http://gravatar.com"
		},
		"Gravity Forms": {
			"cats": [
				"19"
			],
			"html": [
				"<div class=(?:\"|')[^>]*gform_wrapper",
				"<div class=(?:\"|')[^>]*gform_body",
				"<ul [^>]*class=(?:\"|')[^>]*gform_fields",
				"<link [^>]*href=(?:\"|')[^>]*wp-content/plugins/gravityforms/css/"
			],
			"icon": "gravityforms.svg",
			"implies": "WordPress",
			"website": "http://gravityforms.com"
		},
		"Gravity Insights": {
			"cats": [
				"10"
			],
			"env": "^GravityInsights$",
			"icon": "Gravity Insights.png",
			"website": "http://insights.gravity.com"
		},
		"Green Valley CMS": {
			"cats": [
				"1"
			],
			"html": "<img[^>]+/dsresource\\?objectid=",
			"icon": "Green Valley CMS.png",
			"implies": "Apache Tomcat",
			"meta": {
				"DC.identifier": "/content\\.jsp\\?objectid="
			},
			"website": "http://www.greenvalley.nl/Public/Producten/Content_Management/CMS"
		},
		"HERE": {
			"cats": [
				"35"
			],
			"icon": "HERE.png",
			"script": "https?://js\\.cit\\.api\\.here\\.com/se/([\\d.]+)\\/\\;version:\\1",
			"website": "http://developer.here.com"
		},
		"HHVM": {
			"cats": [
				"22"
			],
			"headers": {
				"X-Powered-By": "HHVM/?([\\d.]+)?\\;version:\\1"
			},
			"icon": "HHVM.png",
			"implies": "PHP\\;confidence:50",
			"website": "http://hhvm.com"
		},
		"HP": {
			"cats": [
				"40"
			],
			"icon": "HP.svg",
			"website": "http://hp.com"
		},
		"HP ChaiServer": {
			"cats": [
				"22"
			],
			"headers": {
				"Server": "HP-Chai(?:Server|SOE)(?:/([\\d.]+))?\\;version:\\1"
			},
			"icon": "HP.svg",
			"implies": "HP",
			"website": "http://hp.com"
		},
		"HP Compact Server": {
			"cats": [
				"22"
			],
			"headers": {
				"Server": "HP_Compact_Server(?:/([\\d.]+))?\\;version:\\1"
			},
			"icon": "HP.svg",
			"website": "http://hp.com"
		},
		"HP ProCurve": {
			"cats": [
				"37"
			],
			"icon": "HP.svg",
			"website": "http://hp.com/networking"
		},
		"HP System Management": {
			"cats": [
				"46"
			],
			"headers": {
				"Server": "HP System Management"
			},
			"icon": "HP.svg",
			"website": "http://hp.com"
		},
		"HP iLO": {
			"cats": [
				"22",
				"46"
			],
			"headers": {
				"Server": "HP-iLO-Server(?:/([\\d.]+))?\\;version:\\1"
			},
			"icon": "HP.svg",
			"website": "http://hp.com"
		},
		"HTTP Kit": {
			"cats": [
				"22"
			],
			"headers": {
				"Server": "^http-kit"
			},
			"implies": "Java",
			"website": "http://http-kit.org"
		},
		"HTTP-Server": {
			"cats": [
				"22"
			],
			"headers": {
				"Server": "(?:^|[^-])\bHTTP-Server(?: ?/?V?([\\d.]+))?\\;version:\\1"
			},
			"website": "http://example.com"
		},
		"HTTP/2": {
			"cats": [
				"19"
			],
			"excludes": "SPDY",
			"headers": {
				"X-Firefox-Spdy": "h2"
			},
			"icon": "http2.png",
			"website": "http://http2.github.io"
		},
		"Haddock": {
			"cats": [
				"4"
			],
			"html": "<p>Produced by <a href=\"http://www.haskell.org/haddock/\">Haddock</a> version ([0-9.]+)</p>\\;version:\\1",
			"script": "haddock-util\\.js",
			"website": "http://www.haskell.org/haddock/"
		},
		"Hammer.js": {
			"cats": [
				"12"
			],
			"env": "^Hammer$",
			"icon": "Hammer.js.png",
			"script": "hammer(?:\\.min)?\\.js",
			"website": "http://hammerjs.github.io"
		},
		"Handlebars": {
			"cats": [
				"12"
			],
			"env": "^Handlebars$",
			"html": "<[^>]*type=[^>]text\\/x-handlebars-template",
			"icon": "Handlebars.png",
			"script": "handlebars(?:\\.runtime)?(?:-v([\\d.]+?))?(?:\\.min)?\\.js\\;version:\\1",
			"website": "http://handlebarsjs.com"
		},
		"Happy ICS Server": {
			"cats": [
				"22"
			],
			"headers": {
				"Server": "Happy ICS Server(?:/([\\d.]+))?\\;version:\\1"
			},
			"implies": "OmniTouch 8660 My Teamwork",
			"website": "http://example.com"
		},
		"Haravan": {
			"cats": [
				"6"
			],
			"env": "^Haravan$",
			"icon": "Haravan.png",
			"script": "haravan.*\\.js",
			"website": "https://www.haravan.com"
		},
		"Haskell": {
			"cats": [
				"27"
			],
			"icon": "Haskell.png",
			"website": "http://wiki.haskell.org/Haskell"
		},
		"HeadJS": {
			"cats": [
				"12"
			],
			"env": "^head$\\;confidence:50",
			"html": "<[^>]*data-headjs-load",
			"icon": "HeadJS.png",
			"script": "head\\.(?:core|load)(?:\\.min)?\\.js",
			"website": "http://headjs.com"
		},
		"Heap": {
			"cats": [
				"10"
			],
			"env": "^heap$",
			"icon": "Heap.png",
			"script": "heap-\\d+.js",
			"website": "http://heapanalytics.com"
		},
		"Hello Bar": {
			"cats": [
				"5"
			],
			"env": "^HelloBar$",
			"icon": "Hello Bar.png",
			"script": "hellobar\\.js",
			"website": "http://hellobar.com"
		},
		"Hiawatha": {
			"cats": [
				"22"
			],
			"headers": {
				"Server": "Hiawatha v([\\d.]+)\\;version:\\1"
			},
			"icon": "Hiawatha.png",
			"website": "http://hiawatha-webserver.org"
		},
		"Highcharts": {
			"cats": [
				"25"
			],
			"env": "^Highcharts$",
			"html": "<svg[^>]*><desc>Created with Highcharts ([\\d.]*)\\;version:\\1",
			"icon": "Highcharts.png",
			"script": "highcharts.*\\.js",
			"website": "http://highcharts.com"
		},
		"Highlight.js": {
			"cats": [
				"19"
			],
			"icon": "Highlight.js.png",
			"script": "/highlight\\.js/[\\d.]+?/highlight\\.min\\.js",
			"website": "https://highlightjs.org/"
		},
		"Highstock": {
			"cats": [
				"25"
			],
			"html": "<svg[^>]*><desc>Created with Highstock ([\\d.]*)\\;version:\\1",
			"icon": "Highcharts.png",
			"script": "highstock(?:\\-|\\.)?([\\d\\.]*\\d).*\\.js\\;version:\\1",
			"website": "http://highcharts.com/products/highstock"
		},
		"Hippo": {
			"cats": [
				"1"
			],
			"html": "<[^>]+/binaries/(?:[^/]+/)*content/gallery/",
			"icon": "Hippo.png",
			"website": "http://onehippo.org"
		},
		"Hogan.js": {
			"cats": [
				"12"
			],
			"env": "^Hogan$",
			"icon": "Hogan.js.png",
			"script": [
				"hogan-(?:-|\\.)([\\d.]*\\d)[^/]*\\.js\\;version:\\1",
				"([\\d.]+)/hogan(?:\\.min)?\\.js\\;version:\\1"
			],
			"website": "http://twitter.github.com/hogan.js"
		},
		"Homeland": {
			"cats": [
				"1",
				"2"
			],
			"headers": {
				"Set-Cookie:": "_homeland_"
			},
			"icon": "Homeland.png",
			"implies": "Ruby on Rails",
			"website": "https://gethomeland.com"
		},
		"Hotaru CMS": {
			"cats": [
				"1"
			],
			"headers": {
				"Set-Cookie": "hotaru_mobile="
			},
			"icon": "Hotaru CMS.png",
			"implies": "PHP",
			"meta": {
				"generator": "Hotaru CMS"
			},
			"website": "http://hotarucms.org"
		},
		"Hotjar": {
			"cats": [
				"10"
			],
			"env": [
				"^HotLeadfactory$",
				"^HotleadController$"
			],
			"icon": "Hotjar.png",
			"script": "^//static\\.hotjar\\.com/c/hotjar-",
			"website": "https://www.hotjar.com"
		},
		"HubSpot": {
			"cats": [
				"32"
			],
			"env": "^(?:_hsq|hubspot)$",
			"html": "<!-- Start of Async HubSpot",
			"icon": "HubSpot.png",
			"website": "http://hubspot.com"
		},
		"Hugo": {
			"cats": [
				"1",
				"11"
			],
			"icon": "Hugo.png",
			"meta": {
				"generator": "Hugo ([\\d.]+)?\\;version:\\1"
			},
			"website": "http://gohugo.io"
		},
		"Hybris": {
			"cats": [
				"6"
			],
			"headers": {
				"Set-Cookie": "_hybris"
			},
			"html": "<[^>]+(?:/sys_master/|/hybr/|/_ui/desktop/)",
			"icon": "Hybris.png",
			"implies": "Java",
			"website": "http://hybris.com"
		},
		"IBM Coremetrics": {
			"cats": [
				"10"
			],
			"icon": "IBM.svg",
			"script": "cmdatatagutils\\.js",
			"website": "http://ibm.com/software/marketing-solutions/coremetrics"
		},
		"IBM HTTP Server": {
			"cats": [
				"22"
			],
			"headers": {
				"Server": "IBM_HTTP_Server(?:/([\\d.]+))?\\;version:\\1"
			},
			"icon": "IBM.svg",
			"website": "http://ibm.com/software/webservers/httpservers"
		},
		"IBM Tivoli Storage Manager": {
			"cats": [
				"22"
			],
			"headers": {
				"Server": "TSM_HTTP(?:/([\\d.]+))?\\;version:\\1"
			},
			"icon": "IBM.svg",
			"website": "http://ibm.com"
		},
		"IBM WebSphere Commerce": {
			"cats": [
				"6"
			],
			"html": "href=\"(?:\\/|[^>]+)webapp\\/wcs\\/",
			"icon": "IBM.svg",
			"implies": "Java",
			"url": "/wcs/",
			"website": "http://ibm.com/software/genservers/commerceproductline"
		},
		"IBM WebSphere Portal": {
			"cats": [
				"1"
			],
			"headers": {
				"IBM-Web2-Location": "",
				"Itx-Generated-Timestamp": ""
			},
			"icon": "IBM.svg",
			"implies": "Java",
			"url": "/wps/",
			"website": "http://ibm.com/software/websphere/portal"
		},
		"Ideasoft": {
			"cats": [
				"6"
			],
			"icon": "Ideasoft.png",
			"script": [
				"\\.myideasoft\\.com/"
			],
			"website": "https://www.ideasoft.com"
		},
		"IIS": {
			"cats": [
				"22"
			],
			"headers": {
				"Server": "IIS(?:/([\\d.]+))?\\;version:\\1"
			},
			"icon": "IIS.png",
			"implies": "Windows Server",
			"website": "http://www.iis.net"
		},
		"INFOnline": {
			"cats": [
				"10"
			],
			"env": [
				"^szmvars$",
				"^iam_data$"
			],
			"icon": "INFOnline.png",
			"script": "^https?://(?:[^/]+\\.)?i(?:oam|v)wbox\\.de/",
			"website": "http://infonline.de"
		},
		"IPB": {
			"cats": [
				"2"
			],
			"env": "^(?:IPBoard$|ipb_var|ipsSettings)",
			"html": "<link[^>]+ipb_[^>]+\\.css",
			"icon": "IPB.png",
			"implies": [
				"PHP",
				"MySQL"
			],
			"script": "jscripts/ips_",
			"website": "http://www.invisionpower.com"
		},
		"Immutable.js": {
			"cats": [
				"12"
			],
			"env": "^Immutable$",
			"icon": "Immutable.js.png",
			"script": "^immutable\\.(?:min\\.)?js$",
			"website": "http://facebook.github.io/immutable-js/"
		},
		"imperia CMS": {
			"cats": [
				"1"
			],
			"meta": {
				"X-Imperia-Live-Info": "",
				"GENERATOR": "^IMPERIA ([0-9.]{2,})+$\\;version:\\1"
			},
			"html": "<imp:live-info sysid=\"[0-9a-f-]+\"(?: node_id=\"[0-9/]*\")? *\/>",
			"icon": "imperiaCMS.svg",
			"implies": "Perl",
				"url": "imperia/md/",
			"website": "https://www.pirobase-imperia.com/de/produkte/produktuebersicht/imperia-cms"
		},
		"ImpressCMS": {
			"cats": [
				"1"
			],
			"headers": {
				"Set-Cookie": "ICMSession[^;]+=",
				"X-Powered-By": "ImpressCMS"
			},
			"icon": "ImpressCMS.png",
			"implies": "PHP",
			"meta": {
				"generator": "ImpressCMS"
			},
			"script": "include/linkexternal\\.js",
			"website": "http://www.impresscms.org"
		},
		"ImpressPages": {
			"cats": [
				"1"
			],
			"icon": "ImpressPages.png",
			"implies": "PHP",
			"meta": {
				"generator": "ImpressPages(?: CMS)?( [\\d.]*)\\;version:\\1"
			},
			"website": "http://impresspages.org"
		},
		"InProces": {
			"cats": [
				"1"
			],
			"html": "<!-- CSS InProces Portaal default -->",
			"icon": "InProces.png",
			"script": "brein/inproces/website/websitefuncties\\.js",
			"website": "http://www.brein.nl/oplossing/product/website"
		},
		"Incapsula": {
			"cats": [
				"31"
			],
			"headers": {
				"X-CDN": "Incapsula"
			},
			"icon": "Incapsula.png",
			"website": "http://www.incapsula.com"
		},
		"Indexhibit": {
			"cats": [
				"1"
			],
			"html": "<(?:link|a href) [^>]+ndxz-studio",
			"implies": [
				"PHP",
				"Apache",
				"Exhibit"
			],
			"meta": {
				"generator": "Indexhibit"
			},
			"website": "http://www.indexhibit.org"
		},
		"Indico": {
			"cats": [
				"1"
			],
			"headers": {
				"Set-cookie": "MAKACSESSION"
			},
			"html": "Powered by\\s+(?:CERN )?<a href=\"http://(?:cdsware\\.cern\\.ch/indico/|indico-software\\.org|cern\\.ch/indico)\">(?:CDS )?Indico( [\\d\\.]+)?\\;version:\\1",
			"icon": "Indico.png",
			"website": "http://indico-software.org"
		},
		"Indy": {
			"cats": [
				"22"
			],
			"headers": {
				"Server": "Indy(?:/([\\d.]+))?\\;version:\\1"
			},
			"website": "http://indyproject.org"
		},
		"InfernoJS": {
			"cats": [
				"12"
			],
			"env": "^Inferno$",
			"icon": "InfernoJS.png",
			"website": "https://infernojs.org/"
		},
		"Infusionsoft": {
			"cats": [
				"32"
			],
			"html": [
				"<input [^>]*name=\"infusionsoft_version\" [^>]*value=\"([^>]*)\" [^>]*\\/>\\;version:\\1",
				"<input [^>]*value=\"([^>]*)\" [^>]*name=\"infusionsoft_version\" [^>]*\\/>\\;version:\\1"
			],
			"icon": "infusionsoft.svg",
			"website": "http://infusionsoft.com"
		},
		"InstantCMS": {
			"cats": [
				"1"
			],
			"headers": {
				"Set-Cookie": "InstantCMS\\[logdate\\]="
			},
			"icon": "InstantCMS.png",
			"implies": "PHP",
			"meta": {
				"generator": "InstantCMS"
			},
			"website": "http://www.instantcms.ru"
		},
		"Intel Active Management Technology": {
			"cats": [
				"22",
				"46"
			],
			"headers": {
				"Server": "Intel\\(R\\) Active Management Technology(?: ([\\d.]+))?\\;version:\\1"
			},
			"icon": "Intel Active Management Technology.png",
			"website": "http://intel.com"
		},
		"IntenseDebate": {
			"cats": [
				"15"
			],
			"icon": "IntenseDebate.png",
			"script": "intensedebate\\.com",
			"website": "http://intensedebate.com"
		},
		"Intercom": {
			"cats": [
				"10"
			],
			"env": "^Intercom$",
			"icon": "Intercom.png",
			"script": "(?:api\\.intercom\\.io/api|static\\.intercomcdn\\.com/intercom\\.v1)",
			"website": "http://intercom.io"
		},
		"Intershop": {
			"cats": [
				"6"
			],
			"icon": "Intershop.png",
			"script": "(?:is-bin|INTERSHOP)",
			"website": "http://intershop.com"
		},
		"Invenio": {
			"cats": [
				"50"
			],
			"headers": {
				"Set-cookie": "INVENIOSESSION"
			},
			"html": "(?:Powered by|System)\\s+(?:CERN )?<a (?:class=\"footer\" )?href=\"http://(?:cdsware\\.cern\\.ch(?:/invenio)?|invenio-software\\.org|cern\\.ch/invenio)(?:/)?\">(?:CDS )?Invenio</a>\\s*v?([\\d\\.]+)?\\;version:\\1",
			"icon": "Invenio.png",
			"website": "http://invenio-software.org"
		},
		"Ionicons": {
			"cats": [
				"17"
			],
			"html": "<link[^>]* href=[^>]+ionicons(?:\\.min)?\\.css",
			"icon": "Ionicons.png",
			"website": "http://ionicons.com"
		},
		"JAlbum": {
			"cats": [
				"7"
			],
			"icon": "JAlbum.png",
			"implies": "Java",
			"meta": {
				"generator": "JAlbum( [\\d.]+)?\\;version:\\1"
			},
			"website": "http://jalbum.net/en"
		},
		"JBoss Application Server": {
			"cats": [
				"22"
			],
			"headers": {
				"X-Powered-By": "JBoss(?:-([\\d.]+))?\\;version:\\1"
			},
			"icon": "JBoss Application Server.png",
			"website": "http://jboss.org/jbossas.html"
		},
		"JBoss Web": {
			"cats": [
				"22"
			],
			"excludes": "Apache Tomcat",
			"headers": {
				"X-Powered-By": "JBossWeb(?:-([\\d.]+))?\\;version:\\1"
			},
			"icon": "JBoss Web.png",
			"implies": "JBoss Application Server",
			"website": "http://jboss.org/jbossweb"
		},
		"JC-HTTPD": {
			"cats": [
				"22"
			],
			"excludes": "Apache",
			"headers": {
				"Server": "JC-HTTPD(?:/([\\d.]+))?\\;version:\\1"
			},
			"icon": "JC-HTTPD.png",
			"implies": "Canon",
			"website": "http://canon.com"
        },
        "JET Enterprise": {
			"cats": [
				"6"
			],
			"headers": {
				"powered": "jet-enterprise"
			},
			"icon": "JET Enterprise.svg",
			"website": "http://www.jetecommerce.com.br/"
		},
		"JS Charts": {
			"cats": [
				"25"
			],
			"env": "^JSChart$",
			"icon": "JS Charts.png",
			"script": "jscharts.*\\.js",
			"website": "http://www.jscharts.com"
		},
		"JTL Shop": {
			"cats": [
				"6"
			],
			"headers": {
				"Set-Cookie": "JTLSHOP="
			},
			"html": "(?:<input[^>]+name=\"JTLSHOP|<a href=\"jtl\\.php)",
			"icon": "JTL Shop.png",
			"website": "http://www.jtl-software.de/produkte/jtl-shop3"
		},
		"Jalios": {
			"cats": [
				"1"
			],
			"icon": "Jalios.png",
			"meta": {
				"generator": "Jalios"
			},
			"website": "http://www.jalios.com"
		},
		"Java": {
			"cats": [
				"27"
			],
			"headers": {
				"Set-Cookie": "JSESSIONID"
			},
			"icon": "Java.png",
			"website": "http://java.com"
		},
		"Java Servlet": {
			"cats": [
				"18"
			],
			"headers": {
				"X-Powered-By": "Servlet(?:.([\\d.]+))?\\;version:\\1"
			},
			"icon": "Java.png",
			"implies": "Java",
			"website": "http://www.oracle.com/technetwork/java/index-jsp-135475.html"
		},
		"JavaScript Infovis Toolkit": {
			"cats": [
				"25"
			],
			"env": "^\\$jit$",
			"icon": "JavaScript Infovis Toolkit.png",
			"script": "jit.*\\.js",
			"website": "http://thejit.org"
		},
		"JavaServer Faces": {
			"cats": [
				"18"
			],
			"headers": {
				"X-Powered-By": "JSF(?:/([\\d.]+))?\\;version:\\1"
			},
			"icon": "JavaServer Faces.png",
			"implies": "Java",
			"website": "http://javaserverfaces.java.net"
		},
		"JavaServer Pages": {
			"cats": [
				"18"
			],
			"headers": {
				"X-Powered-By": "JSP(?:/([\\d.]+))?\\;version:\\1"
			},
			"icon": "Java.png",
			"implies": "Java",
			"website": "http://www.oracle.com/technetwork/java/javaee/jsp/index.html"
		},
		"Jekyll": {
			"cats": [
				"1",
				"11"
			],
			"icon": "Jekyll.png",
			"meta": {
				"generator": "Jekyll (v[\\d.]+)?\\;version:\\1"
			},
			"website": "http://jekyllrb.com"
		},
		"Jenkins": {
			"cats": [
				"44"
			],
			"headers": {
				"X-Jenkins": "([\\d\\.]+)\\;version:\\1"
			},
			"icon": "Jenkins.png",
			"implies": "Java",
			"website": "http://jenkins-ci.org"
		},
		"Jetty": {
			"cats": [
				"22"
			],
			"headers": {
				"Server": "Jetty(?:\\(([\\d\\.]*\\d+))?\\;version:\\1"
			},
			"icon": "Jetty.png",
			"implies": "Java",
			"website": "http://www.eclipse.org/jetty"
		},
		"Jimdo": {
			"cats": [
				"1"
			],
			"env": "^jimdo_(?:Data|Gen\\d+)$",
			"headers": {
				"X-Jimdo-Instance": "",
				"X-Jimdo-Wid": ""
			},
			"icon": "jimdo.png",
			"website": "http://www.jimdo.com/"
		},
		"Jirafe": {
			"cats": [
				"10",
				"32"
			],
			"env": "^jirafe$",
			"icon": "Jirafe.png",
			"script": "/jirafe\\.js",
			"website": "http://jirafe.com"
		},
		"Jive": {
			"cats": [
				"19"
			],
			"headers": {
				"X-JIVE-USER-ID": "",
				"X-JSL": "",
				"X-Jive-Flow-Id": "",
				"X-Jive-Request-Id": "",
				"x-jive-chrome-wrapped": ""
			},
			"icon": "Jive.png",
			"website": "http://www.jivesoftware.com"
		},
		"Jo": {
			"cats": [
				"26",
				"12"
			],
			"env": "^jo(?:Cache|DOM|Event)$",
			"icon": "Jo.png",
			"website": "http://joapp.com"
		},
		"JobberBase": {
			"cats": [
				"19"
			],
			"env": "^Jobber$",
			"icon": "JobberBase.png",
			"implies": "PHP",
			"meta": {
				"generator": "Jobberbase"
			},
			"website": "http://jobberbase.com"
		},
		"Joomla": {
			"cats": [
				"1"
			],
			"env": "^(?:jcomments|Joomla)$",
			"headers": {
				"X-Content-Encoded-By": "Joomla! ([\\d.]+)\\;version:\\1"
			},
			"html": "(?:<div[^>]+id=\"wrapper_r\"|<[^>]+(?:feed|components)/com_|<table[^>]+class=\"pill)\\;confidence:50",
			"icon": "Joomla.png",
			"implies": "PHP",
			"meta": {
				"generator": "Joomla!(?: ([\\d.]+))?\\;version:\\1"
			},
			"url": "option=com_",
			"website": "http://joomla.org"
		},
		"K2": {
			"cats": [
				"19"
			],
			"env": "^K2RatingURL$",
			"html": "<!--(?: JoomlaWorks \"K2\"| Start K2)",
			"icon": "K2.png",
			"implies": "Joomla",
			"website": "http://getk2.org"
		},
		"KISSmetrics": {
			"cats": [
				"10"
			],
			"env": "^KM_COOKIE_DOMAIN$",
			"icon": "KISSmetrics.png",
			"website": "http://www.kissmetrics.com"
		},
		"KS_HTTP": {
			"cats": [
				"22"
			],
			"headers": {
				"Server": "KS_HTTP\\/?([\\d\\.]+)?\\;version:\\1"
			},
			"icon": "KS_HTTP.png",
			"implies": "Canon",
			"website": "http://www.canon.com"
		},
		"Kampyle": {
			"cats": [
				"10",
				"13"
			],
			"env": "^k_track$",
			"headers": {
				"Set-Cookie": "k_visit"
			},
			"icon": "Kampyle.png",
			"script": "cf\\.kampyle\\.com/k_button\\.js",
			"website": "http://www.kampyle.com"
		},
		"Kamva": {
			"cats": [
				"6"
			],
			"env": "^Kamva$",
			"icon": "Kamva.svg",
			"meta": {
				"generator": "[CK]amva"
			},
			"script": "cdn\\.mykamva\\.ir",
			"website": "http://kamva.ir"
		},
		"Kendo UI": {
			"cats": [
				"18"
			],
			"env": "^kendo$",
			"html": "<link[^>]*\\s+href=[^>]*styles/kendo\\.common(?:\\.min)?\\.css[^>]*/>",
			"icon": "Kendo UI.png",
			"implies": "jQuery",
			"website": "http://www.kendoui.com"
		},
		"Kentico CMS": {
			"cats": [
				"1"
			],
			"headers": {
				"Set-Cookie": "CMSPreferredCulture="
			},
			"icon": "Kentico CMS.png",
			"meta": {
				"generator": "Kentico CMS ([\\d.R]+ \\(build [\\d.]+\\))\\;version:\\1"
			},
			"website": "http://www.kentico.com"
		},
		"KeyCDN": {
			"cats": [
				"31"
			],
			"headers": {
				"Server": "^keycdn-engine$"
			},
			"icon": "KeyCDN.png",
			"website": "http://www.keycdn.com"
		},
		"Kemal": {
			"cats": [
				"18",
				"22"
			],
			"headers": {
				"X-Powered-By": "Kemal"
			},
			"icon": "kemalcr.png",
			"website": "http://kemalcr.com"
		},
		"Kibana": {
			"cats": [
				"29",
				"25"
			],
			"headers": {
				"kbn-name": "kibana",
				"kbn-version": "^([\\d.]+)$\\;version:\\1"
			},
			"html": "<title>Kibana</title>",
			"icon": "kibana.svg",
			"implies": "Node.js",
			"url": "kibana#/dashboard/",
			"website": "http://www.elastic.co/products/kibana"
		},
		"KineticJS": {
			"cats": [
				"25"
			],
			"env": "^Kinetic$",
			"icon": "KineticJS.png",
			"script": "kinetic(?:-v?([\\d.]+))?(?:\\.min)?\\.js\\;version:\\1",
			"website": "http://kineticjs.com"
		},
		"Klarna Checkout": {
			"cats": [
				"41",
				"6",
				"5"
			],
			"env": "^_klarnaCheckout$",
			"icon": "Klarna.svg",
			"website": "http://klarna.com"
		},
		"Knockout.js": {
			"cats": [
				"12"
			],
			"env": "^ko$",
			"icon": "Knockout.js.png",
			"website": "http://knockoutjs.com"
		},
		"Koa": {
			"cats": [
				"18",
				"22"
			],
			"headers": {
				"X-Powered-By": "^koa$"
			},
			"icon": "Koa.png",
			"implies": "Node.js",
			"website": "http://koajs.com"
		},
		"Koala Framework": {
			"cats": [
				"1",
				"18"
			],
			"html": "<!--[^>]+This website is powered by Koala Web Framework CMS",
			"icon": "Koala Framework.png",
			"implies": "PHP",
			"meta": {
				"generator": "^Koala Web Framework CMS"
			},
			"website": "http://koala-framework.org"
		},
		"KobiMaster": {
			"cats": [
				"6"
			],
			"icon": "Kobimaster.png",
			"implies": "Microsoft ASP.NET",
			"env": [
				"^kmPageInfo$",
				"^kmGetSession$"
			],
			"website": "http://www.kobimaster.com.tr/"
		},
		"Koego": {
			"cats": [
				"10"
			],
			"env": "^ego_domains$",
			"icon": "Koego.png",
			"script": "tracking\\.koego\\.com/end/ego\\.js",
			"website": "http://www.koego.com/en"
		},
		"Kohana": {
			"cats": [
				"18"
			],
			"headers": {
				"Set-Cookie": "kohanasession",
				"X-Powered-By": "Kohana Framework ([\\d.]+)\\;version:\\1"
			},
			"icon": "Kohana.png",
			"implies": "PHP",
			"website": "http://kohanaframework.org"
		},
		"Koken": {
			"cats": [
				"1"
			],
			"headers": {
				"Set-Cookie": "koken_referrer="
			},
			"html": [
				"<html lang=\"en\" class=\"k-source-essays k-lens-essays\">",
				"<!--\\s+KOKEN DEBUGGING"
			],
			"icon": "Koken.png",
			"implies": [
				"PHP",
				"MySQL"
			],
			"meta": {
				"generator": "Koken ([\\d.]+)\\;version:\\1"
			},
			"script": "koken(?:\\.js\\?([\\d.]+)|/storage)\\;version:\\1",
			"website": "http://koken.me"
		},
		"Kolibri CMS": {
			"cats": [
				"1"
			],
			"headers": {
				"X-Powered-By": "Kolibri"
			},
			"meta": {
				"generator": "Kolibri"
			},
			"website": "http://alias.io"
		},
		"Komodo CMS": {
			"cats": [
				"1"
			],
			"icon": "Komodo CMS.png",
			"implies": "PHP",
			"meta": {
				"generator": "^Komodo CMS"
			},
			"website": "http://www.komodocms.com"
		},
		"Kontaktify": {
			"cats": [
				"5"
			],
			"icon": "Kontaktify.png",
			"script": "//(?:www\\.)?kontaktify\\.com/embed.js",
			"website": "https://www.kontaktify.com"
		},
		"Koobi": {
			"cats": [
				"1"
			],
			"html": "<!--[^K>-]+Koobi ([a-z\\d.]+)\\;version:\\1",
			"icon": "Koobi.png",
			"meta": {
				"generator": "Koobi"
			},
			"website": "http://dream4.de/cms"
		},
		"Kooboo CMS": {
			"cats": [
				"1"
			],
			"headers": {
				"X-KoobooCMS-Version": "(.*)\\;version:\\1"
			},
			"icon": "Kooboo CMS.png",
			"implies": "Microsoft ASP.NET",
			"script": "/Kooboo",
			"website": "http://kooboo.com"
		},
		"Kotisivukone": {
			"cats": [
				"1"
			],
			"icon": "Kotisivukone.png",
			"script": "kotisivukone(?:\\.min)?\\.js",
			"website": "http://www.kotisivukone.fi"
		},
		"LEPTON": {
			"cats": [
				"1"
			],
			"headers": {
				"Set-Cookie": "lep\\d+sessionid="
			},
			"icon": "LEPTON.png",
			"implies": "PHP",
			"meta": {
				"generator": "LEPTON"
			},
			"website": "http://www.lepton-cms.org"
		},
		"LabVIEW": {
			"cats": [
				"22"
			],
			"headers": {
				"Server": "LabVIEW(?:/([\\d\\.]+))?\\;version:\\1"
			},
			"icon": "LabVIEW.png",
			"website": "http://ni.com/labview"
		},
		"Laravel": {
			"cats": [
				"18"
			],
			"headers": {
				"Set-Cookie": "laravel_session"
			},
			"icon": "Laravel.png",
			"implies": "PHP",
			"website": "http://laravel.com"
		},
		"Lazy.js": {
			"cats": [
				"12"
			],
			"script": "lazy(?:\\.browser)?(?:\\.min)?\\.js",
			"website": "http://danieltao.com/lazy.js"
		},
		"Leaflet": {
			"cats": [
				"35"
			],
			"icon": "Leaflet.png",
			"script": "leaflet.*\\.js",
			"website": "http://leafletjs.com"
		},
		"Less": {
			"cats": [
				"19"
			],
			"html": "<link[^>]+ rel=\"stylesheet/less\"",
			"icon": "Less.png",
			"website": "http://lesscss.org"
		},
		"Liferay": {
			"cats": [
				"1"
			],
			"env": "^Liferay$",
			"headers": {
				"Liferay-Portal": "[a-z\\s]+([\\d.]+)\\;version:\\1"
			},
			"icon": "Liferay.png",
			"website": "http://www.liferay.com"
		},
		"Lift": {
			"cats": [
				"18"
			],
			"headers": {
				"X-Lift-Version": "(.+)\\;version:\\1"
			},
			"icon": "Lift.png",
			"implies": "Scala",
			"website": "http://liftweb.net"
		},
		"LightMon Engine": {
			"cats": [
				"1"
			],
			"headers": {
				"Set-Cookie": "lm_online"
			},
			"html": "<!-- Lightmon Engine Copyright Lightmon",
			"icon": "LightMon Engine.png",
			"implies": "PHP",
			"meta": {
				"generator": "LightMon Engine"
			},
			"website": "http://lightmon.ru"
		},
		"Lightbox": {
			"cats": [
				"12"
			],
			"html": "<link [^>]*href=\"[^\"]+lightbox(?:\\.min)?\\.css",
			"icon": "Lightbox.png",
			"script": "lightbox.*\\.js",
			"website": "http://lokeshdhakar.com/projects/lightbox2/"
		},
		"Lightspeed eCom": {
			"cats": [
				"6"
			],
			"html": "<!-- \\[START\\] 'blocks/head.rain' -->",
			"icon": "Lightspeed.svg",
			"script": "http://assets.webshopapp.com",
			"url": "seoshop.webshopapp.com",
			"website": "http://www.lightspeedhq.com/products/ecommerce/"
		},
		"Lighty": {
			"cats": [
				"18"
			],
			"headers": {
				"Set-Cookie": "lighty_version"
			},
			"icon": "Lighty.png",
			"implies": "PHP",
			"website": "http://gitlab.com/lighty/framework"
		},
		"LimeSurvey": {
			"cats": [
				"19"
			],
			"headers": {
				"generator": "LimeSurvey"
			},
			"icon": "LimeSurvey.png",
			"website": "http://limesurvey.org/"
		},
		"LinkSmart": {
			"cats": [
				"36"
			],
			"env": "^(?:_mb_site_guid$|LS_JSON|LinkSmart(?:_|$))",
			"icon": "LinkSmart.png",
			"script": "^https?://cdn\\.linksmart\\.com/linksmart_([\\d.]+?)(?:\\.min)?\\.js\\;version:\\1",
			"website": "http://linksmart.com"
		},
		"Linkedin": {
			"cats": [
				"5"
			],
			"icon": "Linkedin.svg",
			"script": "//platform\\.linkedin\\.com/in\\.js",
			"website": "http://linkedin.com"
		},
		"List.js": {
			"cats": [
				"12"
			],
			"env": "^List$",
			"icon": "List.js.png",
			"script": "^list\\.(?:min\\.)?js$",
			"website": "http://www.listjs.com"
		},
		"LiteSpeed": {
			"cats": [
				"22"
			],
			"headers": {
				"Server": "^LiteSpeed$"
			},
			"icon": "LiteSpeed.png",
			"website": "http://litespeedtech.com"
		},
		"Lithium": {
			"cats": [
				"1"
			],
			"env": [
				"^LITHIUM$"
			],
			"headers": {
				"Set-Cookie": "LithiumVisitor="
			},
			"html": " <a [^>]+Powered by Lithium",
			"icon": "Lithium.png",
			"implies": "PHP",
			"website": "http://www.lithium.com"
		},
		"LiveAgent": {
			"cats": [
				"52"
			],
			"env": "^LiveAgent$",
			"icon": "LiveAgent.png",
			"website": "http://www.ladesk.com"
		},
		"LiveChat": {
			"cats": [
				"52"
			],
			"icon": "LiveChat.png",
			"script": "cdn\\.livechatinc\\.com/.*tracking\\.js",
			"website": "http://livechatinc.com"
		},
		"LiveJournal": {
			"cats": [
				"11"
			],
			"icon": "LiveJournal.png",
			"url": "\\.livejournal\\.com",
			"website": "http://www.livejournal.com"
		},
		"LivePerson": {
			"cats": [
				"52"
			],
			"icon": "LivePerson.png",
			"script": "^https?://lptag\\.liveperson\\.net/tag/tag\\.js",
			"website": "https://www.liveperson.com/"
		},
		"LiveStreet CMS": {
			"cats": [
				"1"
			],
			"env": "^LIVESTREET",
			"headers": {
				"X-Powered-By": "LiveStreet CMS"
			},
			"icon": "LiveStreet CMS.png",
			"implies": "PHP",
			"website": "http://livestreetcms.com"
		},
		"Livefyre": {
			"cats": [
				"15"
			],
			"env": [
				"^fyre$",
				"^FyreLoader$"
			],
			"html": "<[^>]+(?:id|class)=\"livefyre",
			"icon": "Livefyre.png",
			"script": "livefyre_init\\.js",
			"website": "http://livefyre.com"
		},
		"Liveinternet": {
			"cats": [
				"10"
			],
			"html": [
				"<script[^<>]*>[^]{0,128}?src\\s*=\\s*['\"]//counter\\.yadro\\.ru/hit(?:;\\S+)?\\?(?:t\\d+\\.\\d+;)?r",
				"<!--LiveInternet counter-->",
				"<!--/LiveInternet-->",
				"<a href=\"http://www.liveinternet.ru/click\""
			],
			"icon": "Liveinternet.png",
			"script": "/js/al/common.js\\?[0-9_]+",
			"website": "http://liveinternet.ru/rating/"
		},
		"Lo-dash": {
			"cats": [
				"12"
			],
			"icon": "Lo-dash.png",
			"script": "lodash.*\\.js",
			"website": "http://www.lodash.com"
		},
		"Locomotive": {
			"cats": [
				"1"
			],
			"html": "<link[^>]*/sites/[a-z\\d]{24}/theme/stylesheets",
			"icon": "Locomotive.png",
			"implies": [
				"Ruby on Rails",
				"MongoDB"
			],
			"website": "http://www.locomotivecms.com"
		},
		"Logitech Media Server": {
			"cats": [
				"22",
				"38"
			],
			"headers": {
				"Server": "Logitech Media Server(?: \\(([\\d\\.]+))?\\;version:\\1"
			},
			"icon": "Logitech Media Server.png",
			"website": "http://www.mysqueezebox.com"
		},
		"Lotus Domino": {
			"cats": [
				"22"
			],
			"headers": {
				"Server": "Lotus-Domino"
			},
			"icon": "Lotus Domino.png",
			"implies": "Java",
			"website": "http://www-01.ibm.com/software/lotus/products/domino"
		},
		"Lua": {
			"cats": [
				"27"
			],
			"headers": {
				"X-Powered-By": "\bLua(?: ([\\d.]+))?\\;version:\\1"
			},
			"icon": "Lua.png",
			"website": "http://www.lua.org"
		},
		"Lucene": {
			"cats": [
				"34"
			],
			"icon": "Lucene.png",
			"implies": "Java",
			"website": "http://lucene.apache.org/core/"
		},
		"Luigi’s Box": {
			"cats": [
				"10",
				"29"
			],
			"env": "^Luigis$",
			"icon": "Luigisbox.svg",
			"website": "https://www.luigisbox.com"
		},
		"M.R. Inc BoxyOS": {
			"cats": [
				"28"
			],
			"icon": "M.R. Inc.png",
			"website": "http://mrincworld.com"
		},
		"M.R. Inc SiteFrame": {
			"cats": [
				"18"
			],
			"headers": {
				"Powered-By": "M\\.R\\. Inc SiteFrame"
			},
			"icon": "M.R. Inc.png",
			"website": "http://mrincworld.com"
		},
		"M.R. Inc Webserver": {
			"cats": [
				"22"
			],
			"headers": {
				"Server": "M\\.R\\. Inc Webserver"
			},
			"icon": "M.R. Inc.png",
			"implies": [
				"M.R. Inc BoxyOS"
			],
			"website": "http://mrincworld.com"
		},
		"MHonArc": {
			"cats": [
				"50"
			],
			"html": "<!-- MHonArc v([0-9.]+) -->\\;version:\\1",
			"icon": "mhonarc.png",
			"website": "http://www.mhonarc.at"
		},
		"MOBOTIX": {
			"cats": [
				"39"
			],
			"icon": "MOBOTIX.png",
			"meta": {
				"author": "MOBOTIX AG\\;confidence:40",
				"copyright": "MOBOTIX AG\\;confidence:40",
				"publisher": "MOBOTIX AG\\;confidence:40"
			},
			"url": "control/userimage\\.html\\;confidence:70",
			"website": "http://mobotix.com"
		},
		"MODX": {
			"cats": [
				"1"
			],
			"env": "^MODX_MEDIA_PATH$",
			"headers": {
				"Set-Cookie": "SN5[a-f\\d]{12}",
				"X-Powered-By": "^MODX"
			},
			"html": [
				"<a[^>]+>Powered by MODX</a>",
				"<(?:link|script)[^>]+assets/snippets/\\;confidence:20",
				"<form[^>]+id=\"ajaxSearch_form\\;confidence:20",
				"<input[^>]+id=\"ajaxSearch_input\\;confidence:20"
			],
			"icon": "MODX.png",
			"implies": "PHP",
			"meta": {
				"generator": "MODX[^\\d.]*([\\d.]+)?\\;version:\\1"
			},
			"website": "http://modx.com"
		},
		"MadAdsMedia": {
			"cats": [
				"36"
			],
			"env": "^setM(?:Iframe|RefURL)$",
			"icon": "MadAdsMedia.png",
			"script": "^https?://(?:ads-by|pixel)\\.madadsmedia.com/",
			"website": "http://madadsmedia.com"
		},
		"Magento": {
			"cats": [
				"6"
			],
			"env": [
				"^(?:Mage|VarienForm)$"
			],
			"headers": {
				"Set-Cookie": "frontend=\\;confidence:50"
			},
			"html": [
				"<script [^>]+data-requiremodule=\"mage/\\;version:2",
				"<script [^>]+data-requiremodule=\"Magento_\\;version:2"
			],
			"icon": "Magento.png",
			"implies": "PHP",
			"script": [
				"js/mage",
				"skin/frontend/(?:default|(enterprise))\\;version:\\1?Enterprise:Community",
				"static/_requirejs\\;confidence:50\\;version:2",
				"static/frontend\\;confidence:20\\;version:2"
			],
			"website": "http://www.magentocommerce.com"
		},
		"Mailchimp": {
			"cats": [
				"32"
			],
			"html": [
				"<form [^>]*data-mailchimp-url",
				"<form [^>]*id=\"mc-embedded-subscribe-form\"",
				"<form [^>]*name=\"mc-embedded-subscribe-form\"",
				"<input [^>]*id=\"mc-email\"\\;confidence:20",
				"<!-- Begin MailChimp Signup Form -->"
			],
			"icon": "mailchimp.svg",
			"script": [
				"s3.amazonaws.com/downloads.mailchimp.com/js/mc-validate.js",
				"cdn-images.mailchimp.com/[^>]*.css"
			],
			"website": "http://mailchimp.com"
		},
		"Mambo": {
			"cats": [
				"1"
			],
			"excludes": "Joomla",
			"icon": "Mambo.png",
			"meta": {
				"generator": "Mambo"
			},
			"website": "http://mambo-foundation.org"
		},
		"MantisBT": {
			"cats": [
				"13"
			],
			"html": "<img[^>]+ alt=\"Powered by Mantis Bugtracker",
			"icon": "MantisBT.png",
			"implies": "PHP",
			"website": "http://www.mantisbt.org"
		},
		"ManyContacts": {
			"cats": [
				"5"
			],
			"icon": "ManyContacts.png",
			"script": "\\/assets\\/js\\/manycontacts\\.min\\.js",
			"website": "http://www.manycontacts.com"
		},
		"Marionette.js": {
			"cats": [
				"12"
			],
			"env": "^Marionette$",
			"icon": "Marionette.js.svg",
			"implies": [
				"Underscore.js",
				"Backbone.js"
			],
			"script": "backbone\\.marionette.*\\.js",
			"website": "http://marionettejs.com"
		},
		"Marketo": {
			"cats": [
				"32"
			],
			"env": "^Munchkin$",
			"icon": "Marketo.png",
			"script": "munchkin\\.marketo\\.net/munchkin\\.js",
			"website": "http://www.marketo.com"
		},
    "Material Design Lite": {
      "cats": [
        "18"
      ],
      "html": "<link[^>]* href=\"[^\"]*material(?:\\.[\\w]+-[\\w]+)?(?:\\.min)?\\.css",
      "icon": "Material Design Lite.png",
      "script": "material(?:\\.min)?\\.js",
      "website": "https://getmdl.io"
    },
		"Materialize CSS": {
			"cats": [
				"18"
			],
			"html": "<link[^>]* href=\"[^\"]*materialize(?:\\.min)?\\.css",
			"icon": "Materialize CSS.png",
			"implies": "jQuery",
			"script": "materialize(?:\\.min)?\\.js",
			"website": "http://materializecss.com"
		},
		"MathJax": {
			"cats": [
				"25"
			],
			"env": "^MathJax$",
			"icon": "MathJax.png",
			"script": "mathjax\\.js",
			"website": "http://mathjax.org"
		},
		"Mattermost": {
			"cats": [
				"2"
			],
			"env": "mm_(?:config|license|user|current_user_id)",
			"html": "<noscript> To use Mattermost, please enable JavaScript. </noscript>",
			"icon": "mattermost.png",
			"implies": [
				"Go",
				"React",
				"PostgreSQL\\;confidence:50",
				"MySQL\\;confidence:50"
			],
			"website": "http://about.mattermost.com"
		},
		"MaxCDN": {
			"cats": [
				"31"
			],
			"headers": {
				"Server": "^NetDNA",
				"X-CDN-Forward": "^maxcdn$"
			},
			"icon": "MaxCDN.png",
			"website": "http://www.maxcdn.com"
		},
		"MaxSite CMS": {
			"cats": [
				"1"
			],
			"icon": "MaxSite CMS.png",
			"implies": "PHP",
			"meta": {
				"generator": "MaxSite CMS"
			},
			"website": "http://max-3000.com"
		},
		"Mean.io": {
			"cats": [
				"12"
			],
			"headers": {
				"X-Powered-CMS": "Mean\\.io"
			},
			"icon": "Mean.io.png",
			"implies": [
				"MongoDB",
				"Express",
				"AngularJS"
			],
			"website": "http://mean.io"
		},
		"MediaElement.js": {
			"cats": [
				"14"
			],
			"env": "^mejs$",
			"icon": "MediaElement.js.png",
			"website": "http://mediaelementjs.com"
		},
		"MediaTomb": {
			"cats": [
				"38"
			],
			"headers": {
				"Server": "MediaTomb(?:/([\\d.]+))?\\;version:\\1"
			},
			"icon": "MediaTomb.png",
			"website": "http://mediatomb.cc"
		},
		"MediaWiki": {
			"cats": [
				"8"
			],
			"html": "(?:<a[^>]+>Powered by MediaWiki</a>|<[^>]+id=\"t-specialpages)",
			"icon": "MediaWiki.png",
			"implies": "PHP",
			"meta": {
				"generator": "^MediaWiki ?([\\d.]+)$\\;version:\\1"
			},
			"website": "http://www.mediawiki.org"
		},
		"Medium": {
			"cats": [
				"1"
			],
			"headers": {
				"X-Powered-By": "Medium"
			},
			"icon": "Medium.svg",
			"script": "medium\\.com",
			"url": "^(?:www\\.)?medium\\.com",
			"website": "https://medium.com"
		},
		"Meebo": {
			"cats": [
				"5"
			],
			"html": "(?:<iframe id=\"meebo-iframe\"|Meebo\\('domReady'\\))",
			"icon": "Meebo.png",
			"website": "http://www.meebo.com"
		},
		"Melis CMS V2": {
			"cats": [
				"1",
				"6"
			],
			"html": "<!-- Rendered with Melics CMS V2",
			"icon": "meliscmsv2.png",
			"meta": {
				"powered-by": "^Melis CMS"
			},
			"website": "http://www.melistechnology.com/"
		},
		"Meteor": {
			"cats": [
				"12"
			],
			"env": [
				"^Meteor$",
				"^METEOR_VERSION$"
			],
			"html": "<link[^>]+__meteor-css__",
			"icon": "Meteor.png",
			"implies": [
				"MongoDB",
				"Node.js"
			],
			"website": "http://meteor.com"
		},
		"Methode": {
			"cats": [
				"1"
			],
			"env": "^eidosBase$",
			"html": "<!-- Methode uuid: \"[a-f\\d]+\" ?-->",
			"icon": "Methode.png",
			"meta": {
				"eomportal-id": "\\d+",
				"eomportal-instanceid": "\\d+",
				"eomportal-lastUpdate": "",
				"eomportal-loid": "[\\d.]+",
				"eomportal-uuid": "[a-f\\d]+"
			},
			"website": "http://www.eidosmedia.com/solutions"
		},
		"Microsoft ASP.NET": {
			"cats": [
				"18"
			],
			"headers": {
				"Set-Cookie": "ASPSESSION|ASP\\.NET_SessionId",
				"X-AspNet-Version": "(.+)\\;version:\\1",
				"X-Powered-By": "ASP\\.NET\\;confidence:50"
			},
			"html": "<input[^>]+name=\"__VIEWSTATE",
			"icon": "Microsoft ASP.NET.png",
			"implies": "IIS\\;confidence:50",
			"url": "\\.aspx(?:$|\\?)",
			"website": "http://www.asp.net"
		},
		"Microsoft HTTPAPI": {
			"cats": [
				"22"
			],
			"headers": {
				"Server": "Microsoft-HTTPAPI(?:/([\\d.]+))?\\;version:\\1"
			},
			"icon": "Microsoft.svg",
			"website": "http://microsoft.com"
		},
		"Microsoft SharePoint": {
			"cats": [
				"1"
			],
			"env": "^_spBodyOnLoadCalled$",
			"headers": {
				"MicrosoftSharePointTeamServices": "(.*)\\;version:\\1",
				"SPRequestGuid": "",
				"SharePointHealthScore": "",
				"X-SharePointHealthScore": ""
			},
			"icon": "Microsoft SharePoint.png",
			"meta": {
				"generator": "Microsoft SharePoint"
			},
			"website": "http://sharepoint.microsoft.com"
		},
		"Mietshop": {
			"cats": [
				"6"
			],
			"html": "<a href=\"https://ssl.mietshop.d",
			"icon": "mietshop.png",
			"meta": {
				"generator": "Mietshop"
			},
			"website": "http://www.mietshop.de/"
		},
		"Milligram": {
			"cats": [
				"18"
			],
			"html": [
				"<link[^>]+?href=\"[^\"]+milligram(?:\\.min)?\\.css"
			],
			"icon": "Milligram.png",
			"website": "http://milligram.github.io"
		},
		"MiniBB": {
			"cats": [
				"2"
			],
			"html": "<a href=\"[^\"]+minibb[^<]+</a>[^<]+\n<!--End of copyright link",
			"icon": "MiniBB.png",
			"website": "http://www.minibb.com"
		},
		"MiniServ": {
			"cats": [
				"22"
			],
			"headers": {
				"Server": "MiniServ\\/?([\\d\\.]+)?\\;version:\\1"
			},
			"website": "http://sourceforge.net/projects/miniserv"
		},
		"Mint": {
			"cats": [
				"10"
			],
			"env": "^Mint$",
			"icon": "Mint.png",
			"script": "mint/\\?js",
			"website": "http://haveamint.com"
		},
		"Mixpanel": {
			"cats": [
				"10"
			],
			"env": "^Mixpanel$",
			"icon": "Mixpanel.png",
			"script": "api\\.mixpanel\\.com/track",
			"website": "http://mixpanel.com"
		},
		"Mobify": {
			"cats": [
				"26"
			],
			"env": "^Mobify$",
			"icon": "Mobify.png",
			"script": "mobify\\.com",
			"website": "http://www.mobify.com"
		},
		"MochiKit": {
			"cats": [
				"12"
			],
			"env": "^MochiKit$",
			"icon": "MochiKit.png",
			"script": "MochiKit(?:\\.min)?\\.js",
			"website": "http://mochikit.com"
		},
		"MochiWeb": {
			"cats": [
				"22"
			],
			"headers": {
				"Server": "MochiWeb(?:/([\\d.]+))?\\;version:\\1"
			},
			"website": "http://github.com/mochi/mochiweb"
		},
		"Modernizr": {
			"cats": [
				"12"
			],
			"env": "^Modernizr$",
			"icon": "Modernizr.png",
			"script": "modernizr(?:-([\\d.]*[\\d]))?.*\\.js\\;version:\\1",
			"website": "http://www.modernizr.com"
		},
		"Modified": {
			"cats": [
				"6"
			],
			"icon": "modified.png",
			"meta": {
				"generator": "\\(c\\) by modified eCommerce Shopsoftware ------ http://www.modified-shop.org"
			},
			"website": "http://www.modified-shop.org/"
		},
		"Moguta.CMS": {
			"cats": [
				"1",
				"6"
			],
			"html": "(?:<script|link)[^>]*mg-(?:core|plugins|templates)",
			"icon": "Moguta.CMS.png",
			"implies": "PHP",
			"website": "http://moguta.ru"
		},
		"MoinMoin": {
			"cats": [
				"8"
			],
			"env": "^show_switch2gui$",
			"icon": "MoinMoin.png",
			"implies": "Python",
			"script": "moin(?:_static(\\d)(\\d)(\\d)|.+)/common/js/common\\.js\\;version:\\1.\\2.\\3",
			"website": "http://moinmo.in"
		},
		"Mojolicious": {
			"cats": [
				"18"
			],
			"headers": {
				"x-powered-by": "mojolicious"
			},
			"icon": "Mojolicious.png",
			"implies": "Perl",
			"website": "http://mojolicio.us"
		},
		"Mollom": {
			"cats": [
				"16"
			],
			"html": "<img[^>]+\\.mollom\\.com",
			"icon": "Mollom.png",
			"script": "mollom(?:\\.min)?\\.js",
			"website": "http://mollom.com"
		},
		"Moment Timezone": {
			"cats": [
				"12"
			],
			"icon": "Moment.js.svg",
			"implies": "Moment.js",
			"script": "moment-timezone(?:\\-data)?(?:\\.min)?\\.js",
			"website": "http://momentjs.com/timezone/"
		},
		"Moment.js": {
			"cats": [
				"12"
			],
			"env": "^moment$",
			"icon": "Moment.js.svg",
			"script": "moment(?:\\.min)?\\.js",
			"website": "http://momentjs.com"
		},
		"Mondo Media": {
			"cats": [
				"6"
			],
			"icon": "Mondo Media.png",
			"meta": {
				"generator": "Mondo Shop"
			},
			"website": "http://mondo-media.de"
		},
		"MongoDB": {
			"cats": [
				"34"
			],
			"icon": "MongoDB.png",
			"website": "http://www.mongodb.org"
		},
		"Mongrel": {
			"cats": [
				"22"
			],
			"headers": {
				"Server": "Mongrel"
			},
			"icon": "Mongrel.png",
			"implies": "Ruby",
			"website": "http://mongrel2.org"
		},
		"Monkey HTTP Server": {
			"cats": [
				"22"
			],
			"headers": {
				"Server": "Monkey/?([\\d.]+)?\\;version:\\1"
			},
			"icon": "Monkey HTTP Server.png",
			"website": "http://monkey-project.com"
		},
		"Mono": {
			"cats": [
				"18"
			],
			"headers": {
				"X-Powered-By": "Mono"
			},
			"icon": "Mono.png",
			"website": "http://mono-project.com"
		},
		"Mono.net": {
			"cats": [
				"1"
			],
			"env": "^_monoTracker$",
			"icon": "Mono.net.png",
			"implies": "Piwik",
			"script": "monotracker(?:\\.min)?\\.js",
			"website": "http://www.mono.net"
		},
		"MooTools": {
			"cats": [
				"12"
			],
			"env": "^MooTools$",
			"icon": "MooTools.png",
			"script": "mootools.*\\.js",
			"website": "http://mootools.net"
		},
		"Moodle": {
			"cats": [
				"21"
			],
			"env": "^moodle",
			"headers": {
				"Set-Cookie": "(?:MoodleSession|MOODLEID_)"
			},
			"html": "<img[^>]+moodlelogo",
			"icon": "Moodle.png",
			"implies": "PHP",
			"meta": {
				"keywords": "^moodle"
			},
			"website": "http://moodle.org"
		},
		"Moon": {
			"cats": [
				"12"
			],
			"icon": "moon.svg",
			"script": "/moon(?:\\.min)?\\.js$",
			"website": "http://moonjs.ga/"
		},
		"Motion-httpd": {
			"cats": [
				"22"
			],
			"excludes": "Apache",
			"headers": {
				"Server": "Motion-httpd(?:/([\\d.]+))?\\;version:\\1"
			},
			"website": "http://lavrsen.dk/foswiki/bin/view/Motion"
		},
		"MotoCMS": {
			"cats": [
				"1"
			],
			"html": "<link [^>]*href=\"[^>]*\\/mt-content\\/[^>]*\\.css",
			"icon": "MotoCMS.svg",
			"implies": [
				"PHP",
				"AngularJS",
				"jQuery"
			],
			"script": ".*\\/mt-includes\\/[asetj]{2,6}\\/.*\\.js.*",
			"website": "http://motocms.com"
		},
		"Movable Type": {
			"cats": [
				"1"
			],
			"icon": "Movable Type.png",
			"meta": {
				"generator": "Movable Type"
			},
			"website": "http://movabletype.org"
		},
		"Moxa": {
			"cats": [
				"37"
			],
			"headers": {
				"Server": "MoxaHttp(?:/([\\d.]+))?\\;version:\\1"
			},
			"icon": "Moxa.png",
			"website": "http://moxa.com"
		},
		"Mozard Suite": {
			"cats": [
				"1"
			],
			"icon": "Mozard Suite.png",
			"meta": {
				"author": "Mozard"
			},
			"url": "/mozard/!suite",
			"website": "http://mozard.nl"
		},
		"Mura CMS": {
			"cats": [
				"1",
				"11"
			],
			"icon": "Mura CMS.png",
			"implies": "Adobe ColdFusion",
			"meta": {
				"generator": "Mura CMS ([\\d]+)\\;version:\\1"
			},
			"website": "http://www.getmura.com"
		},
		"Mustache": {
			"cats": [
				"12"
			],
			"env": "^Mustache$",
			"icon": "Mustache.png",
			"script": "mustache(?:\\.min)?\\.js",
			"website": "http://mustache.github.com"
		},
		"MyBB": {
			"cats": [
				"2"
			],
			"env": "^MyBB$",
			"html": "(?:<script [^>]+\\s+<!--\\s+lang\\.no_new_posts|<a[^>]* title=\"Powered By MyBB)",
			"icon": "MyBB.png",
			"implies": [
				"PHP",
				"MySQL"
			],
			"website": "http://www.mybb.com"
		},
		"MyBlogLog": {
			"cats": [
				"5"
			],
			"icon": "MyBlogLog.png",
			"script": "pub\\.mybloglog\\.com",
			"website": "http://www.mybloglog.com"
		},
		"MySQL": {
			"cats": [
				"34"
			],
			"icon": "MySQL.svg",
			"website": "http://mysql.com"
		},
		"Mynetcap": {
			"cats": [
				"1"
			],
			"icon": "Mynetcap.png",
			"meta": {
				"generator": "Mynetcap"
			},
			"website": "http://www.netcap-creation.fr"
		},
		"NOIX": {
			"cats": [
				"19"
			],
			"html": "(?:<[^>]+(?:src|href)=[^>]*/media/noix|<!-- NOIX)",
			"icon": "NOIX.png",
			"website": "http://www.noix.com.br/tecnologias/joomla"
		},
		"NVD3": {
			"cats": [
				"25"
			],
			"env": "^nv$",
			"html": "<link[^>]* href=[^>]+nv\\.d3(?:\\.min)?\\.css",
			"icon": "NVD3.png",
			"implies": "D3",
			"script": "nv\\.d3(?:\\.min)?\\.js",
			"website": "http://nvd3.org"
		},
		"Navegg": {
			"cats": [
				"10"
			],
			"env": "^nvg[0-9]$",
			"icon": "Navegg.png",
			"script": "tag.navdmp.com",
			"website": "https://www.navegg.com/"
		},
		"Nedstat": {
			"cats": [
				"10"
			],
			"env": "^sitestat$",
			"icon": "Nedstat.png",
			"website": "http://www.nedstat.com"
        },
        "NEO - Omnichannel Commerce Platform": {
			"cats": [
				"6"
			],
			"headers": {
				"powered": "jet-neo"
			},
			"icon": "Plataforma NEO.svg",
			"website": "http://www.jetecommerce.com.br/"
		},
		"Neonclear": {
			"cats": [
				"12"
			],
			"icon": "Neonclear.png",
			"env": "^neon$",
			"script": "/neonclear(?:\\.min|\\.dev)?\\.js",
			"website": "http://neon.atm.re"
		},
		"Neos CMS": {
			"cats": [
				"1"
			],
			"excludes": "TYPO3 CMS",
			"headers": {
				"X-Flow-Powered": "Neos/?(.+)?$\\;version:\\1"
			},
			"icon": "Neos.svg",
			"implies": "Neos Flow",
			"url": "/neos/",
			"website": "http://neos.io"
		},
		"Neos Flow": {
			"cats": [
				"18"
			],
			"excludes": "TYPO3 CMS",
			"headers": {
				"X-Flow-Powered": "Flow/?(.+)?$\\;version:\\1"
			},
			"icon": "Neos.svg",
			"implies": "PHP",
			"website": "http://flow.neos.io"
		},
		"Nepso": {
			"cats": [
				"1"
			],
			"headers": {
				"X-Powered-CMS": "Nepso"
			},
			"icon": "Nepso.png",
			"website": "http://nepso.com"
		},
		"Netlify": {
			"cats": [
				"22",
				"31"
			],
			"headers": {
				"Server": "Netlify"
			},
			"icon": "Netlify.svg",
			"website": "https://www.netlify.com/"
		},
		"Netmonitor": {
			"cats": [
				"10"
			],
			"env": "^netmonitor$",
			"icon": "Netmonitor.png",
			"script": "netmonitor\\.fi/nmtracker\\.js",
			"website": "http://netmonitor.fi/en"
		},
		"Neto": {
			"cats": [
				"6"
			],
			"env": "^NETO$",
			"icon": "Neto.svg",
			"script": "jquery\\.neto.*\\.js",
			"website": "http://www.neto.com.au"
		},
		"Netsuite": {
			"cats": [
				"6"
			],
			"headers": {
				"Set-Cookie": "NS_VER="
			},
			"icon": "Netsuite.png",
			"website": "http://netsuite.com"
		},
		"Nette Framework": {
			"cats": [
				"18"
			],
			"env": "^Nette$",
			"headers": {
				"Set-Cookie": "nette-browser=",
				"X-Powered-By": "Nette Framework"
			},
			"html": [
				"<input[^>]+data-nette-rules",
				"<div[^>]+id=\"snippet-",
				"<input[^>]+id=\"frm-"
			],
			"icon": "Nette Framework.png",
			"implies": "PHP",
			"website": "http://nette.org"
		},
		"New Relic": {
			"cats": [
				"10"
			],
			"env": "^NREUM",
			"icon": "New Relic.png",
			"website": "http://newrelic.com"
		},
		"Next.js": {
			"cats": [
				"18",
				"22"
			],
			"headers": {
				"x-powered-by": "^Next.js ?([0-9.]+)?\\;version:\\1"
			},
<<<<<<< HEAD
			"html": "<[^>]+__next",
			"env": "^__NEXT_DATA__$",
			"icon": "zeit.svg",
=======
      "env": "^__NEXT_DATA__$",
      "icon": "zeit.svg",
>>>>>>> 50e3b5e2
			"implies": [
				"React",
				"webpack",
				"Node.js"
			],
			"website": "https://zeit.co/next"
		},
		"Nginx": {
			"cats": [
				"22"
			],
			"headers": {
				"Server": "nginx(?:/([\\d.]+))?\\;version:\\1"
			},
			"icon": "Nginx.svg",
			"website": "http://nginx.org/en"
		},
		"Node.js": {
			"cats": [
				"27"
			],
			"icon": "node.js.png",
			"website": "http://nodejs.org"
		},
		"NodeBB": {
			"cats": [
				"2"
			],
			"headers": {
				"X-Powered-By": "^NodeBB$"
			},
			"icon": "NodeBB.png",
			"implies": "Node.js",
			"script": "^/nodebb\\.min\\.js\\?",
			"website": "https://nodebb.org"
		},
		"Now": {
			"cats": [
				"22"
			],
			"headers": {
				"server": "now"
			},
			"icon": "zeit.svg",
			"website": "https://zeit.co/now"
		},
		"OWL Carousel": {
			"cats": [
				"5"
			],
			"html": "<link [^>]*href=\"[^\"]+owl.carousel(?:\\.min)?\\.css",
			"icon": "OWL Carousel.png",
			"implies": "jQuery",
			"script": "owl.carousel.*\\.js",
			"website": "https://owlcarousel2.github.io/OwlCarousel2/"
		},
		"OXID eShop": {
			"cats": [
				"6"
			],
			"env": "^ox(?:TopMenu|ModalPopup|LoginBox|InputValidator)",
			"html": "<!--[^-]*OXID eShop",
			"icon": "OXID eShop.png",
			"website": "http://oxid-esales.com"
		},
		"October CMS": {
			"cats": [
				"1"
			],
			"headers": {
				"Set-Cookie": "october_session="
			},
			"icon": "October CMS.png",
			"implies": "Laravel",
			"website": "http://octobercms.com"
		},
		"Octopress": {
			"cats": [
				"1",
				"11"
			],
			"html": "Powered by <a href=\"http://octopress.org\">",
			"icon": "octopress.png",
			"implies": "Jekyll",
			"meta": {
				"generator": "Octopress"
			},
			"website": "http://octopress.org"
		},
		"Odoo": {
			"cats": [
				"1",
				"6"
			],
			"html": "<link[^>]* href=[^>]+/web/css/(?:web\\.assets_common/|website\\.assets_frontend/)\\;confidence:25",
			"icon": "Odoo.png",
			"implies": [
				"Python",
				"PostgreSQL",
				"Node.js",
				"Less"
			],
			"meta": {
				"generator": "Odoo"
			},
			"script": "/web/js/(?:web\\.assets_common/|website\\.assets_frontend/)\\;confidence:25",
			"website": "http://odoo.com"
		},
		"Olark": {
			"cats": [
				"52"
			],
			"icon": "Olark.png",
			"script": "^https?:\\/\\/static\\.olark\\.com\\/jsclient\\/loader1\\.js",
			"website": "https://www.olark.com/"
		},
		"OmniTouch 8660 My Teamwork": {
			"cats": [
				"19"
			],
			"icon": "OmniTouch 8660 My Teamwork.png",
			"website": "http://enterprise.alcatel-lucent.com"
		},
		"OneAPM": {
			"cats": [
				"10"
			],
			"env": "^BWEUM",
			"icon": "OneAPM.png",
			"website": "http://www.oneapm.com"
		},
		"OneStat": {
			"cats": [
				"10"
			],
			"env": "^OneStat",
			"icon": "OneStat.png",
			"website": "http://www.onestat.com"
		},
		"Open AdStream": {
			"cats": [
				"36"
			],
			"env": "^OAS_AD$",
			"icon": "Open AdStream.png",
			"website": "http://xaxis.com"
		},
		"Open Classifieds": {
			"cats": [
				"6"
			],
			"icon": "Open Classifieds.png",
			"meta": {
				"author": "open-classifieds\\.com",
				"copyright": "Open Classifieds ?([0-9.]+)?\\;version:\\1"
			},
			"website": "http://open-classifieds.com"
		},
		"Open Journal Systems": {
			"cats": [
				"50"
			],
			"headers": {
				"Set-Cookie": "\bOJSSID\b"
			},
			"icon": "Open Journal Systems.png",
			"implies": "PHP",
			"meta": {
				"generator": "Open Journal Systems(?: ([\\d.]+))?\\;version:\\1"
			},
			"website": "http://pkp.sfu.ca/ojs"
		},
		"Open Web Analytics": {
			"cats": [
				"10"
			],
			"env": "^_?owa_",
			"html": "<!-- (?:Start|End) Open Web Analytics Tracker -->",
			"icon": "Open Web Analytics.png",
			"website": "http://openwebanalytics.com"
		},
		"Open eShop": {
			"cats": [
				"6"
			],
			"icon": "Open eShop.png",
			"implies": "PHP",
			"meta": {
				"author": "open-eshop\\.com",
				"copyright": "Open eShop ?([0-9.]+)?\\;version:\\1"
			},
			"website": "http://open-eshop.com/"
		},
		"OpenCart": {
			"cats": [
				"6"
			],
			"html": "(?:index\\.php\\?route=[a-z]+/|Powered By <a href=\"[^>]+OpenCart)",
			"icon": "OpenCart.png",
			"implies": "PHP",
			"website": "http://www.opencart.com"
		},
		"OpenCms": {
			"cats": [
				"1"
			],
			"headers": {
				"Server": "OpenCms"
			},
			"html": "<link href=\"/opencms/",
			"icon": "OpenCms.png",
			"implies": "Java",
			"script": "opencms",
			"website": "http://www.opencms.org"
		},
		"OpenGSE": {
			"cats": [
				"22"
			],
			"headers": {
				"Server": "GSE"
			},
			"icon": "Google.svg",
			"implies": "Java",
			"website": "http://code.google.com/p/opengse"
		},
		"OpenGrok": {
			"cats": [
				"19"
			],
			"headers": {
				"Set-Cookie": "OpenGrok"
			},
			"icon": "OpenGrok.png",
			"implies": "Java",
			"meta": {
				"generator": "OpenGrok(?: v?([\\d.]+))?\\;version:\\1"
			},
			"website": "http://hub.opensolaris.org/bin/view/Project+opengrok/WebHome"
		},
		"OpenLayers": {
			"cats": [
				"35"
			],
			"env": "^OpenLayers$",
			"icon": "OpenLayers.png",
			"script": "openlayers",
			"website": "http://openlayers.org"
		},
		"OpenNemas": {
			"cats": [
				"1"
			],
			"headers": {
				"X-Powered-By": "OpenNemas"
			},
			"icon": "OpenNemas.png",
			"meta": {
				"generator": "OpenNemas"
			},
			"website": "http://www.opennemas.com"
		},
		"OpenResty": {
			"cats": [
				"22"
			],
			"headers": {
				"Server": "openresty(?:/([\\d.]+))?\\;version:\\1"
			},
			"icon": "OpenResty.png",
			"implies": [
				"Nginx",
				"Lua"
			],
			"website": "http://openresty.org"
		},
		"OpenSSL": {
			"cats": [
				"33"
			],
			"headers": {
				"Server": "OpenSSL(?:/([\\d.]+[a-z]?))?\\;version:\\1"
			},
			"icon": "OpenSSL.png",
			"website": "http://openssl.org"
		},
		"OpenText Web Solutions": {
			"cats": [
				"1"
			],
			"html": "<!--[^>]+published by Open Text Web Solutions",
			"icon": "OpenText Web Solutions.png",
			"implies": "Microsoft ASP.NET",
			"website": "http://websolutions.opentext.com"
		},
		"OpenX": {
			"cats": [
				"36"
			],
			"icon": "OpenX.png",
			"script": [
				"https?://[^/]*\\.openx\\.net",
				"https?://[^/]*\\.servedbyopenx\\.com"
			],
			"website": "http://openx.com"
		},
		"Ophal": {
			"cats": [
				"1",
				"11",
				"18"
			],
			"headers": {
				"X-Powered-By": "Ophal(?: (.*))? \\(ophal\\.org\\)\\;version:\\1"
			},
			"icon": "Ophal.png",
			"implies": "Lua",
			"meta": {
				"generator": "Ophal(?: (.*))? \\(ophal\\.org\\)\\;version:\\1"
			},
			"script": "ophal\\.js",
			"website": "http://ophal.org"
		},
		"Optimizely": {
			"cats": [
				"10"
			],
			"env": "^optimizely$",
			"icon": "Optimizely.png",
			"script": "optimizely\\.com.*\\.js",
			"website": "http://optimizely.com"
		},
		"Oracle Application Server": {
			"cats": [
				"22"
			],
			"headers": {
				"Server": "Oracle[- ]Application[- ]Server(?: Containers for J2EE)?(?:[- ](\\d[\\da-z./]+))?\\;version:\\1"
			},
			"icon": "Oracle.png",
			"website": "http://www.oracle.com/technetwork/middleware/ias/overview/index.html"
		},
		"Oracle Commerce": {
			"cats": [
				"6"
			],
			"headers": {
				"X-ATG-Version": "(?:ATGPlatform/([\\d.]+))?\\;version:\\1"
			},
			"html": "<[^>]+_dyncharset",
			"icon": "Oracle.png",
			"website": "http://www.oracle.com/applications/customer-experience/commerce/products/commerce-platform/index.html"
		},
		"Oracle Commerce Cloud": {
			"cats": [
				"6"
			],
			"headers": {
				"OracleCommerceCloud-Version": "(.*)\\;version:\\1"
			},
			"html": "<[^>]+id=\"oracle-cc\"",
			"icon": "Oracle.png",
			"website": "http://cloud.oracle.com/commerce-cloud"
		},
		"Oracle Dynamic Monitoring Service": {
			"cats": [
				"19"
			],
			"headers": {
				"x-oracle-dms-ecid": ""
			},
			"icon": "Oracle.png",
			"website": "http://oracle.com"
		},
		"Oracle HTTP Server": {
			"cats": [
				"22"
			],
			"headers": {
				"Server": "Oracle-HTTP-Server(?:/([\\d.]+))?\\;version:\\1"
			},
			"icon": "Oracle.png",
			"website": "http://oracle.com"
		},
		"Oracle Recommendations On Demand": {
			"cats": [
				"10"
			],
			"icon": "Oracle.png",
			"script": "atgsvcs.+atgsvcs\\.js",
			"website": "http://www.oracle.com/us/products/applications/commerce/recommendations-on-demand/index.html"
		},
		"Oracle Web Cache": {
			"cats": [
				"23"
			],
			"headers": {
				"Server": "Oracle(?:AS)?[- ]Web[- ]Cache(?:[- /]([\\da-z./]+))?\\;version:\\1"
			},
			"icon": "Oracle.png",
			"website": "http://oracle.com"
		},
		"Orchard CMS": {
			"cats": [
				"1"
			],
			"icon": "Orchard CMS.png",
			"implies": "Microsoft ASP.NET",
			"meta": {
				"generator": "Orchard"
			},
			"website": "http://orchardproject.net"
		},
		"Outbrain": {
			"cats": [
				"5"
			],
			"env": "^(?:OutbrainPermaLink|OB_releaseVer)$",
			"icon": "Outbrain.png",
			"script": "widgets\\.outbrain\\.com/outbrain\\.js",
			"website": "http://outbrain.com"
		},
		"Outlook Web App": {
			"cats": [
				"30"
			],
			"env": "^IsOwaPremiumBrowser$",
			"html": "<link\\s[^>]*href=\"[^\"]*?([\\d.]+)/themes/resources/owafont\\.css\\;version:\\1",
			"icon": "Outlook Web App.png",
			"implies": "Microsoft ASP.NET",
			"url": "/owa/auth/log(?:on|off)\\.aspx",
			"website": "http://help.outlook.com"
		},
		"PANSITE": {
			"cats": [
				"1"
			],
			"icon": "PANSITE.png",
			"meta": {
				"generator": "PANSITE"
			},
			"website": "http://panvision.de/Produkte/Content_Management/index.asp"
		},
		"PDF.js": {
			"cats": [
				"19"
			],
			"env": "^PDFJS$",
			"html": "<\\/div>\\s*<!-- outerContainer -->\\s*<div\\s*id=\"printContainer\"><\\/div>",
			"icon": "PDF.js.svg",
			"url": "/web/viewer\\.html?file=[^&]\\.pdf",
			"website": "http://mozilla.github.io/pdf.js/"
		},
		"PHP": {
			"cats": [
				"27"
			],
			"headers": {
				"Server": "php/?([\\d.]+)?\\;version:\\1",
				"Set-Cookie": "PHPSESSID",
				"X-Powered-By": "php/?([\\d.]+)?\\;version:\\1"
			},
			"icon": "PHP.svg",
			"url": "\\.php(?:$|\\?)",
			"website": "http://php.net"
		},
		"PHP-Fusion": {
			"cats": [
				"1"
			],
			"html": "Powered by <a href=\"[^>]+php-fusion",
			"icon": "PHP-Fusion.png",
			"implies": "PHP",
			"website": "http://www.php-fusion.co.uk"
		},
		"PHP-Nuke": {
			"cats": [
				"1"
			],
			"html": "<[^>]+Powered by PHP-Nuke",
			"icon": "PHP-Nuke.png",
			"implies": "PHP",
			"meta": {
				"generator": "PHP-Nuke"
			},
			"website": "http://phpnuke.org"
		},
		"Pagekit": {
			"cats": [
				"1"
			],
			"icon": "Pagekit.png",
			"meta": {
				"generator": "Pagekit"
			},
			"website": "http://pagekit.com"
		},
		"Pardot": {
			"cats": [
				"32"
			],
			"env": "^pi(?:Tracker|Hostname|Protocol|CId|AId)$",
			"headers": {
				"X-Pardot-LB": "",
				"X-Pardot-Route": "",
				"X-Pardot-Rsp": ""
			},
			"icon": "Pardot.png",
			"website": "http://pardot.com"
		},
		"Parse.ly": {
			"cats": [
				"10"
			],
			"env": "^PARSELY$",
			"icon": "Parse.ly.png",
			"website": "http://parse.ly"
		},
		"Paths.js": {
			"cats": [
				"25"
			],
			"script": "paths(?:\\.min)?\\.js",
			"website": "http://github.com/andreaferretti/paths-js"
		},
		"PayPal": {
			"cats": [
				"41"
			],
			"env": "^PAYPAL$",
			"html": "<input[^>]+_s-xclick",
			"icon": "PayPal.png",
			"script": "paypalobjects\\.com/js",
			"website": "http://paypal.com"
		},
		"PencilBlue": {
			"cats": [
				"1",
				"11"
			],
			"headers": {
				"X-Powered-By": "PencilBlue"
			},
			"icon": "PencilBlue.png",
			"implies": "Node.js",
			"website": "http://pencilblue.org"
		},
		"Penguin": {
			"cats": [
				"18"
			],
			"env": "^penguin$",
			"html": "<link[^>]+?href=\"[^\"]+penguin(?:\\.min)?\\.css",
			"icon": "Penguin.svg",
			"script": "penguin(?:\\.min)?\\.js",
			"website": "http://penguin.docs.bqws.io"
		},
		"Percussion": {
			"cats": [
				"1"
			],
			"html": "<[^>]+class=\"perc-region\"",
			"icon": "Percussion.png",
			"meta": {
				"generator": "(?:Percussion|Rhythmyx)"
			},
			"website": "http://percussion.com"
		},
		"PerfSONAR-PS": {
			"cats": [
				"19"
			],
			"headers": {
				"User-agent": "perfSONAR-PS/?([\\d\\.]+)?\\;version:\\1"
			},
			"icon": "PerfSONAR-PS.png",
			"website": "http://psps.perfsonar.net"
		},
		"Perl": {
			"cats": [
				"27"
			],
			"headers": {
				"Server": "\bPerl\b(?: ?/?v?([\\d.]+))?\\;version:\\1"
			},
			"icon": "Perl.png",
			"website": "http://perl.org"
		},
		"Petrojs": {
			"cats": [
				"12"
			],
			"env": "^petrojs$",
			"icon": "Petrojs.png",
			"script": [
				"petrojs(?:\\-|\\.)([\\d.]*\\d)[^/]*\\.js\\;version:\\1",
				"(?:/([\\d.]+)/)?petrojs(?:\\.min)?\\.js\\;version:\\1"
			],
			"website": "http://petrojs.thepetronics.com"
		},
		"Phabricator": {
			"cats": [
				"13",
				"47"
			],
			"headers": {
				"Set-Cookie": "phsid="
			},
			"html": "<[^>]+(?:class|id)=\"phabricator-",
			"icon": "Phabricator.png",
			"implies": [
				"PHP"
			],
			"script": "/phabricator/[a-f0-9]{8}/rsrc/js/phui/[a-z-]+\\.js$",
			"website": "http://phacility.com"
		},
		"Phaser": {
			"cats": [
				"12"
			],
			"env": "Phaser",
			"icon": "Phaser.png",
			"website": "http://phaser.io"
		},
		"Phenomic": {
			"cats": [
				"1",
				"11"
			],
			"html":[
				"<[^>]+id=\"phenomic(?:root)?\""
			],
			"icon": "Phenomic.svg",
			"implies": [
				"React"
			],
			"script": "/phenomic.browser.[a-f0-9]+.js",
			"website": "https://phenomic.io/"
		},
		"Phusion Passenger": {
			"cats": [
				"22"
			],
			"headers": {
				"X-Powered-By": "^Phusion Passenger"
			},
			"icon": "Phusion Passenger.png",
			"website": "http://phusionpassenger.com"
		},
		"Piano Solo": {
			"cats": [
				"43"
			],
			"env": "^PianoMedia$",
			"headers": {
				"Set-Cookie": "pianovisitkey"
			},
			"icon": "Piano Solo.png",
			"website": "http://www.pianomedia.com/products"
		},
		"Pimcore": {
			"cats": [
				"1",
				"6",
				"18"
			],
			"headers": {
				"X-Powered-By": "pimcore"
			},
			"icon": "pimcore.svg",
			"implies": "PHP",
			"website": "http://pimcore.org"
		},
		"Pinterest": {
			"cats": [
				"5"
			],
			"icon": "Pinterest.svg",
			"script": "//assets\\.pinterest\\.com/js/pinit\\.js",
			"website": "http://pinterest.com"
		},
			"pirobase CMS": {
			"cats": [
				"1"
			],
			"html": "<[^<]+=\"[^\"]*site/[a-z0-9/._-]*/resourceCached/[a-z0-9/._-]*\"[^>]*>|[^<]+cbi:///cms/[^>]+",
			"icon": "pirobaseCMS.svg",
			"implies": "Java",
			"website": "https://www.pirobase-imperia.com/de/produkte/produktuebersicht/pirobase-cms"
		},
		"Piwik": {
			"cats": [
				"10"
			],
			"env": [
				"^Piwik$",
				"^_paq$"
			],
			"headers": {
				"Set-Cookie": "PIWIK_SESSID="
			},
			"icon": "Piwik.png",
			"meta": {
				"apple-itunes-app": "app-id=737216887",
				"generator": "Piwik - Open Source Web Analytics",
				"google-play-app": "app-id=org\\.piwik\\.mobile2"
			},
			"script": "piwik\\.js|piwik\\.php",
			"website": "http://piwik.org"
		},
		"Planet": {
			"cats": [
				"49"
			],
			"icon": "Planet.png",
			"meta": {
				"generator": "^Planet(?:/([\\d.]+))?\\;version:\\1"
			},
			"website": "http://planetplanet.org"
		},
		"Play": {
			"cats": [
				"18"
			],
			"headers": {
				"Set-Cookie": "PLAY_SESSION"
			},
			"icon": "Play.svg",
			"implies": "Scala",
			"website": "https://www.playframework.com"
		},
		"Plentymarkets": {
			"cats": [
				"6"
			],
			"icon": "Plentymarkets.png",
			"meta": {
				"generator": "plentymarkets"
			},
			"website": "http://plentymarkets.eu"
		},
		"Plesk": {
			"cats": [
				"9"
			],
			"headers": {
				"X-Powered-By": "PleskLin",
				"X-Powered-By-Plesk": "Plesk"
			},
			"icon": "Plesk.png",
			"script": "common\\.js\\?plesk",
			"website": "http://plesk.com"
		},
		"Pligg": {
			"cats": [
				"1"
			],
			"env": "^pligg_",
			"html": "<span[^>]+id=\"xvotes-0",
			"icon": "Pligg.png",
			"meta": {
				"generator": "Pligg"
			},
			"website": "http://pligg.com"
		},
		"Plone": {
			"cats": [
				"1"
			],
			"icon": "Plone.png",
			"implies": "Python",
			"meta": {
				"generator": "Plone"
			},
			"website": "http://plone.org"
		},
		"Plotly": {
			"cats": [
				"25"
			],
			"env": "Plotly",
			"icon": "Plotly.png",
			"implies": "D3",
			"script": "https?://cdn\\.plot\\.ly/plotly",
			"website": "http://plot.ly/javascript/"
		},
		"Plura": {
			"cats": [
				"19"
			],
			"html": "<iframe src=\"[^>]+pluraserver\\.com",
			"icon": "Plura.png",
			"website": "http://www.pluraprocessing.com"
		},
		"Po.st": {
			"cats": [
				"5"
			],
			"env": "^pwidget_config$",
			"icon": "Po.st.png",
			"website": "http://www.po.st/"
		},
		"Polymer": {
			"cats": [
				"12"
			],
			"env": "^Polymer$",
			"html": "(?:<polymer-[^>]+|<link[^>]+rel=\"import\"[^>]+/polymer\\.html\")",
			"icon": "Polymer.png",
			"script": "polymer\\.js",
			"website": "http://polymer-project.org"
		},
		"Posterous": {
			"cats": [
				"1",
				"11"
			],
			"env": "^Posterous",
			"html": "<div class=\"posterous",
			"icon": "Posterous.png",
			"website": "http://posterous.com"
		},
		"PostgreSQL": {
			"cats": [
				"34"
			],
			"icon": "PostgreSQL.png",
			"website": "http://www.postgresql.org/"
		},
		"Powergap": {
			"cats": [
				"6"
			],
			"html": [
				"<a[^>]+title=\"POWERGAP",
				"<input type=\"hidden\" name=\"shopid\""
			],
			"icon": "Powergap.png",
			"website": "http://powergap.de"
		},
		"Prefix-Free": {
			"cats": [
				"19"
			],
			"env": "^PrefixFree$",
			"icon": "Prefix-Free.png",
			"script": "prefixfree\\.js",
			"website": "http://leaverou.github.io/prefixfree/"
		},
		"PrestaShop": {
			"cats": [
				"6"
			],
			"env": [
				"^freeProductTranslation$\\;confidence:25",
				"^freeProductTranslation$\\;confidence:25",
				"^priceDisplayMethod$\\;confidence:25",
				"^priceDisplayPrecision$\\;confidence:25"
			],
			"headers": {
				"Powered-By": "^Prestashop$",
				"Set-Cookie": "^PrestaShop"
			},
			"html": [
				"Powered by <a\\s+[^>]+>PrestaShop",
				"<!-- /Block [a-z ]+ module (?:HEADER|TOP)?\\s?-->",
				"<!-- /Module Block [a-z ]+ -->"
			],
			"icon": "PrestaShop.png",
			"implies": "PHP",
			"meta": {
				"generator": "PrestaShop"
			},
			"website": "http://www.prestashop.com"
		},
		"Project Wonderful": {
			"cats": [
				"36"
			],
			"env": "^pw_adloader$",
			"html": "<div[^>]+id=\"pw_adbox_",
			"icon": "Project Wonderful.png",
			"script": "^https?://(?:www\\.)?projectwonderful\\.com/(?:pwa\\.js|gen\\.php)",
			"website": "http://projectwonderful.com"
		},
		"Prospector": {
			"cats": [
				"36"
			],
			"html": "<[^>]+data-name=['\"]prospectscript",
			"icon": "Prospector.png",
			"script": "processprospector\\.js",
			"website": "http://prospector.io"
		},
		"Prototype": {
			"cats": [
				"12"
			],
			"env": "^Prototype$",
			"icon": "Prototype.png",
			"script": "(?:prototype|protoaculous)(?:-([\\d.]*[\\d]))?.*\\.js\\;version:\\1",
			"website": "http://www.prototypejs.org"
		},
		"Protovis": {
			"cats": [
				"25"
			],
			"env": "^protovis$",
			"script": "protovis.*\\.js",
			"website": "http://mbostock.github.com/protovis"
		},
		"Proximis Omnichannel": {
			"cats": [
				"6",
				"1"
			],
			"env": "^__change$",
			"html": "<html[^>]+data-ng-app=\"RbsChangeApp\"",
			"icon": "Proximis Omnichannel.png",
			"implies": [
				"PHP",
				"AngularJS"
			],
			"meta": {
				"generator": "Proximis Omnichannel"
			},
			"website": "https://www.proximis.com"
		},
		"Proximis Web to Store": {
			"cats": [
				"5",
				"6"
			],
			"icon": "Proximis Omnichannel.png",
			"script": "widget-commerce(?:\\.min)?\\.js",
			"website": "https://www.proximis.com"
		},
		"PubMatic": {
			"cats": [
				"36"
			],
			"icon": "PubMatic.png",
			"script": "https?://[^/]*\\.pubmatic\\.com",
			"website": "http://www.pubmatic.com/"
		},
		"Public CMS": {
			"cats": [
				"1"
			],
			"headers": {
				"Set-Cookie": "PUBLICCMS_USER",
				"X-Powered-PublicCMS": "(.*)\\;version:\\1"
			},
			"icon": "Public CMS.png",
			"implies": "Java",
			"website": "http://www.publiccms.com"
		},
		"Pure CSS": {
			"cats": [
				"18"
			],
			"html": "<link[^>]+(?:([\\d.])+/)?pure(?:-min)?\\.css\\;version:\\1",
			"icon": "Pure CSS.png",
			"website": "http://purecss.io"
		},
		"Pygments": {
			"cats": [
				"19"
			],
			"html": "<link[^>]+pygments.css[\"']",
			"icon": "pygments.png",
			"website": "http://pygments.org"
		},
		"PyroCMS": {
			"cats": [
				"1"
			],
			"headers": {
				"Set-Cookie": "pyrocms",
				"X-Streams-Distribution": "PyroCMS"
			},
			"icon": "PyroCMS.png",
			"implies": "Laravel",
			"website": "http://pyrocms.com"
		},
		"Python": {
			"cats": [
				"27"
			],
			"headers": {
				"Server": "(?:^|\\s)Python(?:/([\\d.]+))?\\;confidence:50\\;version:\\1"
			},
			"icon": "Python.png",
			"website": "http://python.org"
		},
		"Quantcast": {
			"cats": [
				"10"
			],
			"env": "^quantserve$",
			"icon": "Quantcast.png",
			"script": "edge\\.quantserve\\.com/quant\\.js",
			"website": "http://www.quantcast.com"
		},
		"Question2Answer": {
			"cats": [
				"15"
			],
			"html": "<!-- Powered by Question2Answer",
			"icon": "question2answer.png",
			"implies": "PHP",
			"script": "\\./qa-content/qa-page\\.js\\?([0-9.]+)\\;version:\\1",
			"website": "http://www.question2answer.org"
		},
		"Quick.CMS": {
			"cats": [
				"1"
			],
			"html": "<a href=\"[^>]+opensolution\\.org/\">CMS by",
			"icon": "Quick.CMS.png",
			"meta": {
				"generator": "Quick\\.CMS(?: v([\\d.]+))?\\;version:\\1"
			},
			"website": "http://opensolution.org"
		},
		"Quick.Cart": {
			"cats": [
				"6"
			],
			"html": "<a href=\"[^>]+opensolution\\.org/\">(?:Shopping cart by|Sklep internetowy)",
			"icon": "Quick.Cart.png",
			"meta": {
				"generator": "Quick\\.Cart(?: v([\\d.]+))?\\;version:\\1"
			},
			"website": "http://opensolution.org"
		},
		"Quill": {
			"cats": [
				"24"
			],
			"env": "^Quill$",
			"icon": "Quill.png",
			"website": "http://quilljs.com"
		},
		"RAID HTTPServer": {
			"cats": [
				"22"
			],
			"headers": {
				"Server": "RAID HTTPServer(?:/([\\d.]+))?\\;version:\\1"
			},
			"website": "http://example.com"
		},
		"RBS Change": {
			"cats": [
				"1",
				"6"
			],
			"html": "<html[^>]+xmlns:change=",
			"icon": "RBS Change.png",
			"implies": "PHP",
			"meta": {
				"generator": "RBS Change"
			},
			"website": "http://www.rbschange.fr"
		},
		"RCMS": {
			"cats": [
				"1"
			],
			"icon": "RCMS.png",
			"meta": {
				"generator": "^(?:RCMS|ReallyCMS)"
			},
			"website": "http://www.rcms.fi"
		},
		"RD Station": {
			"cats": [
				"32"
			],
			"env": "^RDStation$",
			"icon": "RD Station.png",
			"script": "d335luupugsy2\\.cloudfront\\.net/js/loader-scripts/.*-loader\\.js",
			"website": "http://rdstation.com.br"
		},
		"RDoc": {
			"cats": [
				"4"
			],
			"html": [
				"<link[^>]+href=\"[^\"]*rdoc-style\\.css",
				"Generated by <a[^>]+href=\"https?://rdoc\\.rubyforge\\.org[^>]+>RDoc</a> ([\\d.]*\\d)\\;version:\\1"
			],
			"icon": "RDoc.png",
			"implies": "Ruby",
			"website": "http://github.com/RDoc/RDoc"
		},
		"RackCache": {
			"cats": [
				"23"
			],
			"headers": {
				"X-Rack-Cache": ""
			},
			"icon": "RackCache.png",
			"implies": "Ruby",
			"website": "http://github.com/rtomayko/rack-cache"
		},
		"RainLoop": {
			"cats": [
				"30"
			],
			"env": "^rainloop",
			"headers": {
				"Server": "RainLoop"
			},
			"html": [
				"<meta [^>]*(?:content=\"([^\"]+)[^>]+ id=\"rlAppVersion\"|id=\"rlAppVersion\"[^>]+ content=\"([^\"]+))\\;version:\\1?\\1:\\2",
				"<link[^>]* href=\"[^\"]*rainloop/v/([^/]+)\\;version:\\1"
			],
			"icon": "RainLoop.png",
			"implies": "PHP",
			"script": "rainloop/v/([^/]+)\\;version:\\1",
			"website": "http://rainloop.net"
		},
		"Rakuten DBCore": {
			"cats": [
				"6"
			],
			"icon": "Rakuten DBCore.png",
			"meta": {
				"generator": "Rakuten DBCore",
				"generator:site": "http://ecservice.rakuten.com.br"
			},
			"website": "http://ecservice.rakuten.com.br"
		},
		"Ramda": {
			"cats": [
				"12"
			],
			"icon": "Ramda.png",
			"script": "ramda.*\\.js",
			"website": "http://ramdajs.com"
		},
		"Raphael": {
			"cats": [
				"25"
			],
			"env": "^Raphael$",
			"icon": "Raphael.png",
			"script": "raphael.*\\.js",
			"website": "http://raphaeljs.com"
		},
		"Rapid Logic": {
			"cats": [
				"22"
			],
			"headers": {
				"Server": "Rapid Logic(?:/([\\d.]+))?\\;version:\\1"
			},
			"website": "http://example.com"
		},
		"Raspbian": {
			"cats": [
				"28"
			],
			"headers": {
				"Server": "Raspbian",
				"X-Powered-By": "Raspbian"
			},
			"icon": "Raspbian.svg",
			"website": "https://www.raspbian.org/"
		},
		"Rayo": {
			"cats": [
				"6"
			],
			"env": "^Rayo",
            "icon": "Rayo.png",
            "implies": [ "AngularJS", "Microsoft ASP.NET", "Twitter Bootstrap", "jQuery", "Underscore.js", "Moment.js",
            "Font Awesome", "Google Maps", "Modernizr", "Semantic-ui" ],
            "meta": {
				"generator": "^Rayo"
			},
			"website": "http://www.rayo.ir"
		},
		"Rdf": {
			"cats": [
				"27"
			],
			"website": "https://www.w3.org/RDF/"
		},
		"React": {
			"cats": [
				"12"
			],
			"env": "^React$",
			"html": "<[^>]+data-react",
			"icon": "React.png",
			"script": [
				"react(?:\\-with\\-addons)?(?:\\-|\\.)([\\d.]*\\d)[^/]*\\.js\\;version:\\1",
				"/([\\d.]+)/react(?:\\.min)?\\.js\\;version:\\1",
				"react.*\\.js"
			],
			"website": "http://facebook.github.io/react"
		},
		"Red Hat": {
			"cats": [
				"28"
			],
			"headers": {
				"Server": "Red Hat",
				"X-Powered-By": "Red Hat"
			},
			"icon": "Red Hat.png",
			"website": "http://redhat.com"
		},
		"Reddit": {
			"cats": [
				"2"
			],
			"env": "^reddit$",
			"html": "(?:<a[^>]+Powered by Reddit|powered by <a[^>]+>reddit<)",
			"icon": "Reddit.png",
			"implies": "Python",
			"url": "^(?:www\\.)?reddit\\.com",
			"website": "http://code.reddit.com"
		},
		"Redmine": {
			"cats": [
				"13"
			],
			"html": "Powered by <a href=\"[^>]+Redmine",
			"icon": "Redmine.png",
			"implies": "Ruby on Rails",
			"meta": {
				"description": "Redmine"
			},
			"website": "http://www.redmine.org"
		},
		"Reinvigorate": {
			"cats": [
				"10"
			],
			"env": "^reinvigorate$",
			"icon": "Reinvigorate.png",
			"website": "http://www.reinvigorate.net"
		},
		"RequireJS": {
			"cats": [
				"12"
			],
			"env": "^requirejs$",
			"icon": "RequireJS.png",
			"script": "require.*\\.js",
			"website": "http://requirejs.org"
		},
		"Resin": {
			"cats": [
				"22"
			],
			"headers": {
				"Server": "^Resin(?:/(\\S*))?\\;version:\\1"
			},
			"icon": "Resin.png",
			"implies": "Java",
			"website": "http://caucho.com"
		},
		"Reveal.js": {
			"cats": [
				"12"
			],
			"env": "^Reveal$",
			"icon": "Reveal.js.png",
			"implies": "Highlight.js",
			"script": "(?:^|/)reveal(?:\\.min)?\\.js",
			"website": "http://lab.hakim.se/reveal-js"
		},
		"Revel": {
			"cats": [
				"18"
			],
			"headers": {
				"Set-Cookie": "^REVEL_(?:FLASH|SESSION)="
			},
			"icon": "Revel.png",
			"implies": "Go",
			"website": "http://revel.github.io"
		},
		"Rickshaw": {
			"cats": [
				"25"
			],
			"env": "^Rickshaw$",
			"implies": "D3",
			"script": "rickshaw(?:\\.min)?\\.js",
			"website": "http://code.shutterstock.com/rickshaw/"
		},
		"RightJS": {
			"cats": [
				"12"
			],
			"env": "^RightJS$",
			"icon": "RightJS.png",
			"script": "right\\.js",
			"website": "http://rightjs.org"
		},
		"Riot": {
			"cats": [
				"12"
			],
			"env": "^riot$",
			"icon": "Riot.png",
			"script": "riot(?:\\+compiler)?(?:\\.min)?\\.js",
			"website": "http://muut.com/riotjs"
		},
		"RiteCMS": {
			"cats": [
				"1"
			],
			"icon": "RiteCMS.png",
			"implies": [
				"PHP",
				"SQLite\\;confidence:50"
			],
			"meta": {
				"generator": "^RiteCMS(?: (.+))?\\;version:\\1"
			},
			"website": "http://ritecms.com"
		},
		"Roadiz CMS": {
			"cats": [
				"1",
				"11"
			],
			"headers": {
				"X-Powered-By": "Roadiz CMS"
			},
			"icon": "Roadiz CMS.png",
			"implies": [
				"PHP",
				"Symfony"
			],
			"meta": {
				"generator": "^Roadiz ([a-z0-9\\s\\.]+) - \\;version:\\1"
			},
			"website": "http://www.roadiz.io"
		},
		"Robin": {
			"cats": [
				"6"
			],
			"env": [
				"_robin_getRobinJs",
				"robin_settings",
				"robin_storage_settings"
			],
			"icon": "Robin.png",
			"website": "http://www.robinhq.com"
		},
		"RockRMS": {
			"cats": [
				"1",
				"11",
				"32"
			],
			"icon": "RockRMS.svg",
			"implies": [
				"Windows Server",
				"IIS",
				"Microsoft ASP.NET"
			],
			"meta": {
				"generator": "^Rock v.*"
			},
			"website": "http://www.rockrms.com"
		},
		"RoundCube": {
			"cats": [
				"30"
			],
			"env": "^(?:rcmail|rcube_|roundcube)",
			"html": "<title>RoundCube",
			"icon": "RoundCube.png",
			"implies": "PHP",
			"website": "http://roundcube.net"
		},
		"Rubicon Project": {
			"cats": [
				"36"
			],
			"icon": "Rubicon Project.png",
			"script": "https?://[^/]*\\.rubiconproject\\.com",
			"website": "http://rubiconproject.com/"
		},
		"Ruby": {
			"cats": [
				"27"
			],
			"headers": {
				"Server": "(?:Mongrel|WEBrick|Ruby)"
			},
			"icon": "Ruby.png",
			"website": "http://ruby-lang.org"
		},
		"Ruby on Rails": {
			"cats": [
				"18"
			],
			"headers": {
				"Server": "(?:mod_rails|mod_rack|Phusion(?:\\.|_)Passenger)\\;confidence:50",
				"X-Powered-By": "(?:mod_rails|mod_rack|Phusion[\\._ ]Passenger)(?: \\(mod_rails/mod_rack\\))?(?: ?/?([\\d\\.]+))?\\;version:\\1\\;confidence:50"
			},
			"icon": "Ruby on Rails.png",
			"implies": "Ruby",
			"meta": {
				"csrf-param": "authenticity_token\\;confidence:50"
			},
			"script": "/assets/application-[a-z\\d]{32}/\\.js\\;confidence:50",
			"website": "http://rubyonrails.org"
		},
		"Ruxit": {
			"cats": [
				"10"
			],
			"icon": "Ruxit.png",
			"script": "ruxitagentjs",
			"website": "http://ruxit.com"
		},
		"RxJS": {
			"cats": [
				"12"
			],
			"env": "^Rx$\\;confidence:20",
			"icon": "RxJS.png",
			"script": "rx(?:\\.\\w+)?(?:\\.compat)?(?:\\.min)?\\.js",
			"website": "http://reactivex.io"
		},
		"S.Builder": {
			"cats": [
				"1"
			],
			"icon": "S.Builder.png",
			"meta": {
				"generator": "S\\.Builder"
			},
			"website": "http://www.sbuilder.ru"
		},
		"SAP": {
			"cats": [
				"22"
			],
			"headers": {
				"Server": "SAP NetWeaver Application Server"
			},
			"icon": "SAP.png",
			"website": "http://sap.com"
		},
		"SDL Tridion": {
			"cats": [
				"1"
			],
			"html": "<img[^>]+_tcm\\d{2,3}-\\d{6}\\.",
			"icon": "SDL Tridion.png",
			"website": "http://www.sdl.com/products/tridion"
		},
		"SIMsite": {
			"cats": [
				"1"
			],
			"icon": "SIMsite.png",
			"meta": {
				"SIM.medium": ""
			},
			"script": "/sim(?:site|core)/js",
			"website": "http://simgroep.nl/internet/portfolio-contentbeheer_41623/"
		},
		"SMF": {
			"cats": [
				"2"
			],
			"env": "^smf_",
			"icon": "SMF.png",
			"implies": "PHP",
			"website": "http://www.simplemachines.org"
		},
		"SOBI 2": {
			"cats": [
				"19"
			],
			"html": "(?:<!-- start of Sigsiu Online Business Index|<div[^>]* class=\"sobi2)",
			"icon": "SOBI 2.png",
			"implies": "Joomla",
			"website": "http://www.sigsiu.net/sobi2.html"
		},
		"SPDY": {
			"cats": [
				"19"
			],
			"excludes": "HTTP/2",
			"headers": {
				"X-Firefox-Spdy": "\\d\\.\\d"
			},
			"icon": "SPDY.png",
			"website": "http://chromium.org/spdy"
		},
		"SPIP": {
			"cats": [
				"1"
			],
			"headers": {
				"X-Spip-Cache": ""
			},
			"icon": "SPIP.png",
			"implies": "PHP",
			"meta": {
				"generator": "(?:^|\\s)SPIP(?:\\s([\\d.]+(?:\\s\\[\\d+\\])?))?\\;version:\\1"
			},
			"website": "http://www.spip.net"
		},
		"SQL Buddy": {
			"cats": [
				"3"
			],
			"html": "(?:<title>SQL Buddy</title>|<[^>]+onclick=\"sideMainClick\\(\"home\\.php)",
			"icon": "SQL Buddy.png",
			"implies": "PHP",
			"website": "http://www.sqlbuddy.com"
		},
		"SQLite": {
			"cats": [
				"34"
			],
			"icon": "SQLite.png",
			"website": "http://www.sqlite.org"
		},
		"SUSE": {
			"cats": [
				"28"
			],
			"headers": {
				"Server": "SUSE(?:/?\\s?-?([\\d.]+))?\\;version:\\1",
				"X-Powered-By": "SUSE(?:/?\\s?-?([\\d.]+))?\\;version:\\1"
			},
			"icon": "SUSE.png",
			"website": "http://suse.com"
		},
		"SWFObject": {
			"cats": [
				"19"
			],
			"env": "^SWFObject$",
			"icon": "SWFObject.png",
			"script": "swfobject.*\\.js",
			"website": "http://github.com/swfobject/swfobject"
		},
		"Saia PCD": {
			"cats": [
				"45"
			],
			"headers": {
				"Server": "Saia PCD(?:([/a-z\\d.]+))?\\;version:\\1"
			},
			"icon": "Saia PCD.png",
			"website": "http://saia-pcd.com"
		},
		"Sails.js": {
			"cats": [
				"18"
			],
			"headers": {
				"Set-Cookie": "^sails\\.sid$",
				"X-Powered-By": "^Sails$"
			},
			"icon": "Sails.js.svg",
			"implies": "Express",
			"website": "http://sailsjs.org"
		},
		"Salesforce": {
			"cats": [
				"53"
			],
			"env": "^SFDC(?:App|Cmp|Page|SessionVars)$",
			"headers": {
				"Set-Cookie": "com\\.salesforce\\."
			},
			"html": "<[^>]+=\"brandQuaternaryFgrs\"",
			"icon": "Salesforce.svg",
			"website": "https://www.salesforce.com"
		},
		"Salesforce Commerce Cloud": {
			"cats": [
				"6"
			],
			"env": "^dwAnalytics$",
			"headers": {
				"Server": "Demandware eCommerce Server"
			},
			"html": "<[^>]+demandware\\.edgesuite",
			"icon": "Salesforce.svg",
			"website": "http://demandware.com"
		},
		"Sarka-SPIP": {
			"cats": [
				"1"
			],
			"icon": "Sarka-SPIP.png",
			"implies": "SPIP",
			"meta": {
				"generator": "Sarka-SPIP(?:\\s([\\d.]+))?\\;version:\\1"
			},
			"website": "http://sarka-spip.net"
		},
		"Sazito": {
			"cats": [
				"6"
			],
			"env": "^Sazito$",
			"icon": "Sazito.svg",
			"meta": {
				"generator": "^Sazito"
			},
			"website": "http://sazito.com"
		},
		"Scala": {
			"cats": [
				"27"
			],
			"icon": "Scala.png",
			"website": "http://www.scala-lang.org"
		},
		"Schneider": {
			"cats": [
				"45"
			],
			"icon": "Schneider.png",
			"website": "http://schneider-electric.com"
		},
		"Schneider Web Server": {
			"cats": [
				"22"
			],
			"headers": {
				"Server": "Schneider-WEB(?:/V?([\\d.]+))?\\;version:\\1"
			},
			"icon": "Schneider.png",
			"implies": [
				"Schneider"
			],
			"website": "http://schneider-electric.com"
		},
		"Scholica": {
			"cats": [
				"21"
			],
			"headers": {
				"X-Scholica-Version": ""
			},
			"icon": "Scholica.svg",
			"website": "http://scholica.com"
		},
		"Scientific Linux": {
			"cats": [
				"28"
			],
			"headers": {
				"Server": "Scientific Linux",
				"X-Powered-By": "Scientific Linux"
			},
			"icon": "Scientific Linux.png",
			"website": "http://scientificlinux.org"
		},
		"Segment": {
			"cats": [
				"10"
			],
			"env": "^analytics$",
			"html": "<script[\\s\\S]*cdn\\.segment\\.com/analytics.js[\\s\\S]*script>",
			"icon": "Segment.png",
			"script": "cdn\\.segment\\.com/analytics\\.js",
			"website": "http://segment.com"
		},
		"Select2": {
			"cats": [
				"12"
			],
			"icon": "Select2.png",
			"implies": "jQuery",
			"script": "select2.*\\.js",
			"website": "http://select2.github.io"
		},
		"Semantic-ui": {
			"cats": [
				"18"
			],
			"html": [
				"(?:<div class=\"ui\\s[^>]+\">)\\;confidence:30",
				"(?:<link[^>]+semantic(?:\\.css|\\.min\\.css)\">)"
			],
			"icon": "Semantic-ui.png",
			"script": "(?:semantic(?:\\.js|\\.min\\.js))",
			"website": "http://semantic-ui.com"
		},
		"Sencha Touch": {
			"cats": [
				"12",
				"26"
			],
			"icon": "Sencha Touch.png",
			"script": "sencha-touch.*\\.js",
			"website": "http://sencha.com/products/touch"
		},
		"Sentinel Keys Server": {
			"cats": [
				"22"
			],
			"headers": {
				"Server": "SentinelKeysServer\\/?([\\d\\.]+)?\\;version:\\1"
			},
			"icon": "Sentinel.png",
			"website": "http://www.safenet-inc.com/software-monetization/sentinel-rms"
		},
		"Sentinel License Monitor": {
			"cats": [
				"19"
			],
			"html": "<title>Sentinel (?:Keys )?License Monitor</title>",
			"icon": "Sentinel.png",
			"website": "http://www.safenet-inc.com/software-monetization/sentinel-rms/"
		},
		"Sentinel Protection Server": {
			"cats": [
				"22"
			],
			"headers": {
				"Server": "SentinelProtectionServer\\/?([\\d\\.]+)?\\;version:\\1"
			},
			"icon": "Sentinel.png",
			"website": "http://www.safenet-inc.com/software-monetization/sentinel-rms/"
		},
		"Serendipity": {
			"cats": [
				"1",
				"11"
			],
			"icon": "Serendipity.png",
			"implies": "PHP",
			"meta": {
				"Powered-By": "Serendipity v\\.(.+)\\;version:\\1",
				"generator": "Serendipity"
			},
			"website": "http://s9y.org"
		},
		"Shadow": {
			"cats": [
				"18"
			],
			"headers": {
				"X-Powered-By": "ShadowFramework"
			},
			"icon": "Shadow.png",
			"implies": "PHP",
			"website": "http://shadow-technologies.co.uk"
		},
		"Shapecss": {
			"cats": [
				"18"
			],
			"env": "^Shapecss$",
			"html": "<link[^>]* href=\"[^\"]*shapecss(?:\\.min)?\\.css",
			"icon": "Shapecss.svg",
			"script": [
				"shapecss[-.]([\\d.]*\\d)[^/]*\\.js\\;version:\\1",
				"/([\\d.]+)/shapecss(?:\\.min)?\\.js\\;version:\\1",
				"shapecss.*\\.js"
			],
			"website": "https://shapecss.com"
		},
		"ShareThis": {
			"cats": [
				"5"
			],
			"env": "^SHARETHIS$",
			"icon": "ShareThis.png",
			"script": "w\\.sharethis\\.com/",
			"website": "http://sharethis.com"
		},
		"ShellInABox": {
			"cats": [
				"46"
			],
			"env": "^ShellInABox$",
			"html": [
				"<title>Shell In A Box</title>",
				"must be enabled for ShellInABox</noscript>"
			],
			"icon": "ShellInABox.png",
			"website": "http://shellinabox.com"
		},
		"ShinyStat": {
			"cats": [
				"10"
			],
			"env": "^SSsdk$",
			"html": "<img[^>]*\\s+src=['\"]?https?://www\\.shinystat\\.com/cgi-bin/shinystat\\.cgi\\?[^'\"\\s>]*['\"\\s/>]",
			"icon": "ShinyStat.png",
			"script": "^https?://codice(?:business|ssl|pro|isp)?\\.shinystat\\.com/cgi-bin/getcod\\.cgi",
			"website": "http://shinystat.com"
		},
		"Shopalize": {
			"cats": [
				"5",
				"10"
			],
			"env": "^Shopalize$",
			"icon": "Shopalize.png",
			"website": "http://shopalize.com"
		},
		"Shopatron": {
			"cats": [
				"6"
			],
			"env": "^shptUrl$",
			"html": [
				"<body class=\"shopatron",
				"<img[^>]+mediacdn\\.shopatron\\.com\\;confidence:50"
			],
			"icon": "Shopatron.png",
			"meta": {
				"keywords": "Shopatron"
			},
			"script": "mediacdn\\.shopatron\\.com",
			"website": "http://ecommerce.shopatron.com"
		},
		"Shopery": {
			"cats": [
				"6"
			],
			"headers": {
				"X-Shopery": ""
			},
			"icon": "Shopery.svg",
			"implies": [
				"PHP",
				"Symfony",
				"Elcodi"
			],
			"website": "http://shopery.com"
		},
		"Shopify": {
			"cats": [
				"6"
			],
			"env": "^Shopify$",
			"html": "<link[^>]+=['\"]//cdn\\.shopify\\.com",
			"icon": "Shopify.svg",
			"website": "http://shopify.com"
		},
		"Shoptet": {
			"cats": [
				"6"
			],
			"env": "^shoptet$",
			"html": "<link [^>]*href=\"https?://cdn\\.myshoptet\\.com/",
			"icon": "Shoptet.svg",
			"implies": "PHP",
			"meta": {
				"web_author": "^Shoptet"
			},
			"script": [
				"^https?://cdn\\.myshoptet\\.com/"
			],
			"website": "http://www.shoptet.cz"
		},
		"Shopware": {
			"cats": [
				"6"
			],
			"html": "<title>Shopware ([\\d\\.]+) [^<]+\\;version:\\1",
			"icon": "Shopware.png",
			"implies": [
				"PHP",
				"MySQL",
				"jQuery"
			],
			"meta": {
				"application-name": "Shopware"
			},
			"script": "(?:(shopware)|/web/cache/[0-9]{10}_.+)\\.js\\;version:\\1?4:5",
			"website": "http://shopware.com"
		},
		"Silva": {
			"cats": [
				"1"
			],
			"headers": {
				"X-Powered-By": "SilvaCMS"
			},
			"icon": "Silva.png",
			"website": "http://silvacms.org"
		},
		"SilverStripe": {
			"cats": [
				"1"
			],
			"html": "Powered by <a href=\"[^>]+SilverStripe",
			"icon": "SilverStripe.svg",
			"meta": {
				"generator": "SilverStripe"
			},
			"website": "http://www.silverstripe.org"
		},
		"Simplébo": {
			"cats": [
				"1"
			],
			"headers": {
				"X-ServedBy": "simplebo"
			},
			"icon": "Simplebo.png",
			"website": "https://www.simplebo.fr"
		},
		"SimpleHTTP": {
			"cats": [
				"22"
			],
			"headers": {
				"Server": "SimpleHTTP(?:/([\\d.]+))?\\;version:\\1"
			},
			"website": "http://example.com"
		},
		"Site Meter": {
			"cats": [
				"10"
			],
			"icon": "Site Meter.png",
			"script": "sitemeter\\.com/js/counter\\.js\\?site=",
			"website": "http://www.sitemeter.com"
		},
		"SiteCatalyst": {
			"cats": [
				"10"
			],
			"env": "^s_(?:account|objectID|code|INST)$",
			"icon": "SiteCatalyst.png",
			"script": "/s[_-]code.*\\.js",
			"website": "http://www.adobe.com/solutions/digital-marketing.html"
		},
		"SiteEdit": {
			"cats": [
				"1"
			],
			"icon": "SiteEdit.png",
			"meta": {
				"generator": "SiteEdit"
			},
			"website": "http://www.siteedit.ru"
		},
		"Sitecore": {
			"cats": [
				"1"
			],
			"headers": {
				"Set-cookie": "SC_ANALYTICS_GLOBAL_COOKIE"
			},
			"html": "<img[^>]+src=\"[^>]*/~/media/[^>]+\\.ashx",
			"icon": "Sitecore.png",
			"website": "http://sitecore.net"
		},
		"Sitefinity": {
			"cats": [
				"1"
			],
			"icon": "Sitefinity.svg",
			"implies": "Microsoft ASP.NET",
			"meta": {
				"generator": "^Sitefinity (.+)$\\;version:\\1"
			},
			"website": "http://www.sitefinity.com"
		},
		"Sivuviidakko": {
			"cats": [
				"1"
			],
			"icon": "Sivuviidakko.png",
			"meta": {
				"generator": "Sivuviidakko"
			},
			"website": "http://sivuviidakko.fi"
		},
		"Sizmek": {
			"cats": [
				"36"
			],
			"html": "(?:<a [^>]*href=\"[^/]*//[^/]*serving-sys\\.com/|<img [^>]*src=\"[^/]*//[^/]*serving-sys\\.com/)",
			"icon": "Sizmek.png",
			"script": "[^/]*//[^/]*serving-sys\\.com/",
			"website": "http://sizmek.com"
		},
		"Slimbox": {
			"cats": [
				"12"
			],
			"html": "<link [^>]*href=\"[^/]*slimbox(?:-rtl)?\\.css",
			"icon": "Slimbox.png",
			"implies": "MooTools",
			"script": "slimbox\\.js",
			"website": "http://www.digitalia.be/software/slimbox"
		},
		"Slimbox 2": {
			"cats": [
				"12"
			],
			"html": "<link [^>]*href=\"[^/]*slimbox2(?:-rtl)?\\.css",
			"icon": "Slimbox 2.png",
			"implies": "jQuery",
			"script": "slimbox2\\.js",
			"website": "http://www.digitalia.be/software/slimbox2"
		},
		"Smart Ad Server": {
			"cats": [
				"36"
			],
			"env": "^SmartAdServer$",
			"html": "<img[^>]+smartadserver\\.com\\/call",
			"icon": "Smart Ad Server.png",
			"website": "http://smartadserver.com"
		},
		"SmartSite": {
			"cats": [
				"1"
			],
			"html": "<[^>]+/smartsite\\.(?:dws|shtml)\\?id=",
			"icon": "SmartSite.png",
			"meta": {
				"author": "Redacteur SmartInstant"
			},
			"website": "http://www.seneca.nl/pub/Smartsite/Smartsite-Smartsite-iXperion"
		},
		"Smartstore": {
			"cats": [
				"6"
			],
			"icon": "Smartstore.png",
			"script": "smjslib\\.js",
			"website": "http://smartstore.com"
		},
		"Snap": {
			"cats": [
				"18",
				"22"
			],
			"headers": {
				"Server": "Snap/([.\\d]+)\\;version:\\1"
			},
			"icon": "Snap.png",
			"implies": "Haskell",
			"website": "http://snapframework.com"
		},
		"Snap.svg": {
			"cats": [
				"12"
			],
			"env": "^Snap$",
			"icon": "Snap.svg.png",
			"script": "snap\\.svg(?:-min)?\\.js",
			"website": "http://snapsvg.io"
		},
		"Snoobi": {
			"cats": [
				"10"
			],
			"env": "^snoobi$",
			"icon": "Snoobi.png",
			"script": "snoobi\\.com/snoop\\.php",
			"website": "http://www.snoobi.com"
		},
		"SobiPro": {
			"cats": [
				"19"
			],
			"env": "^SobiProUrl$",
			"icon": "SobiPro.png",
			"implies": "Joomla",
			"website": "http://sigsiu.net/sobipro.html"
		},
		"Socket.io": {
			"cats": [
				"12"
			],
			"env": "^io$",
			"icon": "Socket.io.png",
			"implies": "Node.js",
			"script": "socket.io.*\\.js",
			"website": "http://socket.io"
		},
		"Solodev": {
			"cats": [
				"1"
			],
			"headers": {
				"solodev_session": ""
			},
			"html": "<div class=[\"']dynamicDiv[\"'] id=[\"']dd\\.\\d\\.\\d(?:\\.\\d)?[\"']>",
			"icon": "Solodev.png",
			"implies": "PHP",
			"website": "http://www.solodev.com"
		},
		"Solr": {
			"cats": [
				"34"
			],
			"icon": "Solr.png",
			"implies": "Lucene",
			"website": "http://lucene.apache.org/solr/"
		},
		"Solusquare OmniCommerce Cloud": {
			"cats": [
				"6"
			],
			"headers": {"Set-Cookie": "_solusquare=" },
			"meta": {
				"generator": "^Solusquare$"
			},
			"icon": "Solusquare.png",
			"implies": "Adobe ColdFusion",
			"website": "https://www.solusquare.com"
		},
		"Solve Media": {
			"cats": [
				"16",
				"36"
			],
			"env": "^(?:_?ACPuzzle|adcopy-puzzle-image-image$)",
			"icon": "Solve Media.png",
			"script": "^https?://api\\.solvemedia\\.com/",
			"website": "http://solvemedia.com"
		},
		"SonarQubes": {
			"cats": [
				"47"
			],
			"env": "^Sonar(?:Measures|Request)$",
			"html": [
				"<link href=\"/css/sonar\\.css?v=([\\d.]+)\\;version:\\1",
				"<title>SonarQube</title>"
			],
			"icon": "sonar.png",
			"implies": "Java",
			"meta": {
				"application-name": "^SonarQubes$"
			},
			"script": "^/js/bundles/sonar\\.js?v=([\\d.]+)$\\;version:\\1",
			"website": "https://www.sonarqube.org/"
		},
		"SoundManager": {
			"cats": [
				"12"
			],
			"env": "^(?:SoundManager|BaconPlayer)$",
			"icon": "SoundManager.png",
			"website": "http://www.schillmania.com/projects/soundmanager2"
		},
		"Sparql": {
			"cats": [
				"27"
			],
			"website": "https://www.w3.org/TR/sparql11-overview/"
		},
		"Sphinx": {
			"cats": [
				"4"
			],
			"env": "^DOCUMENTATION_OPTIONS$",
			"icon": "Sphinx.png",
			"implies": "Python",
			"website": "http://sphinx.pocoo.org"
		},
		"SpiderControl iniNet": {
			"cats": [
				"45"
			],
			"icon": "SpiderControl iniNet.png",
			"meta": {
				"generator": "iniNet SpiderControl"
			},
			"website": "http://spidercontrol.net/ininet"
		},
		"SpinCMS": {
			"cats": [
				"1"
			],
			"headers": {
				"Set-Cookie": "spincms_session"
			},
			"icon": "SpinCMS.png",
			"implies": "PHP",
			"website": "http://www.spin.cw"
		},
		"Splunk": {
			"cats": [
				"19"
			],
			"html": "<p class=\"footer\">&copy; [-\\d]+ Splunk Inc\\.(?: Splunk ([\\d\\.]+(?: build [\\d\\.]*\\d)?))?[^<]*</p>\\;version:\\1",
			"icon": "Splunk.png",
			"meta": {
				"author": "Splunk Inc\\;confidence:50"
			},
			"website": "http://splunk.com"
		},
		"Splunkd": {
			"cats": [
				"22"
			],
			"headers": {
				"Server": "Splunkd"
			},
			"icon": "Splunk.png",
			"website": "http://splunk.com"
		},
		"Spree": {
			"cats": [
				"6"
			],
			"html": "(?:<link[^>]*/assets/store/all-[a-z\\d]{32}\\.css[^>]+>|<script>\\s*Spree\\.(?:routes|translations|api_key))",
			"icon": "Spree.png",
			"implies": "Ruby on Rails",
			"website": "http://spreecommerce.com"
		},
		"Squarespace": {
			"cats": [
				"1"
			],
			"env": "^Squarespace",
			"headers": {
				"X-ServedBy": "squarespace"
			},
			"icon": "Squarespace.png",
			"website": "http://www.squarespace.com"
		},
		"SquirrelMail": {
			"cats": [
				"30"
			],
			"env": "^squirrelmail_loginpage_onload$",
			"html": "<small>SquirrelMail version ([.\\d]+)[^<]*<br \\;version:\\1",
			"icon": "SquirrelMail.png",
			"implies": "PHP",
			"url": "/src/webmail\\.php(?:$|\\?)",
			"website": "http://squirrelmail.org"
		},
		"Squiz Matrix": {
			"cats": [
				"1"
			],
			"headers": {
				"X-Powered-By": "Squiz Matrix"
			},
			"html": "<!--\\s+Running (?:MySource|Squiz) Matrix",
			"icon": "Squiz Matrix.png",
			"implies": "PHP",
			"meta": {
				"generator": "Squiz Matrix"
			},
			"website": "http://squiz.net"
		},
		"Stackla": {
			"cats": [
				"5"
			],
			"env": "^Stackla$",
			"icon": "Stackla.png",
			"script": "assetscdn\\.stackla\\.com\\/media\\/js\\/widget\\/(?:[a-zA-Z0-9.]+)?\\.js",
			"website": "http://stackla.com/"
		},
		"Stackla Social Hub": {
			"cats": [
				"1"
			],
			"env": "^stacklaSocialHub$",
			"icon": "Stackla.png",
			"website": "http://stackla.com/"
		},
		"Stamplay": {
			"cats": [
				"34",
				"47"
			],
			"headers": {
				"Server": "Stamplay"
			},
			"icon": "Stamplay.png",
			"script": "stamplay.*\\.js",
			"website": "http://stamplay.com"
		},
		"Starlet": {
			"cats": [
				"22"
			],
			"headers": {
				"Server": "^Plack::Handler::Starlet"
			},
			"icon": "Starlet.png",
			"implies": "Perl",
			"website": "http://metacpan.org/pod/Starlet"
		},
		"StatCounter": {
			"cats": [
				"10"
			],
			"icon": "StatCounter.png",
			"script": "statcounter\\.com/counter/counter",
			"website": "http://www.statcounter.com"
		},
		"Store Systems": {
			"cats": [
				"6"
			],
			"html": "Shopsystem von <a href=[^>]+store-systems\\.de\"|\\.mws_boxTop",
			"icon": "Store Systems.png",
			"website": "http://store-systems.de"
		},
		"Storyblok": {
			"cats": [
				"1"
			],
			"icon": "storyblok.png",
			"meta": {
				"generator": "storyblok"
			},
			"website": "https://www.storyblok.com"
		},
		"Strapdown.js": {
			"cats": [
				"12"
			],
			"icon": "strapdown.js.png",
			"implies": [
				"Twitter Bootstrap",
				"Google Code Prettify"
			],
			"script": "strapdown\\.js",
			"website": "http://strapdownjs.com"
		},
		"Strato": {
			"cats": [
				"6"
			],
			"html": "<a href=\"http://www.strato.de/\" target=\"_blank\">",
			"icon": "strato.png",
			"website": "http://shop.strato.com"
		},
		"Stripe": {
			"cats": [
				"41"
			],
			"env": "^Stripe$",
			"html": "<input[^>]+data-stripe",
			"icon": "Stripe.png",
			"script": "js\\.stripe\\.com",
			"website": "http://stripe.com"
		},
		"SublimeVideo": {
			"cats": [
				"14"
			],
			"env": "^sublimevideo$",
			"icon": "SublimeVideo.png",
			"script": "cdn\\.sublimevideo\\.net/js/[a-z\\d]+\\.js",
			"website": "http://sublimevideo.net"
		},
		"Subrion": {
			"cats": [
				"1"
			],
			"headers": {
				"X-Powered-CMS": "Subrion CMS"
			},
			"icon": "Subrion.png",
			"implies": "PHP",
			"meta": {
				"generator": "^Subrion "
			},
			"website": "http://subrion.com"
		},
		"Sulu": {
			"cats": [
				"1"
			],
			"headers": {
				"X-Generator": "Sulu/?(.+)?$\\;version:\\1"
			},
			"icon": "Sulu.svg",
			"implies": "Symfony",
			"website": "http://sulu.io"
		},
		"SumoMe": {
			"cats": [
				"5",
				"32"
			],
			"icon": "SumoMe.png",
			"script": "load\\.sumome\\.com",
			"website": "http://sumome.com"
		},
		"SunOS": {
			"cats": [
				"28"
			],
			"headers": {
				"Server": "SunOS( [\\d\\.]+)?\\;version:\\1",
				"Servlet-engine": "SunOS( [\\d\\.]+)?\\;version:\\1"
			},
			"icon": "Oracle.png",
			"website": "http://oracle.com/solaris"
		},
		"Supersized": {
			"cats": [
				"25"
			],
			"icon": "Supersized.png",
			"script": "supersized(?:\\.([\\d.]*[\\d]))?.*\\.js\\;version:\\1",
			"website": "http://buildinternet.com/project/supersized"
		},
		"SweetAlert": {
			"cats": [
				"12"
			],
			"env": "^swal$",
			"html": "<link[^>]+?href=\"[^\"]+sweet-alert(?:\\.min)?\\.css",
			"icon": "SweetAlert.png",
			"script": "sweet-alert(?:\\.min)?\\.js",
			"website": "http://t4t5.github.io/sweetalert/"
		},
		"SweetAlert2": {
			"cats": [
				"12"
			],
			"excludes": "SweetAlert",
			"html": "<link[^>]+?href=\"[^\"]+sweetalert2(?:\\.min)?\\.css",
			"icon": "SweetAlert2.png",
			"script": "sweetalert2(?:\\.min)?\\.js",
			"website": "https://limonte.github.io/sweetalert2"
		},
		"Swiftlet": {
			"cats": [
				"18"
			],
			"headers": {
				"X-Generator": "Swiftlet",
				"X-Powered-By": "Swiftlet",
				"X-Swiftlet-Cache": ""
			},
			"html": "Powered by <a href=\"[^>]+Swiftlet",
			"icon": "Swiftlet.png",
			"implies": "PHP",
			"meta": {
				"generator": "Swiftlet"
			},
			"website": "http://swiftlet.org"
		},
		"Swiftype": {
			"cats": [
				"29"
			],
			"env": "Swiftype",
			"icon": "swiftype.png",
			"script": "swiftype\\.com/embed\\.js$",
			"website": "http://swiftype.com"
		},
		"Symfony": {
			"cats": [
				"18"
			],
			"icon": "Symfony.png",
			"implies": "PHP",
			"website": "http://symfony.com"
		},
		"Synology DiskStation": {
			"cats": [
				"48"
			],
			"html": "<noscript><div class='syno-no-script'",
			"icon": "Synology DiskStation.png",
			"meta": {
				"application-name": "Synology DiskStation",
				"description": "^DiskStation provides a full-featured network attached storage"
			},
			"script": "webapi/entry\\.cgi\\?api=SYNO\\.(?:Core|Filestation)\\.Desktop\\.",
			"website": "http://synology.com"
		},
		"SyntaxHighlighter": {
			"cats": [
				"19"
			],
			"env": "^SyntaxHighlighter$",
			"html": "<(?:script|link)[^>]*sh(?:Core|Brush|ThemeDefault)",
			"icon": "SyntaxHighlighter.png",
			"website": "http://github.com/syntaxhighlighter"
		},
		"TWiki": {
			"cats": [
				"8"
			],
			"headers": {
				"Set-cookie": "TWIKISID"
			},
			"html": "<img [^>]*(?:title|alt)=\"This site is powered by the TWiki collaboration platform",
			"icon": "TWiki.png",
			"implies": "Perl",
			"script": "(?:TWikiJavascripts|twikilib(?:\\.min)?\\.js)",
			"website": "http://twiki.org"
		},
		"TYPO3 CMS": {
			"cats": [
				"1"
			],
			"html": "<(?:script[^>]+ src|link[^>]+ href)=[^>]+typo3temp/",
			"icon": "TYPO3.svg",
			"implies": "PHP",
			"meta": {
				"generator": "TYPO3\\s+(?:CMS\\s+)?([\\d.]+)?(?:\\s+CMS)?\\;version:\\1"
			},
			"url": "/typo3/",
			"website": "http://www.typo3.org"
		},
		"Taiga": {
			"cats": [
				"13"
			],
			"env": "^taigaConfig$",
			"icon": "Taiga.png",
			"implies": [
				"Django",
				"AngularJS"
			],
			"website": "http://taiga.io"
		},
		"Tawk.to": {
			"cats": [
				"52"
			],
			"icon": "TawkTo.png",
			"script": "//embed\\.tawk\\.to",
			"website": "http://tawk.to"
		},
		"Tealeaf": {
			"cats": [
				"10"
			],
			"env": "^TeaLeaf$",
			"icon": "Tealeaf.png",
			"website": "http://www.tealeaf.com"
		},
		"Tealium": {
			"cats": [
				"36"
			],
			"env": "^TEALIUMENABLED$",
			"icon": "Tealium.png",
			"script": [
				"^//tags\\.tiqcdn\\.com/",
				"/tealium/utag\\.js$"
			],
			"website": "http://tealium.com"
		},
		"TeamCity": {
			"cats": [
				"44"
			],
			"html": "<span class=\"versionTag\"><span class=\"vWord\">Version</span> ([\\d\\.]+)\\;version:\\1",
			"icon": "TeamCity.png",
			"implies": [
				"jQuery",
				"Prototype"
			],
			"meta": {
				"application-name": "TeamCity"
			},
			"website": "http://jetbrains.com/teamcity"
		},
		"Telescope": {
			"cats": [
				"1"
			],
			"env": "^Telescope$",
			"icon": "Telescope.png",
			"implies": [
				"Meteor",
				"React"
			],
			"website": "http://telescopeapp.org"
		},
		"Tengine": {
			"cats": [
				"22"
			],
			"headers": {
				"Server": "Tengine"
			},
			"icon": "Tengine.png",
			"website": "http://tengine.taobao.org"
		},
		"Textalk": {
			"cats": [
				"6"
			],
			"meta": {
				"generator": "Textalk Webshop"
			},
			"icon": "textalk.png",
			"website": "https://www.textalk.se"
		},    
		"Textpattern CMS": {
			"cats": [
				"1"
			],
			"icon": "Textpattern CMS.png",
			"implies": [
				"PHP",
				"MySQL"
			],
			"meta": {
				"generator": "Textpattern"
			},
			"website": "http://textpattern.com"
		},
		"Thelia": {
			"cats": [
				"1",
				"6"
			],
			"html": "<(?:link|style|script)[^>]+/assets/frontOffice/",
			"icon": "Thelia.png",
			"implies": [
				"PHP",
				"Symfony"
			],
			"website": "http://thelia.net"
		},
		"ThinkPHP": {
			"cats": [
				"18"
			],
			"headers": {
				"X-Powered-By": "ThinkPHP"
			},
			"icon": "ThinkPHP.png",
			"implies": "PHP",
			"website": "http://www.thinkphp.cn"
		},
		"Ticimax": {
			"cats": [
				"6"
			],
			"icon": "Ticimax.png",
			"script": [
				"cdn\\.ticimax\\.com/"
			],
			"website": "https://www.ticimax.com"
		},
		"Tictail": {
			"cats": [
				"6"
			],
			"script": [
				"https:\\/\\/tictail\\.com"
			],
			"icon": "tictail.png",
			"website": "https://tictail.com"
		},    
		"TiddlyWiki": {
			"cats": [
				"1",
				"2",
				"4",
				"8"
			],
			"env": "tiddler",
			"html": "<[^>]*type=[^>]text\\/vnd\\.tiddlywiki",
			"icon": "TiddlyWiki.png",
			"meta": {
				"application-name": "^TiddlyWiki$",
				"copyright": "^TiddlyWiki created by Jeremy Ruston",
				"generator": "^TiddlyWiki$",
				"tiddlywiki-version": "(.*)\\;version:\\1"
			},
			"website": "http://tiddlywiki.com"
		},
		"Tiki Wiki CMS Groupware": {
			"cats": [
				"1",
				"2",
				"8",
				"11",
				"13"
			],
			"icon": "Tiki Wiki CMS Groupware.png",
			"meta": {
				"generator": "^Tiki"
			},
			"script": "(?:/|_)tiki",
			"website": "http://tiki.org"
		},
		"Timeplot": {
			"cats": [
				"25"
			],
			"env": "^Timeplot$",
			"icon": "Timeplot.png",
			"script": "timeplot.*\\.js",
			"website": "http://www.simile-widgets.org/timeplot/"
		},
		"TinyMCE": {
			"cats": [
				"24"
			],
			"env": "^tinyMCE$",
			"icon": "TinyMCE.png",
			"website": "http://tinymce.com"
		},
		"Titan": {
			"cats": [
				"36"
			],
			"env": [
				"^titan$",
				"^titanEnabled$"
			],
			"html": "<script[^>]+>var titan",
			"icon": "Titan.png",
			"website": "http://titan360.com"
		},
		"TomatoCart": {
			"cats": [
				"6"
			],
			"env": "^AjaxShoppingCart$",
			"icon": "TomatoCart.png",
			"meta": {
				"generator": "TomatoCart"
			},
			"website": "http://tomatocart.com"
		},
		"TornadoServer": {
			"cats": [
				"22"
			],
			"headers": {
				"Server": "TornadoServer(?:/([\\d.]+))?\\;version:\\1"
			},
			"icon": "TornadoServer.png",
			"website": "http://tornadoweb.org"
		},
		"TotalCode": {
			"cats": [
				"6"
			],
			"headers": {
				"X-Powered-By": "^TotalCode$"
			},
			"icon": "TotalCode.png",
			"website": "http://www.totalcode.com"
		},
		"Trac": {
			"cats": [
				"13"
			],
			"html": [
				"<a id=\"tracpowered",
				"Powered by <a href=\"[^\"]*\"><strong>Trac(?:[ /]([\\d.]+))?\\;version:\\1"
			],
			"icon": "Trac.png",
			"implies": "Python",
			"website": "http://trac.edgewall.org"
		},
		"TrackJs": {
			"cats": [
				"10"
			],
			"env": "^TrackJs$",
			"icon": "TrackJs.png",
			"script": "tracker.js",
			"website": "http://trackjs.com"
		},
		"Translucide": {
			"cats": [
				"1"
			],
			"icon": "translucide.svg",
			"implies": [
				"PHP",
				"jQuery"
			],
			"script": "lucide\\.init(?:\\.min)?\\.js",
			"website": "http://www.translucide.net"
		},
		"T-Soft": {
			"cats": [
				"6"
			],
			"icon": "Tsoft.png",
			"meta": {
				"copyright": "T-Soft E-Ticaret Sistemleri"
			},
			"website": "http://www.tsoft.com.tr/"
		},
		"Tumblr": {
			"cats": [
				"11"
			],
			"headers": {
				"X-Tumblr-User": ""
			},
			"html": "<iframe src=\"[^>]+tumblr\\.com",
			"icon": "Tumblr.png",
			"url": "^https?://(?:www\\.)?[^/]+\\.tumblr\\.com/",
			"website": "http://www.tumblr.com"
		},
		"TweenMax": {
			"cats": [
				"12"
			],
			"env": "^TweenMax$",
			"icon": "TweenMax.png",
			"script": "TweenMax(?:\\.min)?\\.js",
			"website": "http://greensock.com/tweenmax"
		},
		"Twilight CMS": {
			"cats": [
				"1"
			],
			"headers": {
				"X-Powered-CMS": "Twilight CMS"
			},
			"icon": "Twilight CMS.png",
			"website": "http://www.twilightcms.com"
		},
		"TwistPHP": {
			"cats": [
				"18"
			],
			"headers": {
				"X-Powered-By": "TwistPHP"
			},
			"icon": "TwistPHP.png",
			"implies": "PHP",
			"website": "http://twistphp.com"
		},
		"TwistedWeb": {
			"cats": [
				"22"
			],
			"headers": {
				"Server": "TwistedWeb(?:/([\\d.]+))?\\;version:\\1"
			},
			"icon": "TwistedWeb.png",
			"website": "http://twistedmatrix.com/trac/wiki/TwistedWeb"
		},
		"Twitter": {
			"cats": [
				"5"
			],
			"icon": "Twitter.svg",
			"script": "//platform\\.twitter\\.com/widgets\\.js",
			"website": "http://twitter.com"
		},
		"Twitter Bootstrap": {
			"cats": [
				"18"
			],
			"env": "^Twipsy$\\;confidence:50",
			"html": [
				"<style>/\\*!\\* Bootstrap v(\\d\\.\\d\\.\\d)\\;version:\\1",
				"<link[^>]+?href=\"[^\"]+bootstrap(?:\\.min)?\\.css",
				"<div[^>]+class=\"[^\"]*glyphicon glyphicon-"
			],
			"icon": "Twitter Bootstrap.png",
			"script": "(?:twitter\\.github\\.com/bootstrap|bootstrap(?:\\.js|\\.min\\.js))",
			"website": "http://getbootstrap.com"
		},
		"Twitter Emoji (Twemoji)": {
			"cats": [
				"25"
			],
			"env": "^twemoji$",
			"script": "twemoji(?:\\.min)?\\.js",
			"website": "http://twitter.github.io/twemoji/"
		},
		"Twitter Flight": {
			"cats": [
				"12"
			],
			"env": "^flight$",
			"icon": "Twitter Flight.png",
			"implies": "jQuery",
			"website": "http://flightjs.github.io/"
		},
		"Twitter typeahead.js": {
			"cats": [
				"12"
			],
			"env": "^typeahead$",
			"icon": "Twitter typeahead.js.png",
			"implies": "jQuery\\;confidence:50",
			"script": "(?:typeahead|bloodhound)\\.(?:jquery|bundle)?(?:\\.min)?\\.js",
			"website": "http://twitter.github.io/typeahead.js"
		},
		"TypePad": {
			"cats": [
				"11"
			],
			"icon": "TypePad.png",
			"meta": {
				"generator": "typepad"
			},
			"url": "typepad\\.com",
			"website": "http://www.typepad.com"
		},
		"Typecho": {
			"cats": [
				"11"
			],
			"icon": "typecho.svg",
			"implies": "PHP",
			"env": "^TypechoComment$",
			"meta": {
				"generator": "Typecho( [\\d.]+)?\\;version:\\1"
			},
			"url": "/admin/login\\.php?referer=http%3A%2F%2F",
			"website": "http://typecho.org/"
		},
		"Typekit": {
			"cats": [
				"17"
			],
			"env": "^Typekit$",
			"icon": "Typekit.png",
			"script": "use\\.typekit\\.com",
			"website": "http://typekit.com"
		},
		"uCoz": {
			"cats": [
				"1"
			],
			"headers": {
				"Set-Cookie": "uCoz="
			},
			"icon": "uCoz.svg",
			"website": "https://ucoz.ru"
		},
		"UIKit": {
			"cats": [
				"18"
			],
			"icon": "UIKit.png",
			"html": "<[^>]+class=\"[^\"]*(?:uk-container|uk-section)",
			"script": "uikit.*\\.js",
			"website": "https://getuikit.com"
		},
		"UNIX": {
			"cats": [
				"28"
			],
			"headers": {
				"Server": "Unix"
			},
			"icon": "UNIX.png",
			"website": "http://unix.org"
		},
		"Ubercart": {
			"cats": [
				"6"
			],
			"icon": "Ubercart.png",
			"implies": "Drupal",
			"script": "uc_cart/uc_cart_block\\.js",
			"website": "http://www.ubercart.org"
		},
		"Ubuntu": {
			"cats": [
				"28"
			],
			"headers": {
				"Server": "Ubuntu",
				"X-Powered-By": "Ubuntu"
			},
			"icon": "Ubuntu.png",
			"website": "http://www.ubuntu.com/server"
		},
		"UltraCart": {
			"cats": [
				"6"
			],
			"env": "^ucCatalog",
			"html": "<form [^>]*action=\"[^\"]*\\/cgi-bin\\/UCEditor\\?(?:[^\"]*&)?merchantId=[^\"]",
			"icon": "UltraCart.png",
			"script": "cgi-bin\\/UCJavaScript\\?(?:[^\"]*&)?merchantid=.",
			"url": "/cgi-bin/UCEditor\\?(?:.*&)?merchantid=.",
			"website": "http://ultracart.com"
		},
		"Umbraco": {
			"cats": [
				"1"
			],
			"env": "^(?:UC_(?:IMAGE_SERVICE|ITEM_INFO_SERVICE|SETTINGS)|Umbraco)$",
			"headers": {
				"X-Umbraco-Version": "(.*)\\;version:\\1"
			},
			"html": "powered by <a href=[^>]+umbraco",
			"icon": "Umbraco.png",
			"implies": "Microsoft ASP.NET",
			"meta": {
				"generator": "umbraco"
			},
			"url": "/umbraco/login\\.aspx(?:$|\\?)",
			"website": "http://umbraco.com"
		},
		"UMI.CMS": {
			"cats": [
				"1"
			],
			"headers": {
				"X-Generated-By": "UMI.CMS"
			},
			"icon": "UMI.CMS.png",
			"implies": "PHP",
			"website": "https://www.umi-cms.ru"
		},
		"Unbounce": {
			"cats": [
				"20",
				"51"
			],
			"headers": {
				"X-Unbounce-PageId": ""
			},
			"icon": "Unbounce.png",
			"website": "http://unbounce.com"
		},
		"Underscore.js": {
			"cats": [
				"12"
			],
			"icon": "Underscore.js.png",
			"script": "underscore.*\\.js",
			"website": "http://underscorejs.org"
		},
		"Usabilla": {
			"cats": [
				"13"
			],
			"env": "^usabilla_live$",
			"icon": "Usabilla.svg",
			"website": "http://usabilla.com"
		},
		"UserEngage": {
			"cats": [
				"10"
			],
			"env": "^UserEngage$",
			"icon": "UserEngage.png",
			"html": "<div[^>]+/id=\"ue_widget\"",
			"website": "https://userengage.com"
		},
		"UserLike": {
			"cats": [
				"52"
			],
			"icon": "UserLike.svg",
			"script": [
				"userlike\\.min\\.js",
				"userlikelib\\.min\\.js"
			],
			"website": "http://userlike.com"
		},
		"UserRules": {
			"cats": [
				"13"
			],
			"env": "^_usrp$",
			"icon": "UserRules.png",
			"website": "http://www.userrules.com"
		},
		"UserVoice": {
			"cats": [
				"13"
			],
			"env": "^UserVoice$",
			"icon": "UserVoice.png",
			"website": "http://uservoice.com"
		},
		"Ushahidi": {
			"cats": [
				"1",
				"35"
			],
			"env": "^Ushahidi$",
			"headers": {
				"Set-Cookie": "^ushahidi="
			},
			"icon": "Ushahidi.png",
			"implies": [
				"PHP",
				"MySQL",
				"OpenLayers"
			],
			"script": "/js/ushahidi\\.js$",
			"website": "http://www.ushahidi.com"
		},
		"VIVVO": {
			"cats": [
				"1"
			],
			"env": "^vivvo",
			"headers": {
				"Set-Cookie": "VivvoSessionId"
			},
			"icon": "VIVVO.png",
			"website": "http://vivvo.net"
		},
		"VP-ASP": {
			"cats": [
				"6"
			],
			"html": "<a[^>]+>Powered By VP-ASP Shopping Cart</a>",
			"icon": "VP-ASP.png",
			"implies": "Microsoft ASP.NET",
			"script": "vs350\\.js",
			"website": "http://www.vpasp.com"
		},
		"VTEX Enterprise": {
			"cats": [
				"6"
			],
			"headers": {
				"powered": "vtex"
			},
			"icon": "VTEX Enterprise.png",
			"website": "http://vtex.com"
		},
		"VTEX Integrated Store": {
			"cats": [
				"6"
			],
			"headers": {
				"X-Powered-By": "vtex-integrated-store"
			},
			"icon": "VTEX Integrated Store.png",
			"website": "http://lojaintegrada.com.br"
		},
		"Vanilla": {
			"cats": [
				"2"
			],
			"headers": {
				"X-Powered-By": "Vanilla"
			},
			"html": "<body id=\"(?:DiscussionsPage|vanilla)",
			"icon": "Vanilla.png",
			"implies": "PHP",
			"website": "http://vanillaforums.org"
		},
		"Varnish": {
			"cats": [
				"23"
			],
			"headers": {
				"Via": ".*Varnish",
				"X-Varnish": "",
				"X-Varnish-Action": "",
				"X-Varnish-Age": "",
				"X-Varnish-Cache": "",
				"X-Varnish-Hostname": ""
			},
			"icon": "Varnish.svg",
			"website": "http://www.varnish-cache.org"
		},
		"Venda": {
			"cats": [
				"6"
			],
			"headers": {
				"X-venda-hitid": ""
			},
			"icon": "Venda.png",
			"website": "http://venda.com"
		},
		"Veoxa": {
			"cats": [
				"36"
			],
			"env": "^(?:Veoxa_|VuVeoxaContent)",
			"html": "<img [^>]*src=\"[^\"]+tracking\\.veoxa\\.com",
			"icon": "Veoxa.png",
			"script": "tracking\\.veoxa\\.com",
			"website": "http://veoxa.com"
		},
		"VideoJS": {
			"cats": [
				"14"
			],
			"env": "^VideoJS$",
			"html": "<div[^>]+class=\"video-js+\">",
			"icon": "VideoJS.png",
			"script": "zencdn\\.net/c/video\\.js",
			"website": "http://videojs.com"
		},
		"VigLink": {
			"cats": [
				"36"
			],
			"env": "^(?:vglnk(?:$|_)|vl_(?:cB|disable)$)",
			"icon": "VigLink.png",
			"script": "(?:^[^/]*//[^/]*viglink\\.com/api/|vglnk\\.js)",
			"website": "http://viglink.com"
		},
		"Vignette": {
			"cats": [
				"1"
			],
			"html": "<[^>]+=\"vgn-?ext",
			"icon": "Vignette.png",
			"website": "http://www.vignette.com"
		},
		"Vimeo": {
			"cats": [
				"14"
			],
			"html": "(?:<(?:param|embed)[^>]+vimeo\\.com/moogaloop|<iframe[^>]player\\.vimeo\\.com)",
			"icon": "Vimeo.png",
			"website": "http://vimeo.com"
		},
		"Vinala": {
			"cats": [
				"18"
			],
			"headers": {
				"Set-Cookie": "vinala_version"
			},
			"icon": "Vinala.png",
			"implies": "PHP",
			"website": "https://github.com/vinala/vinala"
		},
		"Virata EmWeb": {
			"cats": [
				"22"
			],
			"headers": {
				"Server": "Virata-EmWeb(?:/(R?[\\d._]+))?\\;version:\\1"
			},
			"implies": [
				"HP"
			],
			"website": "http://example.com"
		},
		"VirtueMart": {
			"cats": [
				"6"
			],
			"html": "<div id=\"vmMainPage",
			"icon": "VirtueMart.png",
			"implies": "Joomla",
			"website": "http://virtuemart.net"
		},
		"Virtuoso": {
			"cats": [
				"34"
			],
			"website": "https://virtuoso.openlinksw.com/",
			"meta": {
				"Keywords": "^OpenLink Virtuoso Sparql",
				"Copyright": "^Copyright &copy; \\d{4} OpenLink Software"
			},
			"url": ".*/sparql\\.*",
			"headers": {
				"Server": "Virtuoso\\/?(\\d{2}\\.\\d{2}\\.\\d{4})?\\;version:\\1"
			}
		},
		"Visual WebGUI": {
			"cats": [
				"18"
			],
			"env": "^VWGEventArgs$",
			"icon": "Visual WebGUI.png",
			"implies": "Microsoft ASP.NET",
			"meta": {
				"generator": "^Visual WebGUI"
			},
			"script": "\\.js\\.wgx$",
			"url": "\\.wgx$",
			"website": "http://www.gizmox.com/products/visual-web-gui/"
		},
		"VisualPath": {
			"cats": [
				"10"
			],
			"icon": "VisualPath.png",
			"script": "visualpath[^/]*\\.trackset\\.it/[^/]+/track/include\\.js",
			"website": "http://www.trackset.com/web-analytics-software/visualpath"
		},
		"Volusion": {
			"cats": [
				"6"
			],
			"env": "^volusion$",
			"html": "<link [^>]*href=\"[^\"]*/vspfiles/",
			"icon": "Volusion.png",
			"script": "/volusion\\.js(?:\\?([\\d.]*))?\\;version:\\1",
			"website": "http://volusion.com"
		},
		"Vox": {
			"cats": [
				"11"
			],
			"icon": "Vox.png",
			"url": "\\.vox\\.com",
			"website": "http://www.vox.com"
		},
		"Vue.js": {
			"cats": [
				"12"
			],
			"env": "^Vue$",
			"icon": "Vue.js.png",
			"script": [
				"vue(?:\\-|\\.)([\\d.]*\\d)[^/]*\\.js\\;version:\\1",
				"/([\\d.]+)/vue(?:\\.min)?\\.js\\;version:\\1",
				"vue.*\\.js\\;confidence:20"
			],
			"website": "http://vuejs.org"
		},
		"W3 Total Cache": {
			"cats": [
				"23"
			],
			"headers": {
				"X-Powered-By": "W3 Total Cache(?:/([\\d.]+))?\\;version:\\1"
			},
			"html": "<!--[^>]+W3 Total Cache",
			"icon": "W3 Total Cache.png",
			"implies": "WordPress",
			"website": "http://www.w3-edge.com/wordpress-plugins/w3-total-cache"
		},
		"W3Counter": {
			"cats": [
				"10"
			],
			"icon": "W3Counter.png",
			"script": "w3counter\\.com/tracker\\.js",
			"website": "http://www.w3counter.com"
		},
		"WEBXPAY": {
			"cats": [
				"6"
			],
			"env": "^WEBXPAY$",
			"html": "Powered by <a href=\"https://www.webxpay.com\">WEBXPAY<",
			"icon": "WEBXPAY.png",
			"website": "https://webxpay.com"
		},
		"WHMCS": {
			"cats": [
				"6"
			],
			"headers": {
				"Set-Cookie": "^WHMCS.*"
			},
			"icon": "WHMCS.png",
			"website": "http://www.whmcs.com"
		},
		"WP Rocket": {
			"cats": [
				"23"
			],
			"headers": {
				"X-Powered-By": "WP Rocket(?:/([\\d.]+))?\\;version:\\1"
			},
			"html": "<!--[^>]+WP Rocket",
			"icon": "WP Rocket.png",
			"implies": "WordPress",
			"website": "http://wp-rocket.me"
		},
		"Warp": {
			"cats": [
				"22"
			],
			"headers": {
				"Server": "^Warp/(\\d+(?:\\.\\d+)+)?$\\;version:\\1"
			},
			"icon": "Warp.png",
			"implies": "Haskell",
			"website": "http://www.stackage.org/package/warp"
		},
		"Web Optimizer": {
			"cats": [
				"10"
			],
			"html": "<title [^>]*lang=\"wo\">",
			"icon": "Web Optimizer.png",
			"website": "http://www.web-optimizer.us"
		},
		"Web2py": {
			"cats": [
				"18"
			],
			"headers": {
				"X-Powered-By": "web2py"
			},
			"icon": "Web2py.png",
			"implies": [
				"Python",
				"jQuery"
			],
			"meta": {
				"generator": "^Web2py"
			},
			"script": "web2py\\.js",
			"website": "http://web2py.com"
		},
		"WebGUI": {
			"cats": [
				"1"
			],
			"headers": {
				"Set-Cookie": "^wgSession="
			},
			"icon": "WebGUI.png",
			"implies": "Perl",
			"meta": {
				"generator": "^WebGUI ([\\d.]+)\\;version:\\1"
			},
			"website": "http://www.webgui.org"
		},
		"WebPublisher": {
			"cats": [
				"1"
			],
			"icon": "WebPublisher.png",
			"meta": {
				"generator": "WEB\\|Publisher"
			},
			"website": "http://scannet.dk"
		},
		"Webix": {
			"cats": [
				"12"
			],
			"env": "^webix$",
			"icon": "Webix.png",
			"script": "\bwebix\\.js",
			"website": "http://webix.com"
		},
		"Webs": {
			"cats": [
				"1"
			],
			"headers": {
				"Server": "Webs\\.com/?([\\d\\.]+)?\\;version:\\1"
			},
			"icon": "Webs.png",
			"website": "http://webs.com"
		},
		"WebsPlanet": {
			"cats": [
				"1"
			],
			"icon": "WebsPlanet.png",
			"meta": {
				"generator": "WebsPlanet"
			},
			"website": "http://websplanet.com"
		},
		"Websale": {
			"cats": [
				"6"
			],
			"icon": "Websale.png",
			"url": "/websale7/",
			"website": "http://websale.de"
		},
		"WebSite X5": {
			"cats": [
				"20"
			],
			"meta": {
				"generator": "Incomedia WebSite X5 (\\w+ [\\d.]+)\\;version:\\1"
			},
			"icon": "WebSite X5.png",
			"website": "http://websitex5.com"
		},
		"WebsiteBaker": {
			"cats": [
				"1"
			],
			"icon": "WebsiteBaker.png",
			"implies": [
				"PHP",
				"MySQL"
			],
			"meta": {
				"generator": "WebsiteBaker"
			},
			"website": "http://websitebaker2.org/en/home.php"
		},
		"Webtrekk": {
			"cats": [
				"10"
			],
			"env": "^webtrekk",
			"icon": "Webtrekk.png",
			"website": "http://www.webtrekk.com"
		},
		"Webtrends": {
			"cats": [
				"10"
			],
			"env": "^(?:WTOptimize|WebTrends)",
			"html": "<img[^>]+id=\"DCSIMG\"[^>]+webtrends",
			"icon": "Webtrends.png",
			"website": "http://worldwide.webtrends.com"
		},
		"Weebly": {
			"cats": [
				"1"
			],
			"icon": "Weebly.png",
			"script": "cdn\\d+\\.editmysite\\.com",
			"website": "http://www.weebly.com"
		},
		"Wikinggruppen": {
			"cats": [
				"6"
			],
			"html": [
				"<!-- WIKINGGRUPPEN"
			],
			"icon": "wikinggruppen.png",
			"website": "https://wikinggruppen.se/"
		},    
		"Wikispaces": {
			"cats": [
				"8"
			],
			"html": [
				"<script[^>]*>[^<]*session_url:\\s*'https://session\\.wikispaces\\.com/",
				"<\\w+[^>]*\\s+class=\"[^\"]*WikispacesContent\\s+WikispacesBs3[^\"]*\""
			],
			"icon": "Wikispaces.png",
			"website": "http://www.wikispaces.com"
		},
		"WikkaWiki": {
			"cats": [
				"8"
			],
			"html": "Powered by <a href=\"[^>]+WikkaWiki",
			"icon": "WikkaWiki.png",
			"meta": {
				"generator": "WikkaWiki"
			},
			"website": "http://wikkawiki.org"
		},
		"Windows CE": {
			"cats": [
				"28"
			],
			"headers": {
				"Server": "\bWinCE\b"
			},
			"icon": "Microsoft.svg",
			"website": "http://microsoft.com"
		},
		"Windows Server": {
			"cats": [
				"28"
			],
			"headers": {
				"Server": "Win32|Win64"
			},
			"icon": "Microsoft.svg",
			"website": "http://microsoft.com/windowsserver"
		},
		"Wink": {
			"cats": [
				"26",
				"12"
			],
			"env": "^wink$",
			"icon": "Wink.png",
			"script": "(?:_base/js/base|wink).*\\.js",
			"website": "http://winktoolkit.org"
		},
		"Winstone Servlet Container": {
			"cats": [
				"22"
			],
			"headers": {
				"Server": "Winstone Servlet (?:Container|Engine) v?([\\d.]+)?\\;version:\\1",
				"X-Powered-By": "Winstone(?:.([\\d.]+))?\\;version:\\1"
			},
			"website": "http://winstone.sourceforge.net"
		},
		"Wix": {
			"cats": [
				"1"
			],
			"env": "^wix(?:Events|Data|Errors)",
			"headers": {
				"Set-Cookie": "Domain=\\.wix\\.com",
				"X-Wix-Renderer-Server": ""
			},
			"icon": "Wix.png",
			"script": "static\\.wixstatic\\.com",
			"website": "http://wix.com"
		},
		"Wolf CMS": {
			"cats": [
				"1"
			],
			"html": "(?:<a href=\"[^>]+wolfcms\\.org[^>]+>Wolf CMS(?:</a>)? inside|Thank you for using <a[^>]+>Wolf CMS)",
			"icon": "Wolf CMS.png",
			"implies": "PHP",
			"website": "http://www.wolfcms.org"
		},
		"Woltlab Community Framework": {
			"cats": [
				"18"
			],
			"html": "var WCF_PATH[^>]+",
			"icon": "Woltlab Community Framework.png",
			"implies": "PHP",
			"script": "WCF\\..*\\.js",
			"website": "http://www.woltlab.com"
		},
		"WooCommerce": {
			"cats": [
				"6"
			],
			"env": "woocommerce",
			"html": "<!-- WooCommerce",
			"icon": "WooCommerce.png",
			"implies": "WordPress",
			"meta": {
				"generator": "WooCommerce ([\\d.]+)\\;version:\\1"
			},
			"script": "woocommerce",
			"website": "http://www.woothemes.com/woocommerce"
		},
		"Woopra": {
			"cats": [
				"10"
			],
			"icon": "Woopra.png",
			"script": "static\\.woopra\\.com",
			"website": "http://www.woopra.com"
		},
		"WordPress": {
			"cats": [
				"1",
				"11"
			],
			"env": "^wp_username$",
			"html": [
				"<link rel=[\"']stylesheet[\"'] [^>]+wp-(?:content|includes)",
				"<link[^>]+s\\d+\\.wp\\.com"
			],
			"icon": "WordPress.svg",
			"implies": "PHP",
			"meta": {
				"generator": "WordPress( [\\d.]+)?\\;version:\\1"
			},
			"script": "/wp-includes/",
			"website": "http://wordpress.org"
		},
		"WordPress Super Cache": {
			"cats": [
				"23"
			],
			"headers": {
				"WP-Super-Cache": ""
			},
			"html": "<!--[^>]+WP-Super-Cache",
			"icon": "wp_super_cache.png",
			"implies": "WordPress",
			"website": "http://z9.io/wp-super-cache/"
		},
		"Wowza Media Server": {
			"cats": [
				"38"
			],
			"html": "<title>Wowza Media Server \\d+ ((?:\\w+ Edition )?\\d+\\.[\\d\\.]+(?: build\\d+)?)?\\;version:\\1",
			"icon": "Wowza Media Server.png",
			"website": "http://www.wowza.com"
		},
		"X-Cart": {
			"cats": [
				"6"
			],
			"env": "^(?:xcart_web_dir|xliteConfig)$",
			"headers": {
				"Set-Cookie": "xid=[a-z\\d]{32}(?:;|$)"
			},
			"html": [
				"Powered by X-Cart(?: (\\d+))? <a[^>]+href=\"http://www\\.x-cart\\.com/\"[^>]*>\\;version:\\1",
				"<a[^>]+href=\"[^\"]*(?:\\?|&)xcart_form_id=[a-z\\d]{32}(?:&|$)"
			],
			"icon": "X-Cart.png",
			"implies": "PHP",
			"meta": {
				"generator": "X-Cart(?: (\\d+))?\\;version:\\1"
			},
			"script": "/skin/common_files/modules/Product_Options/func\\.js",
			"website": "http://x-cart.com"
		},
		"XAMPP": {
			"cats": [
				"22"
			],
			"html": "<title>XAMPP(?: Version ([\\d\\.]+))?</title>\\;version:\\1",
			"icon": "XAMPP.png",
			"implies": [
				"Apache",
				"MySQL",
				"PHP",
				"Perl"
			],
			"meta": {
				"author": "Kai Oswald Seidler\\;confidence:10"
			},
			"website": "http://www.apachefriends.org/en/xampp.html"
		},
		"XMB": {
			"cats": [
				"2"
			],
			"html": "<!-- Powered by XMB",
			"icon": "XMB.png",
			"website": "http://www.xmbforum.com"
		},
		"XOOPS": {
			"cats": [
				"1"
			],
			"env": "^xoops",
			"icon": "XOOPS.png",
			"implies": "PHP",
			"meta": {
				"generator": "XOOPS"
			},
			"website": "http://xoops.org"
		},
		"XRegExp": {
			"cats": [
				"12"
			],
			"env": "^XRegExp$",
			"icon": "XRegExp.png",
			"script": [
				"xregexp(?:\\-|\\.)([\\d.]*\\d)[^/]*\\.js\\;version:\\1",
				"/([\\d.]+)/xregexp(?:\\.min)?\\.js\\;version:\\1",
				"xregexp.*\\.js"
			],
			"website": "http://xregexp.com"
		},
		"Xajax": {
			"cats": [
				"12"
			],
			"icon": "Xajax.png",
			"script": "xajax_core.*\\.js",
			"website": "http://xajax-project.org"
		},
		"Xanario": {
			"cats": [
				"6"
			],
			"icon": "Xanario.png",
			"meta": {
				"generator": "xanario shopsoftware"
			},
			"website": "http://xanario.de"
		},
		"XenForo": {
			"cats": [
				"2"
			],
			"html": "(?:jQuery\\.extend\\(true, XenForo|Forum software by XenForo&trade;|<!--XF:branding|<html[^>]+id=\"XenForo\")",
			"icon": "XenForo.png",
			"website": "http://xenforo.com"
		},
		"Xitami": {
			"cats": [
				"22"
			],
			"headers": {
				"Server": "Xitami(?:/([\\d.]+))?\\;version:\\1"
			},
			"icon": "Xitami.png",
			"website": "http://xitami.com"
		},
		"Xonic": {
			"cats": [
				"6"
			],
			"html": [
				"Powered by <a href=\"http://www.xonic-solutions.de/index.php\" target=\"_blank\">xonic-solutions Shopsoftware</a>"
			],
			"icon": "xonic.png",
			"meta": {
				"keywords": "xonic-solutions"
			},
			"script": "core/jslib/jquery\\.xonic\\.js\\.php",
			"website": "http://www.xonic-solutions.de"
		},
		"XpressEngine": {
			"cats": [
				"1"
			],
			"icon": "XpressEngine.png",
			"meta": {
				"generator": "XpressEngine"
			},
			"website": "http://www.xpressengine.com/"
		},
		"YUI": {
			"cats": [
				"12"
			],
			"env": "^YAHOO$",
			"icon": "YUI.png",
			"script": "(?:/yui/|yui\\.yahooapis\\.com)",
			"website": "http://yuilibrary.com"
		},
		"YUI Doc": {
			"cats": [
				"4"
			],
			"html": "(?:<html[^>]* yuilibrary\\.com/rdf/[\\d.]+/yui\\.rdf|<body[^>]+class=\"yui3-skin-sam)",
			"icon": "yahoo.png",
			"website": "http://developer.yahoo.com/yui/yuidoc"
		},
		"YaBB": {
			"cats": [
				"2"
			],
			"html": "Powered by <a href=\"[^>]+yabbforum",
			"icon": "YaBB.png",
			"website": "http://www.yabbforum.com"
		},
		"Yahoo Advertising": {
			"cats": [
				"36"
			],
			"env": "^adxinserthtml$",
			"html": [
				"<iframe[^>]+adserver\\.yahoo\\.com",
				"<img[^>]+clicks\\.beap\\.bc\\.yahoo\\.com"
			],
			"icon": "yahoo.png",
			"script": "adinterax\\.com",
			"website": "http://advertising.yahoo.com"
		},
		"Yahoo! Ecommerce": {
			"cats": [
				"6"
			],
			"env": "^YStore$",
			"headers": {
				"X-XRDS-Location": "/ystore/"
			},
			"html": "<link[^>]+store\\.yahoo\\.net",
			"icon": "yahoo.png",
			"website": "http://smallbusiness.yahoo.com/ecommerce"
		},
		"Yahoo! Web Analytics": {
			"cats": [
				"10"
			],
			"env": "^YWA$",
			"icon": "yahoo.png",
			"script": "d\\.yimg\\.com/mi/ywa\\.js",
			"website": "http://web.analytics.yahoo.com"
		},
		"Yandex.Direct": {
			"cats": [
				"36"
			],
			"env": [
				"^yandex_partner_id$",
				"^yandex_ad_format$",
				"^yandex_direct_"
			],
			"html": "<yatag class=\"ya-partner__ads\">",
			"icon": "Yandex.Direct.png",
			"script": "https?://an\\.yandex\\.ru/",
			"website": "http://partner.yandex.com"
		},
		"Yandex.Metrika": {
			"cats": [
				"10"
			],
			"env": "^yandex_metrika",
			"icon": "Yandex.Metrika.png",
			"script": "mc\\.yandex\\.ru\\/metrika\\/watch\\.js",
			"website": "http://metrika.yandex.com"
		},
		"Yaws": {
			"cats": [
				"22"
			],
			"headers": {
				"Server": "Yaws(?: ([\\d.]+))?\\;version:\\1"
			},
			"icon": "Yaws.png",
			"implies": [
				"Erlang"
			],
			"website": "http://yaws.hyber.org"
		},
		"Yieldlab": {
			"cats": [
				"36"
			],
			"icon": "Yieldlab.png",
			"script": "^https?://(?:[^/]+\\.)?yieldlab\\.net/",
			"website": "http://yieldlab.de"
		},
		"Yii": {
			"cats": [
				"18"
			],
			"html": [
				"Powered by <a href=\"http://www.yiiframework.com/\" rel=\"external\">Yii Framework</a>",
				"<input type=\"hidden\" value=\"[a-zA-Z0-9]{40}\" name=\"YII_CSRF_TOKEN\" \\/>",
				"<!\\[CDATA\\[YII-BLOCK-(?:HEAD|BODY-BEGIN|BODY-END)\\]"
			],
			"icon": "Yii.png",
			"implies": [
				"PHP"
			],
			"website": "http://yiiframework.com"
		},
		"Yoast SEO": {
			"cats": [
				"32"
			],
			"html": [
				"<!-- This site is optimized with the Yoast"
			],
			"icon": "Yoast SEO.png",
			"website": "http://yoast.com"
		},
		"YouTrack": {
			"cats": [
				"13"
			],
			"html": [
				"no-title=\"YouTrack\">",
				"data-reactid=\"[^\"]+\">youTrack ([0-9.]+)<\\;version:\\1",
				"type=\"application/opensearchdescription\\+xml\" title=\"YouTrack\"/>"
			],
			"icon": "YouTrack.png",
			"website": "http://www.jetbrains.com/youtrack/"
		},
		"YouTube": {
			"cats": [
				"14"
			],
			"html": "<(?:param|embed|iframe)[^>]+youtube(?:-nocookie)?\\.com/(?:v|embed)",
			"icon": "YouTube.png",
			"website": "http://www.youtube.com"
		},
		"ZK": {
			"cats": [
				"18"
			],
			"html": "<!-- ZK [\\.\\d\\s]+-->",
			"icon": "ZK.png",
			"implies": "Java",
			"script": "zkau/",
			"website": "http://zkoss.org"
		},
		"ZURB Foundation": {
			"cats": [
				"18"
			],
			"html": [
				"<link[^>]+foundation[^>\"]+css",
				"<div [^>]*class=\"[^\"]*(?:small|medium|large)-\\d{1,2} columns"
			],
			"icon": "ZURB Foundation.png",
			"website": "http://foundation.zurb.com"
		},
		"Zabbix": {
			"cats": [
				"19"
			],
			"env": "^zbxCallPostScripts$",
			"html": "<body[^>]+zbxCallPostScripts",
			"icon": "Zabbix.png",
			"implies": "PHP",
			"meta": {
				"Author": "ZABBIX SIA\\;confidence:70"
			},
			"url": "\\/zabbix\\/\\;confidence:30",
			"website": "http://zabbix.com"
		},
		"Zanox": {
			"cats": [
				"36"
			],
			"env": "^zanox$",
			"html": "<img [^>]*src=\"[^\"]+ad\\.zanox\\.com",
			"icon": "Zanox.png",
			"script": "zanox\\.com/scripts/zanox\\.js$",
			"website": "http://zanox.com"
		},
		"Zen Cart": {
			"cats": [
				"6"
			],
			"icon": "Zen Cart.png",
			"meta": {
				"generator": "Zen Cart"
			},
			"website": "http://www.zen-cart.com"
		},
		"Zend": {
			"cats": [
				"22"
			],
			"headers": {
				"Set-Cookie": "ZENDSERVERSESSID",
				"X-Powered-By": "Zend"
			},
			"icon": "Zend.png",
			"website": "http://zend.com"
		},
		"Zendesk Chat": {
			"cats": [
				"52"
			],
			"icon": "Zendesk Chat.png",
			"script": "v2\\.zopim\\.com",
			"website": "http://zopim.com"
		},
		"Zepto": {
			"cats": [
				"12"
			],
			"env": "^Zepto$",
			"icon": "Zepto.png",
			"script": "zepto.*\\.js",
			"website": "http://zeptojs.com"
		},
		"Zeuscart": {
			"cats": [
				"6"
			],
			"html": "<form name=\"product\" method=\"post\" action=\"[^\"]+\\?do=addtocart&prodid=\\d+\"(?!<\\/form>.)+<input type=\"hidden\" name=\"addtocart\" value=\"\\d+\">",
			"icon": "Zeuscart.png",
			"implies": "PHP",
			"url": "\\?do=prodetail&action=show&prodid=\\d+",
			"website": "http://zeuscart.com"
		},
		"Zinnia": {
			"cats": [
				"11"
			],
			"icon": "Zinnia.png",
			"implies": "Django",
			"meta": {
				"generator": "Zinnia"
			},
			"website": "http://django-blog-zinnia.com"
		},
		"Zope": {
			"cats": [
				"22"
			],
			"headers": {
				"Server": "^Zope/"
			},
			"icon": "Zope.png",
			"website": "http://zope.org"
		},
		"a-blog cms": {
			"cats": [
				"1"
			],
			"icon": "a-blog cms.svg",
			"implies": "PHP",
			"meta": {
				"generator": "a-blog cms"
			},
			"website": "http://www.a-blogcms.jp"
		},
		"actionhero.js": {
			"cats": [
				"1",
				"18",
				"22"
			],
			"env": "^actionheroClient$",
			"headers": {
				"X-Powered-By": "actionhero API"
			},
			"icon": "actionhero.js.png",
			"implies": "Node.js",
			"script": "actionheroClient\\.js",
			"website": "http://www.actionherojs.com"
		},
		"amCharts": {
			"cats": [
				"25"
			],
			"env": "^AmCharts$",
			"icon": "amCharts.png",
			"script": "amcharts.*\\.js",
			"website": "http://amcharts.com"
		},
		"basket.js": {
			"cats": [
				"12"
			],
			"env": "^basket$\\;confidence:20",
			"icon": "basket.js.png",
			"script": "basket.*\\.js\\;confidence:10",
			"website": "http://addyosmani.github.io/basket.js/"
		},
		"cPanel": {
			"cats": [
				"9"
			],
			"headers": {
				"Server": "cpsrvd/([\\d.]+)\\;version:\\1"
			},
			"html": "<!-- cPanel",
			"icon": "cPanel.png",
			"website": "http://www.cpanel.net"
		},
		"cgit": {
			"cats": [
				"19"
			],
			"html": [
				"<[^>]+id='cgit'",
				"generated by <a href='http://git.zx2c4.com/cgit/about/'>cgit v([\\d.a-z-]+)</a>\\;version:\\1"
			],
			"icon": "cgit.png",
			"implies": "git",
			"meta": {
				"generator": "^cgit v([\\d.a-z-]+)$\\;version:\\1"
			},
			"website": "http://git.zx2c4.com/cgit"
		},
		"comScore": {
			"cats": [
				"10"
			],
			"env": "^_?COMSCORE$",
			"html": "<iframe[^>]* (?:id=\"comscore\"|scr=[^>]+comscore)|\\.scorecardresearch\\.com/beacon\\.js|COMSCORE\\.beacon",
			"icon": "comScore.png",
			"script": "\\.scorecardresearch\\.com/beacon\\.js|COMSCORE\\.beacon",
			"website": "http://comscore.com"
		},
		"debut": {
			"cats": [
				"22"
			],
			"headers": {
				"Server": "debut\\/?([\\d\\.]+)?\\;version:\\1"
			},
			"icon": "debut.png",
			"implies": "Brother",
			"website": "http://www.brother.com"
		},
		"dwhttpd": {
			"cats": [
				"22"
			],
			"headers": {
				"Server": "dwhttpd\\/?([\\d\\.a-z]+)?\\;version:\\1"
			},
			"website": "http://example.com"
		},
		"e107": {
			"cats": [
				"1"
			],
			"headers": {
				"Set-Cookie": "e107_tz[^;]+=",
				"X-Powered-By": "e107"
			},
			"icon": "e107.png",
			"implies": "PHP",
			"script": "[^a-z\\d]e107\\.js",
			"website": "http://e107.org"
		},
		"eDevice SmartStack": {
			"cats": [
				"22"
			],
			"headers": {
				"Server": "eDevice SmartStack(?: ?/?([\\d.]+))?\\;version:\\1"
			},
			"icon": "eDevice SmartStack.png",
			"website": "http://edevice.com"
		},
		"eHTTP": {
			"cats": [
				"22"
			],
			"headers": {
				"Server": "\beHTTP(?: v?([\\d\\.]+))?\\;version:\\1"
			},
			"implies": "HP ProCurve",
			"website": "http://example.com"
		},
		"eSyndiCat": {
			"cats": [
				"1"
			],
			"env": "^esyndicat$",
			"headers": {
				"X-Drectory-Script": "^eSyndiCat"
			},
			"icon": "eSyndiCat.png",
			"implies": "PHP",
			"meta": {
				"generator": "^eSyndiCat "
			},
			"website": "http://esyndicat.com"
		},
		"eZ Publish": {
			"cats": [
				"1",
				"6"
			],
			"headers": {
				"X-Powered-By": "^eZ Publish"
			},
			"icon": "eZ Publish.png",
			"implies": "PHP",
			"meta": {
				"generator": "eZ Publish"
			},
			"website": "http://ez.no"
		},
		"enduro.js": {
			"cats": [
				"1",
				"18",
				"47"
			],
			"headers": {
				"X-Powered-By": "^enduro.js$"
			},
			"icon": "enduro.js.svg",
			"implies": "Node.js",
			"website": "http://endurojs.com"
		},
		"git": {
			"cats": [
				"47"
			],
			"icon": "git.png",
			"meta": {
				"generator": "\bgit/([\\d.]+\\d)\\;version:\\1"
			},
			"website": "http://git-scm.com"
		},
		"gitlist": {
			"cats": [
				"47"
			],
			"html": "<p>Powered by <a[^>]+>GitList ([\\d.]+)\\;version:\\1",
			"implies": [
				"PHP",
				"git"
			],
			"website": "http://gitlist.org"
		},
		"gitweb": {
			"cats": [
				"47"
			],
			"html": "<!-- git web interface version ([\\d.]+)?\\;version:\\1",
			"icon": "git.png",
			"implies": [
				"Perl",
				"git"
			],
			"meta": {
				"generator": "gitweb(?:/([\\d.]+\\d))?\\;version:\\1"
			},
			"script": "static/gitweb.js$",
			"website": "http://git-scm.com"
		},
		"govCMS": {
			"cats": [
				"1"
			],
			"icon": "govCMS.svg",
			"implies": [
				"Drupal"
			],
			"meta": {
				"generator": "Drupal ([\\d]+) \\(http:\\/\\/drupal\\.org\\) \\+ govCMS\\;version:\\1"
			},
			"website": "https://www.govcms.gov.au"
		},
		"gunicorn": {
			"cats": [
				"22"
			],
			"headers": {
				"Server": "gunicorn(?:/([\\d.]+))?\\;version:\\1"
			},
			"icon": "gunicorn.png",
			"implies": "Python",
			"website": "http://gunicorn.org"
		},
		"hapi.js": {
			"cats": [
				"18",
				"22"
			],
			"headers": {
				"Set-Cookie": "Fe26\\.2\\*\\*\\;confidence:50"
			},
			"icon": "hapi.js.png",
			"implies": "Node.js",
			"website": "http://hapijs.com"
		},
		"iCongo": {
			"cats": [
				"6"
			],
			"icon": "Hybris.png",
			"implies": "Adobe ColdFusion",
			"meta": {
				"iCongo": ""
			},
			"website": "http://hybris.com/icongo"
		},
		"iPresta": {
			"cats": [
				"6"
			],
			"excludes": "PrestaShop",
			"icon": "iPresta.png",
			"implies": "PHP",
			"meta": {
				"designer": "iPresta"
			},
			"website": "http://ipresta.ir"
		},
		"iWeb": {
			"cats": [
				"20"
			],
			"icon": "iWeb.png",
			"meta": {
				"generator": "^iWeb( [\\d.]+)?\\;version:\\1"
			},
			"website": "http://apple.com/ilife/iweb"
		},
		"ikiwiki": {
			"cats": [
				"8"
			],
			"html": [
				"<link rel=\"alternate\" type=\"application/x-wiki\" title=\"Edit this page\" href=\"/ikiwiki\\.cgi",
				"<a href=\"/ikiwiki\\.cgi\\?do="
			],
			"icon": "ikiwiki.png",
			"website": "http://ikiwiki.info"
		},
		"io4 CMS": {
			"cats": [
				"1"
			],
			"icon": "io4 CMS.png",
			"meta": {
				"generator": "GO[ |]+CMS Enterprise"
			},
			"website": "http://notenbomer.nl/Producten/Content_management/io4_|_cms"
		},
		"Jetshop": {
			"cats": [
				"6"
			],
			"env": "^JetshopData$",
			"html":	"<(?:div|aside) id=\"jetshop-branding\">",
			"icon": "Jetshop.png",
			"website": "http://jetshop.se"
		},
		"jQTouch": {
			"cats": [
				"26"
			],
			"env": "^jQT$",
			"icon": "jQTouch.png",
			"script": "jqtouch.*\\.js",
			"website": "http://jqtouch.com"
		},
		"jQuery": {
			"cats": [
				"12"
			],
			"env": "^jQuery$",
			"icon": "jQuery.svg",
			"script": [
				"jquery(?:\\-|\\.)([\\d.]*\\d)[^/]*\\.js\\;version:\\1",
				"/([\\d.]+)/jquery(?:\\.min)?\\.js\\;version:\\1",
				"jquery.*\\.js"
			],
			"website": "http://jquery.com"
		},
		"jQuery Mobile": {
			"cats": [
				"26"
			],
			"icon": "jQuery Mobile.svg",
			"implies": "jQuery",
			"script": "jquery\\.mobile(?:-([\\d.]+rc\\d))?.*\\.js(?:\\?ver=([\\d.]+))?\\;version:\\1?\\1:\\2",
			"website": "http://jquerymobile.com"
		},
		"jQuery Sparklines": {
			"cats": [
				"25"
			],
			"implies": "jQuery",
			"script": "jquery\\.sparkline.*\\.js",
			"website": "http://omnipotent.net/jquery.sparkline/"
		},
		"jQuery UI": {
			"cats": [
				"12"
			],
			"icon": "jQuery UI.svg",
			"implies": "jQuery",
			"script": [
				"jquery-ui(?:-|\\.)([\\d.]*\\d)[^/]*\\.js\\;version:\\1",
				"([\\d.]+)/jquery-ui(?:\\.min)?\\.js\\;version:\\1",
				"jquery-ui.*\\.js"
			],
			"website": "http://jqueryui.com"
		},
		"jqPlot": {
			"cats": [
				"25"
			],
			"icon": "jqPlot.png",
			"implies": "jQuery",
			"script": "jqplot.*\\.js",
			"website": "http://www.jqplot.com"
		},
		"libwww-perl-daemon": {
			"cats": [
				"22"
			],
			"headers": {
				"Server": "libwww-perl-daemon(?:/([\\d\\.]+))?\\;version:\\1"
			},
			"icon": "libwww-perl-daemon.png",
			"implies": "Perl",
			"website": "http://metacpan.org/pod/HTTP::Daemon"
		},
		"lighttpd": {
			"cats": [
				"22"
			],
			"headers": {
				"Server": "lighttpd(?:/([\\d.]+))?\\;version:\\1"
			},
			"icon": "lighttpd.png",
			"website": "http://www.lighttpd.net"
		},
		"LiveHelp": {
			"cats": [
				"52",
				"53"
			],
			"script": "^https?://server\\.livehelp\\.it/widgetjs/[0-9]{5}/[0-9]{1,3}\\.js",
			"icon": "LiveHelp.png",
			"website": "http://www.livehelp.it"
		},
		"math.js": {
			"cats": [
				"12"
			],
			"env": "^mathjs$",
			"icon": "math.js.png",
			"script": "math(?:\\.min)?\\.js",
			"website": "http://mathjs.org"
		},
		"mini_httpd": {
			"cats": [
				"22"
			],
			"headers": {
				"Server": "mini_httpd(?:/([\\d.]+))?\\;version:\\1"
			},
			"icon": "mini_httpd.png",
			"website": "http://acme.com/software/mini_httpd"
		},
		"mod_auth_pam": {
			"cats": [
				"33"
			],
			"headers": {
				"Server": "mod_auth_pam(?:/([\\d\\.]+))?\\;version:\\1"
			},
			"icon": "Apache.svg",
			"implies": "Apache",
			"website": "http://pam.sourceforge.net/mod_auth_pam"
		},
		"mod_dav": {
			"cats": [
				"33"
			],
			"headers": {
				"Server": "\b(?:mod_)?DAV\b(?:/([\\d.]+))?\\;version:\\1"
			},
			"icon": "Apache.svg",
			"implies": "Apache",
			"website": "http://webdav.org/mod_dav"
		},
		"mod_fastcgi": {
			"cats": [
				"33"
			],
			"headers": {
				"Server": "mod_fastcgi(?:/([\\d.]+))?\\;version:\\1"
			},
			"icon": "Apache.svg",
			"implies": "Apache",
			"website": "http://www.fastcgi.com/mod_fastcgi/docs/mod_fastcgi.html"
		},
		"mod_jk": {
			"cats": [
				"33"
			],
			"headers": {
				"Server": "mod_jk(?:/([\\d\\.]+))?\\;version:\\1"
			},
			"icon": "Apache.svg",
			"implies": [
				"Apache Tomcat",
				"Apache"
			],
			"website": "http://tomcat.apache.org/tomcat-3.3-doc/mod_jk-howto.html"
		},
		"mod_perl": {
			"cats": [
				"33"
			],
			"headers": {
				"Server": "mod_perl(?:/([\\d\\.]+))?\\;version:\\1"
			},
			"icon": "mod_perl.png",
			"implies": [
				"Perl",
				"Apache"
			],
			"website": "http://perl.apache.org"
		},
		"mod_python": {
			"cats": [
				"33"
			],
			"headers": {
				"Server": "mod_python(?:/([\\d.]+))?\\;version:\\1"
			},
			"icon": "mod_python.png",
			"implies": [
				"Python",
				"Apache"
			],
			"website": "http://www.modpython.org"
		},
		"mod_rack": {
			"cats": [
				"33"
			],
			"headers": {
				"Server": "mod_rack(?:/([\\d.]+))?\\;version:\\1",
				"X-Powered-By": "mod_rack(?:/([\\d.]+))?\\;version:\\1"
			},
			"icon": "Phusion Passenger.png",
			"implies": [
				"Ruby on Rails\\;confidence:50",
				"Apache"
			],
			"website": "http://phusionpassenger.com"
		},
		"mod_rails": {
			"cats": [
				"33"
			],
			"headers": {
				"Server": "mod_rails(?:/([\\d.]+))?\\;version:\\1",
				"X-Powered-By": "mod_rails(?:/([\\d.]+))?\\;version:\\1"
			},
			"icon": "Phusion Passenger.png",
			"implies": [
				"Ruby on Rails\\;confidence:50",
				"Apache"
			],
			"website": "http://phusionpassenger.com"
		},
		"mod_ssl": {
			"cats": [
				"33"
			],
			"headers": {
				"Server": "mod_ssl(?:/([\\d.]+))?\\;version:\\1"
			},
			"icon": "mod_ssl.png",
			"implies": "Apache",
			"website": "http://modssl.org"
		},
		"mod_wsgi": {
			"cats": [
				"33"
			],
			"headers": {
				"Server": "mod_wsgi(?:/([\\d.]+))?\\;version:\\1",
				"X-Powered-By": "mod_wsgi(?:/([\\d.]+))?\\;version:\\1"
			},
			"icon": "mod_wsgi.png",
			"implies": [
				"Python\\;confidence:50",
				"Apache"
			],
			"website": "http://code.google.com/p/modwsgi"
		},
		"nopCommerce": {
			"cats": [
				"6"
			],
			"headers": {
				"Set-Cookie": "Nop\\.customer="
			 },
			"html": "(?:<!--Powered by nopCommerce|Powered by: <a[^>]+nopcommerce)",
			"icon": "nopCommerce.png",
			"implies": "Microsoft ASP.NET",
			"meta": {
				"generator": "^nopCommerce$"
			 },
			"website": "http://www.nopcommerce.com"
		},
		"openEngine": {
			"cats": [
				"1"
			],
			"icon": "openEngine.png",
			"meta": {
				"openEngine": ""
			},
			"website": "http://openengine.de/html/pages/de/"
		},
		"osCSS": {
			"cats": [
				"6"
			],
			"html": "<body onload=\"window\\.defaultStatus='oscss templates';\"",
			"icon": "osCSS.png",
			"website": "http://www.oscss.org"
		},
		"osCommerce": {
			"cats": [
				"6"
			],
			"headers": {
				"Set-Cookie": "osCsid="
			},
			"html": "(?:<a[^>]*(?:\\?|&)osCsid|Powered by (?:<[^>]+>)?osCommerce</a>|<[^>]+class=\"[^>]*infoBoxHeading)",
			"icon": "osCommerce.png",
			"implies": [
				"PHP",
				"MySQL"
			],
			"website": "http://www.oscommerce.com"
		},
		"osTicket": {
			"cats": [
				"13"
			],
			"headers": {
				"Set-Cookie": "OSTSESSID"
			},
			"icon": "osTicket.png",
			"implies": [
				"PHP",
				"MySQL"
			],
			"website": "http://osticket.com"
		},
		"otrs": {
			"cats": [
				"13"
			],
			"html": "<!--\\s+OTRS: Copyright \\d+-\\d+, OTRS AG",
			"script": "^/otrs-web/js/",
			"icon": "otrs.png",
			"implies": "perl",
			"website": "https://www.otrs.com"
		},
		"ownCloud": {
			"cats": [
				"19"
			],
			"html": "<a href=\"https://owncloud.com\" target=\"_blank\">ownCloud Inc.</a><br/>Your Cloud, Your Data, Your Way!",
			"icon": "ownCloud.png",
			"implies": "PHP",
			"meta": {
				"apple-itunes-app": "app-id=543672169"
			},
			"website": "http://owncloud.org"
		},
		"papaya CMS": {
			"cats": [
				"1"
			],
			"html": "<link[^>]*/papaya-themes/",
			"icon": "papaya CMS.png",
			"implies": "PHP",
			"website": "http://papaya-cms.com"
		},
		"phpAlbum": {
			"cats": [
				"7"
			],
			"html": "<!--phpalbum ([.\\d\\s]+)-->\\;version:\\1",
			"icon": "phpAlbum.png",
			"implies": "PHP",
			"website": "http://phpalbum.net"
		},
		"phpBB": {
			"cats": [
				"2"
			],
			"env": "^(?:style_cookie_settings|phpbb_)",
			"headers": {
				"Set-Cookie": "^phpbb"
			},
			"html": "(?:Powered by <a[^>]+phpbb|<a[^>]+phpbb[^>]+class=\\.copyright|\tphpBB style name|<[^>]+styles/(?:sub|pro)silver/theme|<img[^>]+i_icon_mini|<table class=\"forumline)",
			"icon": "phpBB.png",
			"implies": "PHP",
			"meta": {
				"copyright": "phpBB Group"
			},
			"website": "http://phpbb.com"
		},
		"phpCMS": {
			"cats": [
				"1"
			],
			"env": "^phpcms",
			"icon": "phpCMS.png",
			"implies": "PHP",
			"website": "http://phpcms.de"
		},
		"phpDocumentor": {
			"cats": [
				"4"
			],
			"html": "<!-- Generated by phpDocumentor",
			"icon": "phpDocumentor.png",
			"implies": "PHP",
			"website": "http://www.phpdoc.org"
		},
		"phpMyAdmin": {
			"cats": [
				"3"
			],
			"env": "^pma_absolute_uri$",
			"html": "(?: \\| phpMyAdmin ([\\d.]+)<\\/title>|PMA_sendHeaderLocation\\(|<link [^>]*href=\"[^\"]*phpmyadmin\\.css\\.php)\\;version:\\1",
			"icon": "phpMyAdmin.png",
			"implies": [
				"PHP",
				"MySQL"
			],
			"website": "http://www.phpmyadmin.net"
		},
		"phpPgAdmin": {
			"cats": [
				"3"
			],
			"html": "(?:<title>phpPgAdmin</title>|<span class=\"appname\">phpPgAdmin)",
			"icon": "phpPgAdmin.png",
			"implies": "PHP",
			"website": "http://phppgadmin.sourceforge.net"
		},
		"phpSQLiteCMS": {
			"cats": [
				"1"
			],
			"icon": "phpSQLiteCMS.png",
			"implies": [
				"PHP",
				"SQLite"
			],
			"meta": {
				"generator": "^phpSQLiteCMS(?: (.+))?$\\;version:\\1"
			},
			"website": "http://phpsqlitecms.net"
		},
		"phpliteadmin": {
			"cats": [
				"3"
			],
			"html": [
				"<span id='logo'>phpLiteAdmin</span> <span id='version'>v([0-9.]+)<\\;version:\\1",
				"<!-- Copyright [0-9]+ phpLiteAdmin (?:http://www.phpliteadmin.org/) -->",
				"Powered by <a href='http://www.phpliteadmin\\.org/'"
			],
			"icon": "phpliteadmin.png",
			"implies": [
				"PHP",
				"SQLite"
			],
			"website": "http://www.phpliteadmin.org/"
		},
		"phpwind": {
			"cats": [
				"1",
				"2"
			],
			"html": "Powered by <a href=\"[^\"]+phpwind\\.net",
			"icon": "phpwind.png",
			"implies": "PHP",
			"meta": {
				"generator": "^phpwind"
			},
			"website": "http://www.phpwind.net"
		},
		"prettyPhoto": {
			"cats": [
				"12"
			],
			"env": "pp_(?:alreadyInitialized|descriptions|images|titles)",
			"html": "(?:<link [^>]*href=\"[^\"]*prettyPhoto(?:\\.min)?\\.css|<a [^>]*rel=\"prettyPhoto)",
			"icon": "prettyPhoto.png",
			"implies": "jQuery",
			"script": "jquery\\.prettyPhoto\\.js",
			"website": "http://no-margin-for-errors.com/projects/prettyphoto-jquery-lightbox-clone/"
		},
		"punBB": {
			"cats": [
				"2"
			],
			"html": "Powered by <a href=\"[^>]+punbb",
			"icon": "punBB.png",
			"implies": "PHP",
			"website": "http://punbb.informer.com"
		},
		"reCAPTCHA": {
			"cats": [
				"16"
			],
			"env": "^Recaptcha$",
			"html": "(?:<div[^>]+id=\"recaptcha_image|<link[^>]+recaptcha|document\\.getElementById\\('recaptcha')",
			"icon": "reCAPTCHA.png",
			"script": "(?:api-secure\\.recaptcha\\.net|recaptcha_ajax\\.js)",
			"website": "https://www.google.com/recaptcha/"
		},
		"sIFR": {
			"cats": [
				"17"
			],
			"icon": "sIFR.png",
			"script": "sifr\\.js",
			"website": "http://www.mikeindustries.com/blog/sifr"
		},
		"sNews": {
			"cats": [
				"1"
			],
			"icon": "sNews.png",
			"meta": {
				"generator": "sNews"
			},
			"website": "http://snewscms.com"
		},
		"script.aculo.us": {
			"cats": [
				"12"
			],
			"env": "^Scriptaculous$",
			"icon": "script.aculo.us.png",
			"script": "(?:scriptaculous|protoaculous)\\.js",
			"website": "http://script.aculo.us"
		},
		"shine.js": {
			"cats": [
				"25"
			],
			"env": "^Shine$",
			"script": "shine(?:\\.min)?\\.js",
			"website": "http://bigspaceship.github.io/shine.js/"
		},
		"swift.engine": {
			"cats": [
				"1"
			],
			"headers": {
				"X-Powered-By": "swift\\.engine"
			},
			"icon": "swift.engine.png",
			"website": "http://mittec.ru/default"
		},
		"three.js": {
			"cats": [
				"25"
			],
			"env": "^THREE$",
			"icon": "three.js.png",
			"script": "three(?:\\.min)?\\.js",
			"website": "http://threejs.org"
		},
		"thttpd": {
			"cats": [
				"22"
			],
			"headers": {
				"Server": "\bthttpd(?:/([\\d.]+))?\\;version:\\1"
			},
			"icon": "thttpd.png",
			"website": "http://acme.com/software/thttpd"
		},
		"total.js": {
			"cats": [
				"18"
			],
			"headers": {
				"X-Powered-By": "^total\\.js"
			},
			"icon": "total.js.png",
			"implies": "Node.js",
			"website": "http://totaljs.com"
		},
		"uCore": {
			"cats": [
				"1",
				"18"
			],
			"headers": {
				"Set-Cookie": "ucore"
			},
			"icon": "uCore.png",
			"implies": "PHP",
			"meta": {
				"generator": "uCore PHP Framework"
			},
			"website": "http://ucore.io"
		},
		"uKnowva": {
			"cats": [
				"1",
				"2",
				"18",
				"50"
			],
			"headers": {
				"X-Content-Encoded-By": "uKnowva ([\\d.]+)\\;version:\\1"
			},
			"html": "<a[^>]+>Powered by uKnowva</a>",
			"icon": "uKnowva.png",
			"implies": "PHP",
			"meta": {
				"generator": "uKnowva (?: ([\\d.]+))?\\;version:\\1"
			},
			"script": "/media/conv/js/jquery.js",
			"website": "http://uknowva.com"
		},
		"vBulletin": {
			"cats": [
				"2"
			],
			"env": "^(?:vBulletin|vB_[^g])",
			"icon": "vBulletin.png",
			"implies": "PHP",
			"meta": {
				"generator": "vBulletin"
			},
			"website": "http://www.vbulletin.com"
		},
		"vibecommerce": {
			"cats": [
				"6"
			],
			"excludes": "PrestaShop",
			"icon": "vibecommerce.png",
			"implies": "PHP",
			"meta": {
				"designer": "vibecommerce",
				"generator": "vibecommerce"
			},
			"website": "http://vibecommerce.com.br"
		},
		"viennaCMS": {
			"cats": [
				"1"
			],
			"html": "powered by <a href=\"[^>]+viennacms",
			"website": "http://www.viennacms.nl"
		},
		"webEdition": {
			"cats": [
				"1"
			],
			"icon": "webEdition.png",
			"meta": {
				"DC.title": "webEdition",
				"generator": "webEdition"
			},
			"website": "http://webedition.de/en"
		},
		"webpack": {
			"cats": [
				"44"
			],
			"env": "^webpackJsonp$",
			"icon": "webpack.svg",
			"website": "http://webpack.github.io"
		},
		"wpCache": {
			"cats": [
				"23"
			],
			"headers": {
				"X-Powered-By": "wpCache(?:/([\\d.]+))?\\;version:\\1"
			},
			"html": "<!--[^>]+wpCache",
			"icon": "wpCache.png",
			"implies": "PHP",
			"meta": {
				"generator": "wpCache",
				"keywords": "wpCache"
			},
			"website": "http://wpcache.co"
		},
		"xCharts": {
			"cats": [
				"25"
			],
			"env": "^xChart$",
			"html": "<link[^>]* href=\"[^\"]*xcharts(?:\\.min)?\\.css",
			"implies": "D3",
			"script": "xcharts\\.js",
			"website": "http://tenxer.github.io/xcharts/"
		},
		"xtCommerce": {
			"cats": [
				"6"
			],
			"html": "<div class=\"copyright\">[^<]+<a[^>]+>xt:Commerce",
			"icon": "xtCommerce.png",
			"meta": {
				"generator": "xt:Commerce"
			},
			"website": "http://www.xt-commerce.com"
		},
		"xui": {
			"cats": [
				"26",
				"12"
			],
			"env": "^xui$",
			"icon": "xui.png",
			"script": "[^a-z]xui.*\\.js",
			"website": "http://xuijs.com"
		},
    "Raychat": {
      "cats": [
        "52"
      ],
      "env": "^Raychat$",
      "icon": "raychat.svg",
      "script": "app\\.raychat\\.io/scripts/js",
      "website": "https://raychat.io"
    }
	},
	"categories": {
		"1": {
			"name": "CMS",
			"priority": "1"
		},
		"2": {
			"name": "Message Boards",
			"priority": "1"
		},
		"3": {
			"name": "Database Managers",
			"priority": "9"
		},
		"4": {
			"name": "Documentation Tools",
			"priority": "9"
		},
		"5": {
			"name": "Widgets",
			"priority": "9"
		},
		"6": {
			"name": "Ecommerce",
			"priority": "1"
		},
		"7": {
			"name": "Photo Galleries",
			"priority": "1"
		},
		"8": {
			"name": "Wikis",
			"priority": "1"
		},
		"9": {
			"name": "Hosting Panels",
			"priority": "1"
		},
		"10": {
			"name": "Analytics",
			"priority": "9"
		},
		"11": {
			"name": "Blogs",
			"priority": "1"
		},
		"12": {
			"name": "JavaScript Frameworks",
			"priority": "3"
		},
		"13": {
			"name": "Issue Trackers",
			"priority": "2"
		},
		"14": {
			"name": "Video Players",
			"priority": "9"
		},
		"15": {
			"name": "Comment Systems",
			"priority": "9"
		},
		"16": {
			"name": "Captchas",
			"priority": "9"
		},
		"17": {
			"name": "Font Scripts",
			"priority": "9"
		},
		"18": {
			"name": "Web Frameworks",
			"priority": "2"
		},
		"19": {
			"name": "Miscellaneous",
			"priority": "9"
		},
		"20": {
			"name": "Editors",
			"priority": "9"
		},
		"21": {
			"name": "LMS",
			"priority": "1"
		},
		"22": {
			"name": "Web Servers",
			"priority": "9"
		},
		"23": {
			"name": "Cache Tools",
			"priority": "9"
		},
		"24": {
			"name": "Rich Text Editors",
			"priority": "9"
		},
		"25": {
			"name": "JavaScript Graphics",
			"priority": "3"
		},
		"26": {
			"name": "Mobile Frameworks",
			"priority": "3"
		},
		"27": {
			"name": "Programming Languages",
			"priority": "4"
		},
		"28": {
			"name": "Operating Systems",
			"priority": "5"
		},
		"29": {
			"name": "Search Engines",
			"priority": "9"
		},
		"30": {
			"name": "Web Mail",
			"priority": "9"
		},
		"31": {
			"name": "CDN",
			"priority": "9"
		},
		"32": {
			"name": "Marketing Automation",
			"priority": "9"
		},
		"33": {
			"name": "Web Server Extensions",
			"priority": "9"
		},
		"34": {
			"name": "Databases",
			"priority": "9"
		},
		"35": {
			"name": "Maps",
			"priority": "9"
		},
		"36": {
			"name": "Advertising Networks",
			"priority": "9"
		},
		"37": {
			"name": "Network Devices",
			"priority": "9"
		},
		"38": {
			"name": "Media Servers",
			"priority": "1"
		},
		"39": {
			"name": "Webcams",
			"priority": "9"
		},
		"40": {
			"name": "Printers",
			"priority": "9"
		},
		"41": {
			"name": "Payment Processors",
			"priority": "9"
		},
		"42": {
			"name": "Tag Managers",
			"priority": "9"
		},
		"43": {
			"name": "Paywalls",
			"priority": "9"
		},
		"44": {
			"name": "Build CI Systems",
			"priority": "9"
		},
		"45": {
			"name": "Control Systems",
			"priority": "9"
		},
		"46": {
			"name": "Remote Access",
			"priority": "9"
		},
		"47": {
			"name": "Dev Tools",
			"priority": "9"
		},
		"48": {
			"name": "Network Storage",
			"priority": "9"
		},
		"49": {
			"name": "Feed Readers",
			"priority": "1"
		},
		"50": {
			"name": "Document Management Systems",
			"priority": "1"
		},
		"51": {
			"name": "Landing Page Builders",
			"priority": "2"
		},
		"52": {
			"name": "Live Chat",
			"priority": "9"
		},
		"53": {
			"name": "CRM",
			"priority": "9"
		}
	}
}<|MERGE_RESOLUTION|>--- conflicted
+++ resolved
@@ -5670,14 +5670,8 @@
 			"headers": {
 				"x-powered-by": "^Next.js ?([0-9.]+)?\\;version:\\1"
 			},
-<<<<<<< HEAD
-			"html": "<[^>]+__next",
-			"env": "^__NEXT_DATA__$",
-			"icon": "zeit.svg",
-=======
       "env": "^__NEXT_DATA__$",
       "icon": "zeit.svg",
->>>>>>> 50e3b5e2
 			"implies": [
 				"React",
 				"webpack",
