{
	"apps": {
		"1&1": {
			"cats": [
				"6"
			],
			"icon": "1and1.svg",
			"implies": "PHP",
			"url": "/shop/catalog/browse\\?sessid=",
			"website": "http://1and1.com"
		},
		"1C-Bitrix": {
			"cats": [
				"1"
			],
			"headers": {
				"Set-Cookie": "BITRIX_",
				"X-Powered-CMS": "Bitrix Site Manager"
			},
			"html": "(?:<link[^>]+components/bitrix|(?:src|href)=\"/bitrix/(?:js|templates))",
			"icon": "1C-Bitrix.png",
			"implies": "PHP",
			"script": "1c-bitrix",
			"website": "http://www.1c-bitrix.ru"
		},
		"2z Project": {
			"cats": [
				"1"
			],
			"icon": "2z Project.png",
			"meta": {
				"generator": "2z project ([\\d.]+)\\;version:\\1"
			},
			"website": "http://2zproject-cms.ru"
		},
		"3DM": {
			"cats": [
				"19"
			],
			"html": "<title>3ware 3DM([\\d\\.]+)?\\;version:\\1",
			"icon": "3DM.png",
			"implies": "3ware",
			"website": "http://www.3ware.com"
		},
		"3dCart": {
			"cats": [
				"1",
				"6"
			],
			"headers": {
				"Set-Cookie": "3dvisit",
				"X-Powered-By": "3DCART"
			},
			"icon": "3dCart.png",
			"script": "(?:twlh(?:track)?\\.asp|3d_upsell\\.js)",
			"website": "http://www.3dcart.com"
		},
		"3ware": {
			"cats": [
				"22"
			],
			"headers": {
				"Server": "3ware\\/?([\\d\\.]+)?\\;version:\\1"
			},
			"icon": "3ware.png",
			"website": "http://www.3ware.com"
		},
		"AD EBiS": {
			"cats": [
				"10"
			],
			"html": [
				"<!-- EBiS contents tag",
				"<!--EBiS tag",
				"<!-- Tag EBiS",
				"<!-- EBiS common tag"
			],
			"icon": "ebis.png",
			"website": "http://www.ebis.ne.jp"
		},
		"AMPcms": {
			"cats": [
				"1"
			],
			"env": "^amp_js_init$",
			"headers": {
				"Set-Cookie": "^AMP=",
				"X-AMP-Version": "([\\d.]+)\\;version:\\1"
			},
			"icon": "AMPcms.png",
			"implies": "PHP",
			"website": "http://www.ampcms.org"
		},
		"AOLserver": {
			"cats": [
				"22"
			],
			"headers": {
				"Server": "AOLserver/?([\\d.]+)?\\;version:\\1"
			},
			"icon": "AOLserver.png",
			"website": "http://aolserver.com"
		},
		"AT Internet Analyzer": {
			"cats": [
				"10"
			],
			"env": [
				"^xtsite$",
				"^ATInternet$"
			],
			"icon": "AT Internet.png",
			"website": "http://atinternet.com/en"
		},
		"AT Internet XiTi": {
			"cats": [
				"10"
			],
			"env": "^Xt_",
			"icon": "AT Internet.png",
			"script": "xiti\\.com/hit\\.xiti",
			"website": "http://atinternet.com/en"
		},
		"ATEN": {
			"cats": [
				"22"
			],
			"headers": {
				"Server": "ATEN HTTP Server(?:\\(?V?([\\d\\.]+)\\)?)?\\;version:\\1"
			},
			"icon": "ATEN.png",
			"website": "http://www.aten.com"
		},
		"AWStats": {
			"cats": [
				"10"
			],
			"icon": "AWStats.png",
			"implies": "Perl",
			"meta": {
				"generator": "AWStats ([\\d.]+(?: \\(build [\\d.]+\\))?)\\;version:\\1"
			},
			"website": "http://awstats.sourceforge.net"
		},
		"Accessible Portal": {
			"cats": [
				"1"
			],
			"icon": "Accessible Portal.png",
			"implies": "PHP",
			"meta": {
				"generator": "Accessible Portal"
			},
			"website": "http://www.accessibleportal.com"
		},
		"Act-On": {
			"cats": [
				"32"
			],
			"env": "^ActOn$",
			"icon": "ActOn.png",
			"website": "http://act-on.com"
		},
		"AdInfinity": {
			"cats": [
				"36"
			],
			"icon": "AdInfinity.png",
			"script": "adinfinity\\.com\\.au",
			"website": "http://adinfinity.com.au"
		},
		"AdRiver": {
			"cats": [
				"36"
			],
			"env": "^adriver$",
			"html": "(?:<embed[^>]+(?:src=\"https?://mh\\d?\\.adriver\\.ru/|flashvars=\"[^\"]*(?:http:%3A//(?:ad|mh\\d?)\\.adriver\\.ru/|adriver_banner))|<(?:(?:iframe|img)[^>]+src|a[^>]+href)=\"https?://ad\\.adriver\\.ru/)",
			"icon": "AdRiver.png",
			"script": "(?:adriver\\.core\\.\\d\\.js|https?://(?:content|ad|masterh\\d)\\.adriver\\.ru/)",
			"website": "http://adriver.ru"
		},
		"AdRoll": {
			"cats": [
				"36"
			],
			"env": "^adroll_",
			"icon": "AdRoll.svg",
			"script": "(?:a|s)\\.adroll\\.com",
			"website": "http://adroll.com"
		},
		"Adcash": {
			"cats": [
				"36"
			],
			"env": "^(?:ac_bgclick_URL|ct_(?:siteunder|tag|n(?:SuUrl(?:Opp)?)|Su(?:Loaded|Url)))$",
			"icon": "Adcash.svg",
			"script": "^[^\\/]*//(?:[^\\/]+\\.)?adcash\\.com/(?:script|ad)/",
			"url": "^https?://(?:[^\\/]+\\.)?adcash\\.com/script/pop_",
			"website": "http://adcash.com"
		},
		"AddShoppers": {
			"cats": [
				"5"
			],
			"icon": "AddShoppers.png",
			"script": "cdn\\.shop\\.pe/widget/",
			"website": "http://www.addshoppers.com"
		},
		"AddThis": {
			"cats": [
				"5"
			],
			"env": "^addthis",
			"icon": "AddThis.svg",
			"script": "addthis\\.com/js/",
			"website": "http://www.addthis.com"
		},
		"AddToAny": {
			"cats": [
				"5"
			],
			"env": "^a2apage_init$",
			"icon": "AddToAny.png",
			"script": "addtoany\\.com/menu/page\\.js",
			"website": "http://www.addtoany.com"
		},
		"Adminer": {
			"cats": [
				"3"
			],
			"html": [
				"Adminer</a> <span class=\"version\">([\\d.]+)</span>\\;version:\\1",
				"onclick=\"bodyClick\\(event\\);\" onload=\"verifyVersion\\('([\\d.]+)'\\);\">\\;version:\\1"
			],
			"icon": "adminer.png",
			"implies": "PHP",
			"website": "http://www.adminer.org"
		},
		"Adnegah": {
			"cats": [
				"36"
			],
			"env": "^ados(?:Results)?$",
			"html": "<iframe [^>]*src=\"[^\"]+adnegah\\.net",
			"icon": "adnegah.png",
			"script": "[^a-z]adnegah.*\\.js",
			"website": "http://Adnegah.net"
		},
		"Adobe ColdFusion": {
			"cats": [
				"18"
			],
			"env": "^_cfEmails$",
			"headers": {
				"Cookie": "CFTOKEN="
			},
			"html": "<!-- START headerTags\\.cfm",
			"icon": "Adobe ColdFusion.svg",
			"implies": "CFML",
			"script": "/cfajax/",
			"url": "\\.cfm(?:$|\\?)",
			"website": "http://adobe.com/products/coldfusion-family.html"
		},
		"Adobe Experience Manager": {
			"cats": [
				"1"
			],
			"html": [
				"<div class=\"[^\"]*parbase",
				"<div[^>]+data-component-path=\"[^\"+]jcr:"
			],
			"icon": "Adobe Experience Manager.svg",
			"implies": "Java",
			"script": "/etc/designs/",
			"website": "http://www.adobe.com/au/marketing-cloud/enterprise-content-management.html"
		},
		"Adobe GoLive": {
			"cats": [
				"20"
			],
			"icon": "Adobe GoLive.png",
			"meta": {
				"generator": "Adobe GoLive(?:\\s([\\d.]+))?\\;version:\\1"
			},
			"website": "http://www.adobe.com/products/golive"
		},
		"Adobe Muse": {
			"cats": [
				"20"
			],
			"icon": "Adobe Muse.svg",
			"meta": {
				"generator": "^Muse(?:$| ?/?(\\d[\\d.]+))\\;version:\\1"
			},
			"website": "http://muse.adobe.com"
		},
		"Adobe RoboHelp": {
			"cats": [
				"4"
			],
			"env": "^gbWh(?:Ver|Lang|Msg|Util|Proxy)$",
			"icon": "Adobe RoboHelp.svg",
			"meta": {
				"generator": "^Adobe RoboHelp(?: ([\\d]+))?\\;version:\\1"
			},
			"script": "(?:wh(?:utils|ver|proxy|lang|topic|msg)|ehlpdhtm)\\.js",
			"website": "http://adobe.com/products/robohelp.html"
		},
		"Advanced Web Stats": {
			"cats": [
				"10"
			],
			"html": "aws\\.src = [^<]+caphyon-analytics",
			"icon": "Advanced Web Stats.png",
			"implies": "Java",
			"website": "http://www.advancedwebstats.com"
		},
		"Advert Stream": {
			"cats": [
				"36"
			],
			"env": "^advst_is_above_the_fold$",
			"icon": "Advert Stream.png",
			"script": "(?:ad\\.advertstream\\.com|adxcore\\.com)",
			"website": "http://www.advertstream.com"
		},
		"Adzerk": {
			"cats": [
				"36"
			],
			"env": "^ados(?:Results)?$",
			"html": "<iframe [^>]*src=\"[^\"]+adzerk\\.net",
			"icon": "Adzerk.png",
			"script": "adzerk\\.net/ados\\.js",
			"website": "http://adzerk.com"
		},
		"Aegea": {
			"cats": [
				"11"
			],
			"headers": {
				"X-Powered-By": "^E2 Aegea v(\\d+)$\\;version:\\1"
			},
			"icon": "Aegea.png",
			"implies": [
				"PHP",
				"jQuery"
			],
			"website": "http://blogengine.ru"
		},
		"AfterBuy": {
			"cats": [
				"6"
			],
			"html": [
				"<dd>This OnlineStore is brought to you by ViA-Online GmbH Afterbuy. Information and contribution at https://www.afterbuy.de</dd>"
			],
			"icon": "after-buy.png",
			"script": "shop-static\\.afterbuy\\.de",
			"website": "http://www.afterbuy.de"
		},
		"Aircall": {
			"cats": [
				"52"
			],
			"icon": "aircall.png",
			"script": "^https?://cdn\\.aircall\\.io/",
			"website": "http://aircall.io"
		},
		"Airee": {
			"cats": [
				"31"
			],
			"headers": {
				"Server": "Airee"
			},
			"icon": "Airee.png",
			"website": "http://xn--80aqc2a.xn--p1ai"
		},
		"Akamai": {
			"cats": [
				"31"
			],
			"headers": {
				"X-Akamai-Transformed": ""
			},
			"icon": "Akamai.png",
			"website": "http://akamai.com"
		},
		"Akka HTTP": {
			"cats": [
				"18",
				"22"
			],
			"headers": {
				"Server": "akka-http(?:/([\\d.]+))?\\;version:\\1"
			},
			"icon": "akka-http.png",
			"website": "http://akka.io"
		},
		"Algolia Realtime Search": {
			"cats": [
				"29"
			],
			"env": "^AlgoliaSearch$",
			"icon": "Algolia Realtime Search.svg",
			"website": "http://www.algolia.com"
		},
		"Allegro RomPager": {
			"cats": [
				"22"
			],
			"headers": {
				"Server": "Allegro-Software-RomPager(?:/([\\d.]+))?\\;version:\\1"
			},
			"icon": "Allegro RomPager.png",
			"website": "http://allegrosoft.com/embedded-web-server-s2"
		},
		"AlloyUI": {
			"cats": [
				"12"
			],
			"env": "^AUI$",
			"icon": "AlloyUI.png",
			"implies": [
				"Twitter Bootstrap",
				"YUI"
			],
			"script": "^https?://cdn\\.alloyui\\.com/",
			"website": "http://www.alloyui.com"
		},
		"Amaya": {
			"cats": [
				"20"
			],
			"icon": "Amaya.png",
			"meta": {
				"generator": "Amaya(?: V?([\\d.]+[a-z]))?\\;version:\\1"
			},
			"website": "http://www.w3.org/Amaya"
		},
		"Amazon Cloudfront": {
			"cats": [
				"31"
			],
			"headers": {
				"X-Amz-Cf-Id": ""
			},
			"icon": "Amazon-Cloudfront.svg",
			"website": "http://aws.amazon.com/cloudfront/"
		},
		"Amazon EC2": {
			"cats": [
				"22"
			],
			"headers": {
				"Server": "\\(Amazon\\)"
			},
			"icon": "aws-ec2.svg",
			"website": "http://aws.amazon.com/ec2/"
		},
		"Amazon S3": {
			"cats": [
				"19"
			],
			"headers": {
				"Server": "AmazonS3"
			},
			"icon": "aws-s3.svg",
			"website": "http://aws.amazon.com/s3/"
		},
		"Ametys": {
			"cats": [
				"1"
			],
			"icon": "Ametys.png",
			"implies": "Java",
			"meta": {
				"generator": "(?:Ametys|Anyware Technologies)"
			},
			"script": "ametys\\.js",
			"website": "http://ametys.org"
		},
		"Amiro.CMS": {
			"cats": [
				"1"
			],
			"icon": "Amiro.CMS.png",
			"implies": "PHP",
			"meta": {
				"generator": "Amiro"
			},
			"website": "http://amirocms.com"
		},
		"Angular Material": {
			"cats": [
				"18"
			],
			"env": "^ngMaterial$",
			"icon": "Angular.svg",
			"implies": "AngularJS",
			"script": [
				"/([\\d.]+(?:\\-?rc[.\\d]*)*)/angular-material(?:\\.min)?\\.js\\;version:\\1",
				"angular-material.*\\.js"
			],
			"website": "http://material.angularjs.org"
		},
		"AngularJS": {
			"cats": [
				"12"
			],
			"env": "^angular$",
			"icon": "AngularJS.png",
			"script": [
				"angular(?:\\-|\\.)([\\d.]*\\d)[^/]*\\.js\\;version:\\1",
				"/([\\d.]+(?:\\-?rc[.\\d]*)*)/angular(?:\\.min)?\\.js\\;version:\\1",
				"angular.*\\.js"
			],
			"website": "http://angularjs.org"
		},
		"Apache": {
			"cats": [
				"22"
			],
			"headers": {
				"Server": "(?:Apache(?:$|/([\\d.]+)|[^/-])|(?:^|\b)HTTPD)\\;version:\\1"
			},
			"icon": "Apache.svg",
			"website": "http://apache.org"
		},
		"Apache HBase": {
			"cats": [
				"34"
			],
			"html": "<style[^>]+static/hbase",
			"icon": "Apache HBase.png",
			"implies": "Java",
			"website": "http://hbase.apache.org"
		},
		"Apache Hadoop": {
			"cats": [
				"34"
			],
			"html": "<style[^>]+static/hadoop",
			"icon": "Apache Hadoop.svg",
			"website": "http://hadoop.apache.org"
		},
		"Apache JSPWiki": {
			"cats": [
				"8"
			],
			"html": "<html[^>]* xmlns:jspwiki=",
			"icon": "Apache JSPWiki.png",
			"implies": "Apache Tomcat",
			"script": "jspwiki",
			"url": "wiki\\.jsp",
			"website": "http://jspwiki.org"
		},
		"Apache Tomcat": {
			"cats": [
				"22"
			],
			"headers": {
				"Server": "Apache-Coyote(/1\\.1)?\\;version:\\1?4.1+:",
				"X-Powered-By": "\bTomcat\b(?:-([\\d.]+))?\\;version:\\1"
			},
			"icon": "Apache Tomcat.svg",
			"implies": "Java",
			"website": "http://tomcat.apache.org"
		},
		"Apache Traffic Server": {
			"cats": [
				"22"
			],
			"headers": {
				"Server": "ATS/?([\\d.]+)?\\;version:\\1"
			},
			"icon": "Apache Traffic Server.png",
			"website": "http://trafficserver.apache.org/"
		},
		"Apache Wicket": {
			"cats": [
				"18"
			],
			"env": "^Wicket",
			"icon": "Apache Wicket.svg",
			"implies": "Java",
			"website": "http://wicket.apache.org"
		},
		"AppNexus": {
			"cats": [
				"36"
			],
			"html": "<(?:iframe|img)[^>]+adnxs\\.(?:net|com)",
			"icon": "AppNexus.svg",
			"script": "adnxs\\.(?:net|com)",
			"website": "http://appnexus.com"
		},
		"Arastta": {
			"cats": [
				"6"
			],
			"excludes": "OpenCart",
			"headers": {
				"Arastta": "(.*)\\;version:\\1",
				"X-Arastta": ""
			},
			"html": "Powered by <a [^>]*href=\"https?://(?:www\\.)?arastta\\.org[^>]+>Arastta",
			"icon": "Arastta.svg",
			"implies": "PHP",
			"script": "arastta\\.js",
			"website": "http://arastta.org"
		},
		"Arc Forum": {
			"cats": [
				"2"
			],
			"html": "ping\\.src = node\\.href;\\s+[^>]+\\s+}\\s+</script>",
			"icon": "Arc Forum.png",
			"website": "http://arclanguage.org"
		},
		"Artifactory": {
			"cats": [
				"47"
			],
			"env": "^ArtifactoryUpdates$",
			"html": [
				"<span class=\"version\">Artifactory(?: Pro)?(?: Power Pack)?(?: ([\\d.]+))?\\;version:\\1"
			],
			"icon": "Artifactory.svg",
			"script": [
				"wicket/resource/org\\.artifactory\\."
			],
			"website": "http://jfrog.com/open-source/#os-arti"
		},
		"Artifactory Web Server": {
			"cats": [
				"22"
			],
			"headers": {
				"Server": "Artifactory(?:/([\\d.]+))?\\;version:\\1"
			},
			"icon": "Artifactory.svg",
			"implies": [
				"Artifactory"
			],
			"website": "http://jfrog.com/open-source/#os-arti"
		},
		"ArvanCloud": {
			"cats": [
				"31"
			],
			"env": "^ArvanCloud$",
			"headers": {
				"AR-PoweredBy": "Arvan Cloud \\(arvancloud.com\\)"
			},
			"icon": "ArvanCloud.png",
			"website": "http://www.ArvanCloud.com"
		},
		"AsciiDoc": {
			"cats": [
				"1",
				"20",
				"27"
			],
			"env": "^asciidoc$",
			"icon": "AsciiDoc.png",
			"meta": {
				"generator": "^AsciiDoc ([\\d.]+)\\;version:\\1"
			},
			"website": "http://www.methods.co.nz/asciidoc"
		},
		"Asymptix PHP Framework": {
			"cats": [
				"18"
			],
			"headers": {
				"X-Powered-By": "Asymptix PHP Framework(?:.*)"
			},
			"html": [
				"Powered by <a href=\"http://www.asymptix.com/\" rel=\"external\">Asymptix PHP Framework</a>"
			],
			"icon": "Asymptix PHP Framework.png",
			"implies": "PHP",
			"website": "http://github.com/Asymptix/Framework"
		},
		"Atlassian Bitbucket": {
			"cats": [
				"47"
			],
			"env": "^bitbucket$",
			"icon": "Atlassian Bitbucket.svg",
			"implies": "Python",
			"meta": {
				"application-name": "Bitbucket"
			},
			"website": "http://www.atlassian.com/software/bitbucket/overview/"
		},
		"Atlassian Confluence": {
			"cats": [
				"8"
			],
			"headers": {
				"X-Confluence-Request-Time": ""
			},
			"html": "Powered by <a href=[^>]+atlassian\\.com/software/confluence(?:[^>]+>Atlassian Confluence</a> ([\\d.]+))?\\;version:\\1",
			"icon": "Atlassian Confluence.svg",
			"implies": "Java",
			"meta": {
				"confluence-request-time": ""
			},
			"website": "http://www.atlassian.com/software/confluence/overview/team-collaboration-software"
		},
		"Atlassian FishEye": {
			"cats": [
				"47"
			],
			"headers": {
				"Set-cookie": "FESESSIONID"
			},
			"html": "<title>(?:Log in to )?FishEye (?:and Crucible )?([\\d.]+)?</title>\\;version:\\1",
			"icon": "Atlassian FishEye.svg",
			"website": "http://www.atlassian.com/software/fisheye/overview/"
		},
		"Atlassian Jira": {
			"cats": [
				"13"
			],
			"env": "^jira$",
			"html": "Powered by\\s+<a href=[^>]+atlassian\\.com/(?:software/jira|jira-bug-tracking/)[^>]+>Atlassian\\s+JIRA(?:[^v]*v(?:ersion: )?(\\d+\\.\\d+(?:\\.\\d+)?))?\\;version:\\1",
			"icon": "Atlassian Jira.svg",
			"implies": "Java",
			"meta": {
				"ajs-version-number": "([\\d\\.]+)\\;version:\\1",
				"application-name": "JIRA"
			},
			"website": "http://www.atlassian.com/software/jira/overview/"
		},
		"Atlassian Jira Issue Collector": {
			"cats": [
				"13",
				"47"
			],
			"icon": "Atlassian Jira.svg",
			"script": [
				"jira-issue-collector-plugin",
				"atlassian\\.jira\\.collector\\.plugin"
			],
			"website": "http://www.atlassian.com/software/jira/overview/"
		},
		"Aurelia": {
			"cats": [
				"12"
			],
			"html": [
				"<[^>]+aurelia-app=[^>]",
				"<[^>]+data-main=[^>]aurelia-bootstrapper",
				"<[^>]+au-target-id=[^>]\\d"
			],
			"icon": "Aurelia.svg",
			"script": [
				"aurelia(?:\\.min)?\\.js"
			],
			"website": "http://aurelia.io"
		},
		"Avangate": {
			"cats": [
				"6"
			],
			"env": "^(?:__)?avng8_",
			"html": "<link[^>]* href=\"^https?://edge\\.avangate\\.net/",
			"icon": "Avangate.svg",
			"script": "^https?://edge\\.avangate\\.net/",
			"website": "http://avangate.com"
		},
		"BEM": {
			"cats": [
				"12"
			],
			"html": "<[^>]+data-bem",
			"icon": "BEM.png",
			"website": "http://en.bem.info"
		},
		"BIGACE": {
			"cats": [
				"1"
			],
			"html": "(?:Powered by <a href=\"[^>]+BIGACE|<!--\\s+Site is running BIGACE)",
			"icon": "BIGACE.png",
			"implies": "PHP",
			"meta": {
				"generator": "BIGACE ([\\d.]+)\\;version:\\1"
			},
			"website": "http://bigace.de"
		},
		"Backbone.js": {
			"cats": [
				"12"
			],
			"env": "^Backbone$",
			"icon": "Backbone.js.png",
			"implies": "Underscore.js",
			"script": "backbone.*\\.js",
			"website": "http://backbonejs.org"
		},
		"Backdrop": {
			"cats": [
				"1"
			],
			"env": "^Backdrop$",
			"excludes": "Drupal",
			"icon": "Backdrop.png",
			"implies": "PHP",
			"meta": {
				"generator": "Backdrop CMS(?: (\\d))?\\;version:\\1"
			},
			"website": "http://backdropcms.org"
		},
		"Banshee": {
			"cats": [
				"1",
				"18"
			],
			"html": "Built upon the <a href=\"[^>]+banshee-php\\.org/\">[a-z]+</a>(?:v([\\d.]+))?\\;version:\\1",
			"icon": "Banshee.png",
			"implies": "PHP",
			"meta": {
				"generator": "Banshee PHP"
			},
			"website": "http://www.banshee-php.org"
		},
		"BaseHTTP": {
			"cats": [
				"22"
			],
			"headers": {
				"Server": "BaseHTTP\\/?([\\d\\.]+)?\\;version:\\1"
			},
			"icon": "BaseHTTP.png",
			"implies": "Python",
			"website": "http://docs.python.org/2/library/basehttpserver.html"
		},
		"BigDump": {
			"cats": [
				"3"
			],
			"html": "<!-- <h1>BigDump: Staggered MySQL Dump Importer ver\\. ([\\d.b]+)\\;version:\\1",
			"icon": "default.svg",
			"implies": [
				"MySQL",
				"PHP"
			],
			"website": "http://www.ozerov.de/bigdump.php"
		},
		"Bigcommerce": {
			"cats": [
				"6"
			],
			"html": "<link href=[^>]+cdn\\d+\\.bigcommerce\\.com/",
			"icon": "Bigcommerce.png",
			"script": "cdn\\d+\\.bigcommerce\\.com/",
			"url": "mybigcommerce\\.com",
			"website": "http://www.bigcommerce.com"
		},
		"Bigware": {
			"cats": [
				"6"
			],
			"headers": {
				"Set-Cookie": "(?:bigwareCsid|bigWAdminID)"
			},
			"html": "(?:Diese <a href=[^>]+bigware\\.de|<a href=[^>]+/main_bigware_\\d+\\.php)",
			"icon": "Bigware.png",
			"implies": "PHP",
			"url": "(?:\\?|&)bigWAdminID=",
			"website": "http://bigware.de"
		},
		"BittAds": {
			"cats": [
				"36"
			],
			"env": "^bitt$",
			"icon": "BittAds.png",
			"script": "bittads\\.com/js/bitt\\.js$",
			"website": "http://bittads.com"
		},
		"Blesta": {
			"cats": [
				"6"
			],
			"headers": {
				"Set-Cookie": "blesta_sid"
			},
			"icon": "Blesta.png",
			"website": "http://www.blesta.com"
		},
		"Blip.tv": {
			"cats": [
				"14"
			],
			"html": "<(?:param|embed|iframe)[^>]+blip\\.tv/play",
			"icon": "Blip.tv.png",
			"website": "http://blip.tv"
		},
		"Blogger": {
			"cats": [
				"11"
			],
			"icon": "Blogger.png",
			"meta": {
				"generator": "blogger"
			},
			"url": "\\.blogspot\\.com",
			"website": "http://www.blogger.com"
		},
		"Bluefish": {
			"cats": [
				"20"
			],
			"icon": "Bluefish.png",
			"meta": {
				"generator": "Bluefish(?:\\s([\\d.]+))?\\;version:\\1"
			},
			"website": "http://sourceforge.net/projects/bluefish"
		},
		"Boa": {
			"cats": [
				"22"
			],
			"headers": {
				"Server": "Boa\\/?([\\d\\.a-z]+)?\\;version:\\1"
			},
			"icon": "default.svg",
			"website": "http://www.boa.org"
		},
		"Boba.js": {
			"cats": [
				"12"
			],
			"icon": "default.svg",
			"implies": "Google Analytics",
			"script": "boba(?:\\.min)?\\.js",
			"website": "http://boba.space150.com"
		},
		"Bolt": {
			"cats": [
				"1"
			],
			"icon": "Bolt.png",
			"implies": "PHP",
			"meta": {
				"generator": "Bolt"
			},
			"website": "http://bolt.cm"
		},
		"Bonfire": {
			"cats": [
				"18"
			],
			"headers": {
				"Set-Cookie": "bf_session="
			},
			"html": "Powered by <a[^>]+href=\"https?://(?:www\\.)?cibonfire\\.com[^>]*>Bonfire v([^<]+)\\;version:\\1",
			"icon": "Bonfire.png",
			"implies": "CodeIgniter",
			"website": "http://cibonfire.com"
		},
		"Bounce Exchange": {
			"cats": [
				"32"
			],
			"env": "^bouncex$",
			"html": "<script[^>]*>[^>]+\\.src\\s*=\\s*['\"](?:https?:)?//tag\\.bounceexchange\\.com/",
			"icon": "Bounce Exchange.svg",
			"script": "^https?://tag\\.bounceexchange\\.com/",
			"website": "http://www.bounceexchange.com"
		},
		"Brother": {
			"cats": [
				"40"
			],
			"html": [
				"(?:<!--|<BR>)Copyright\\(C\\) [\\d-]+ Brother Industries",
				"<TITLE>\n\\s*BROTHER "
			],
			"icon": "Brother.png",
			"website": "http://www.brother.com"
		},
		"BrowserCMS": {
			"cats": [
				"1"
			],
			"icon": "BrowserCMS.png",
			"implies": "Ruby",
			"meta": {
				"generator": "BrowserCMS ([\\d.]+)\\;version:\\1"
			},
			"website": "http://browsercms.org"
		},
		"Bubble": {
			"cats": [
				"1",
				"3",
				"18",
				"22"
			],
			"env": "^appquery$",
			"icon": "bubble.png",
			"implies": "Node.js",
			"website": "http://bubble.is"
		},
		"BugSense": {
			"cats": [
				"10"
			],
			"env": "^BugSense$",
			"icon": "BugSense.png",
			"script": "bugsense\\.js",
			"website": "http://bugsense.com"
		},
		"BugSnag": {
			"cats": [
				"10"
			],
			"env": "^BugSnag$",
			"icon": "BugSnag.png",
			"script": "bugsnag.*\\.js",
			"website": "http://bugsnag.com"
		},
		"Bugzilla": {
			"cats": [
				"13"
			],
			"html": "href=\"enter_bug\\.cgi\">",
			"icon": "Bugzilla.png",
			"implies": "Perl",
			"website": "http://www.bugzilla.org"
		},
		"Burning Board": {
			"cats": [
				"2"
			],
			"html": "<a href=\"[^>]+woltlab\\.com[^<]+<strong>Burning Board",
			"icon": "Burning Board.png",
			"implies": [
				"PHP",
				"Woltlab Community Framework"
			],
			"website": "http://www.woltlab.com"
		},
		"Business Catalyst": {
			"cats": [
				"1"
			],
			"html": "<!-- BC_OBNW -->",
			"icon": "Business Catalyst.png",
			"script": "CatalystScripts",
			"website": "http://businesscatalyst.com"
		},
		"BuySellAds": {
			"cats": [
				"36"
			],
			"env": "^_bsa",
			"html": "<script[^>]*>[^<]+?bsa.src\\s*=\\s*['\"](?:https?:)?\\/{2}\\w\\d\\.buysellads\\.com\\/[\\w\\d\\/]+?bsa\\.js['\"]",
			"icon": "BuySellAds.png",
			"script": "^https?://s\\d\\.buysellads\\.com/",
			"website": "http://buysellads.com"
		},
		"C++": {
			"cats": [
				"27"
			],
			"icon": "C++.png",
			"website": "http://isocpp.org"
		},
		"CFML": {
			"cats": [
				"27"
			],
			"icon": "CFML.png",
			"website": "http://adobe.com/products/coldfusion-family.html"
		},
		"CKEditor": {
			"cats": [
				"24"
			],
			"env": "^CKEDITOR$",
			"icon": "CKEditor.png",
			"website": "http://ckeditor.com"
		},
		"CMS Made Simple": {
			"cats": [
				"1"
			],
			"headers": {
				"Set-Cookie": "^CMSSESSID"
			},
			"icon": "CMS Made Simple.png",
			"implies": "PHP",
			"meta": {
				"generator": "CMS Made Simple"
			},
			"website": "http://cmsmadesimple.org"
		},
		"CMSimple": {
			"cats": [
				"1"
			],
			"icon": "default.svg",
			"implies": "PHP",
			"meta": {
				"generator": "CMSimple( [\\d.]+)?\\;version:\\1"
			},
			"website": "http://www.cmsimple.org/en"
		},
		"CO2Stats": {
			"cats": [
				"10"
			],
			"html": "src=[^>]+co2stats\\.com/propres\\.php",
			"icon": "CO2Stats.png",
			"website": "http://co2stats.com"
		},
		"CPG Dragonfly": {
			"cats": [
				"1"
			],
			"headers": {
				"X-Powered-By": "Dragonfly CMS"
			},
			"icon": "CPG Dragonfly.png",
			"implies": "PHP",
			"meta": {
				"generator": "CPG Dragonfly"
			},
			"website": "http://dragonflycms.org"
		},
		"CS Cart": {
			"cats": [
				"6"
			],
			"env": "^fn_compare_strings$",
			"html": [
				"&nbsp;Powered by (?:<a href=[^>]+cs-cart\\.com|CS-Cart)",
				".cm-noscript[^>]+</style>"
			],
			"icon": "CS Cart.png",
			"implies": "PHP",
			"website": "http://www.cs-cart.com"
		},
		"CacheFly": {
			"cats": [
				"31"
			],
			"headers": {
				"Server": "^CFS ",
				"X-CF1": "",
				"X-CF2": ""
			},
			"icon": "CacheFly.png",
			"website": "http://www.cachefly.com"
		},
		"Caddy": {
			"cats": [
				"22"
			],
			"headers": {
				"Server": "^Caddy$"
			},
			"icon": "caddy.svg",
			"implies": "Go",
			"website": "http://caddyserver.com"
		},
		"CakePHP": {
			"cats": [
				"18"
			],
			"headers": {
				"Set-Cookie": "cakephp="
			},
			"icon": "CakePHP.png",
			"implies": "PHP",
			"meta": {
				"application-name": "CakePHP"
			},
			"website": "http://cakephp.org"
		},
		"Canon": {
			"cats": [
				"40"
			],
			"icon": "Canon.png",
			"website": "http://www.canon.com"
		},
		"Canon HTTP Server": {
			"cats": [
				"22"
			],
			"headers": {
				"Server": "CANON HTTP Server(?:/([\\d.]+))?\\;version:\\1"
			},
			"icon": "Canon.png",
			"implies": "Canon",
			"website": "http://www.canon.com"
		},
		"Captch Me": {
			"cats": [
				"16",
				"36"
			],
			"env": "^Captchme",
			"icon": "Captch Me.svg",
			"script": "^https?://api\\.captchme\\.net/",
			"website": "http://captchme.com"
		},
		"Carbon Ads": {
			"cats": [
				"36"
			],
			"env": "^_carbonads",
			"html": "<[a-z]+ [^>]*id=\"carbonads-container\"",
			"icon": "Carbon Ads.png",
			"script": "[^\\/]*\\/\\/(?:engine|srv)\\.carbonads\\.com\\/",
			"website": "http://carbonads.net"
		},
		"Cargo": {
			"cats": [
				"1"
			],
			"html": "<link [^>]+Cargo feed",
			"icon": "Cargo.png",
			"implies": "PHP",
			"meta": {
				"cargo_title": ""
			},
			"script": "/cargo\\.",
			"website": "http://cargocollective.com"
		},
		"Catberry.js": {
			"cats": [
				"12",
				"18"
			],
			"env": "^catberry$",
			"headers": {
				"X-Powered-By": "Catberry"
			},
			"icon": "Catberry.js.png",
			"implies": "Node.js",
			"website": "http://catberry.org"
		},
		"Catwalk": {
			"cats": [
				"22"
			],
			"headers": {
				"Server": "Catwalk\\/?([\\d\\.]+)?\\;version:\\1"
			},
			"icon": "Catwalk.png",
			"implies": "Canon",
			"website": "http://www.canon.com"
		},
		"CentOS": {
			"cats": [
				"28"
			],
			"headers": {
				"Server": "CentOS",
				"X-Powered-By": "CentOS"
			},
			"icon": "CentOS.png",
			"website": "http://centos.org"
		},
		"CenteHTTPd": {
			"cats": [
				"22"
			],
			"headers": {
				"Server": "CenteHTTPd(?:/([\\d.]+))?\\;version:\\1"
			},
			"icon": "CenteHTTPd.png",
			"website": "http://cente.jp/cente/app/HTTPdc.html"
		},
		"Chameleon": {
			"cats": [
				"1"
			],
			"icon": "Chameleon.png",
			"implies": [
				"Apache",
				"PHP"
			],
			"meta": {
				"generator": "chameleon-cms"
			},
			"website": "http://chameleon-system.de"
		},
		"Chamilo": {
			"cats": [
				"21"
			],
			"headers": {
				"X-Powered-By": "Chamilo ([\\d.]+)\\;version:\\1"
			},
			"html": "\">Chamilo ([\\d.]+)</a>\\;version:\\1",
			"icon": "Chamilo.png",
			"implies": "PHP",
			"meta": {
				"generator": "Chamilo ([\\d.]+)\\;version:\\1"
			},
			"website": "http://www.chamilo.org"
		},
		"Chartbeat": {
			"cats": [
				"10"
			],
			"env": "^_sf_(?:endpt|async_config)$",
			"icon": "Chartbeat.png",
			"script": "chartbeat\\.js",
			"website": "http://chartbeat.com"
		},
		"Cherokee": {
			"cats": [
				"22"
			],
			"headers": {
				"Server": "Cherokee/([\\d.]+)\\;version:\\1"
			},
			"icon": "Cherokee.png",
			"website": "http://www.cherokee-project.com"
		},
		"CherryPy": {
			"cats": [
				"18",
				"22"
			],
			"headers": {
				"Server": "CherryPy\\/?([\\d\\.]+)?\\;version:\\1"
			},
			"icon": "CherryPy.png",
			"implies": "Python",
			"website": "http://www.cherrypy.org"
		},
		"Chitika": {
			"cats": [
				"36"
			],
			"env": "ch_c(?:lient|olor_site_link)",
			"icon": "Chitika.png",
			"script": "scripts\\.chitika\\.net/",
			"website": "http://chitika.com"
		},
		"Ckan": {
			"cats": [
				"1"
			],
			"headers": {
				"Access-Control-Allow-Headers": "X-CKAN-API-KEY",
				"Link": "<http://ckan.org/>; rel=shortlink"
			},
			"icon": "Ckan.png",
			"implies": [
				"Python",
				"Solr",
				"Java",
				"PostgreSQL\\;confidence:80"
			],
			"website": "http://ckan.org/"
		},
		"ClickHeat": {
			"cats": [
				"10"
			],
			"env": "^clickHeat",
			"icon": "ClickHeat.png",
			"implies": "PHP",
			"script": "clickheat.*\\.js",
			"website": "http://www.labsmedia.com/clickheat/index.html"
		},
		"ClickTale": {
			"cats": [
				"10"
			],
			"env": "^ClickTale",
			"icon": "ClickTale.png",
			"website": "http://www.clicktale.com"
		},
		"Clicky": {
			"cats": [
				"10"
			],
			"env": "^clicky$",
			"icon": "Clicky.png",
			"script": "static\\.getclicky\\.com",
			"website": "http://getclicky.com"
		},
		"Clientexec": {
			"cats": [
				"6"
			],
			"html": "clientexec\\.[^>]*\\s?=\\s?[^>]*;",
			"icon": "Clientexec.png",
			"website": "http://www.clientexec.com"
		},
		"CloudCart": {
			"cats": [
				"6"
			],
			"icon": "cloudcart.svg",
			"meta": {
				"author": "^CloudCart LLC$"
			},
			"script": "/cloudcart-(?:assets|storage)/",
			"website": "http://cloudcart.com"
		},
		"CloudFlare": {
			"cats": [
				"31"
			],
			"env": "^CloudFlare$",
			"headers": {
				"Server": "cloudflare"
			},
			"icon": "CloudFlare.svg",
			"website": "http://www.cloudflare.com"
		},
		"Cloudera": {
			"cats": [
				"34"
			],
			"headers": {
				"Server": "cloudera"
			},
			"icon": "Cloudera.png",
			"website": "http://www.cloudera.com"
		},
		"CodeIgniter": {
			"cats": [
				"18"
			],
			"headers": {
				"Set-Cookie": "(?:exp_last_activity|exp_tracker|ci_(?:session|(csrf_token)))\\;version:\\1?2+:"
			},
			"html": "<input[^>]+name=\"ci_csrf_token\"\\;version:2+",
			"icon": "CodeIgniter.png",
			"implies": "PHP",
			"website": "http://codeigniter.com"
		},
		"CodeMirror": {
			"cats": [
				"19"
			],
			"env": "^CodeMirror$",
			"icon": "CodeMirror.png",
			"website": "http://codemirror.net"
		},
		"Comandia": {
			"cats": [
				"6"
			],
			"env": "^Comandia$",
			"html": "<link[^>]+=['\"]//cdn\\.mycomandia\\.com",
			"icon": "Comandia.svg",
			"website": "http://comandia.com"
		},
		"Commerce Server": {
			"cats": [
				"6"
			],
			"headers": {
				"COMMERCE-SERVER-SOFTWARE": ""
			},
			"icon": "Commerce Server.png",
			"implies": "Microsoft ASP.NET",
			"website": "http://commerceserver.net"
		},
		"CompaqHTTPServer": {
			"cats": [
				"22"
			],
			"headers": {
				"Server": "CompaqHTTPServer\\/?([\\d\\.]+)?\\;version:\\1"
			},
			"icon": "HP.svg",
			"website": "http://www.hp.com"
		},
		"Concrete5": {
			"cats": [
				"1"
			],
			"env": "^CCM_IMAGE_PATH$",
			"icon": "Concrete5.png",
			"implies": "PHP",
			"meta": {
				"generator": "concrete5 - ([\\d.ab]+)\\;version:\\1"
			},
			"script": "concrete/js/",
			"website": "http://concrete5.org"
		},
		"Connect": {
			"cats": [
				"18"
			],
			"headers": {
				"X-Powered-By": "^Connect$"
			},
			"icon": "Connect.png",
			"implies": "Node.js",
			"website": "http://www.senchalabs.org/connect"
		},
		"Contao": {
			"cats": [
				"1"
			],
			"html": [
				"<!--[^>]+powered by (?:TYPOlight|Contao)[^>]*-->",
				"<link[^>]+(?:typolight|contao)\\.css"
			],
			"icon": "Contao.png",
			"implies": "PHP",
			"meta": {
				"generator": "^Contao Open Source CMS$"
			},
			"website": "http://contao.org"
		},
		"Contenido": {
			"cats": [
				"1"
			],
			"icon": "Contenido.png",
			"implies": "PHP",
			"meta": {
				"generator": "Contenido ([\\d.]+)\\;version:\\1"
			},
			"website": "http://contenido.org/en"
		},
		"Contens": {
			"cats": [
				"1"
			],
			"icon": "Contens.png",
			"implies": [
				"Java",
				"CFML"
			],
			"meta": {
				"generator": "Contensis CMS Version ([\\d.]+)\\;version:\\1"
			},
			"website": "http://www.contens.com/en/pub/index.cfm"
		},
		"ContentBox": {
			"cats": [
				"1",
				"11"
			],
			"icon": "ContentBox.png",
			"implies": "Adobe ColdFusion",
			"meta": {
				"generator": "ContentBox powered by ColdBox"
			},
			"website": "http://www.gocontentbox.org"
		},
		"ConversionLab": {
			"cats": [
				"10"
			],
			"icon": "ConversionLab.png",
			"script": "conversionlab\\.trackset\\.com/track/tsend\\.js",
			"website": "http://www.trackset.it/conversionlab"
		},
		"Coppermine": {
			"cats": [
				"7"
			],
			"html": "<!--Coppermine Photo Gallery ([\\d.]+)\\;version:\\1",
			"icon": "Coppermine.png",
			"implies": "PHP",
			"website": "http://coppermine-gallery.net"
		},
		"Cosmoshop": {
			"cats": [
				"6"
			],
			"icon": "Cosmoshop.png",
			"script": "cosmoshop_functions\\.js",
			"website": "http://cosmoshop.de"
		},
		"Cotonti": {
			"cats": [
				"1"
			],
			"icon": "Cotonti.png",
			"implies": "PHP",
			"meta": {
				"generator": "Cotonti"
			},
			"website": "http://www.cotonti.com"
		},
		"CouchDB": {
			"cats": [
				"22"
			],
			"headers": {
				"Server": "CouchDB/([\\d.]+)\\;version:\\1"
			},
			"icon": "CouchDB.png",
			"website": "http://couchdb.apache.org"
		},
		"Cowboy": {
			"cats": [
				"18",
				"22"
			],
			"headers": {
				"Server": "Cowboy"
			},
			"icon": "Cowboy.png",
			"implies": "Erlang",
			"website": "http://ninenines.eu"
		},
		"CppCMS": {
			"cats": [
				"1"
			],
			"headers": {
				"X-Powered-By": "CppCMS/([\\d.]+)\\;version:\\1"
			},
			"icon": "CppCMS.png",
			"implies": "C++",
			"website": "http://cppcms.com"
		},
		"Craft CMS": {
			"cats": [
				"1"
			],
			"headers": {
				"Set-Cookie": "CraftSessionId=",
				"X-Powered-By": "Craft CMS"
			},
			"icon": "Craft CMS.png",
			"implies": "Yii",
			"website": "http://buildwithcraft.com"
		},
		"Crazy Egg": {
			"cats": [
				"10"
			],
			"env": "^CE2$",
			"icon": "Crazy Egg.png",
			"script": "cetrk\\.com/pages/scripts/\\d+/\\d+\\.js",
			"website": "http://crazyegg.com"
		},
		"Criteo": {
			"cats": [
				"36"
			],
			"env": "^criteo",
			"icon": "Criteo.svg",
			"script": "[^/]*//(?:cas\\.criteo\\.com|(?:[^/]\\.)?criteo\\.net)/",
			"website": "http://criteo.com"
		},
		"Cross Pixel": {
			"cats": [
				"10"
			],
			"env": "^crsspxl$",
			"icon": "Cross Pixel.png",
			"script": "tag\\.crsspxl\\.com/s1\\.js",
			"website": "http://datadesk.crsspxl.com"
		},
		"CubeCart": {
			"cats": [
				"6"
			],
			"html": "(?:Powered by <a href=[^>]+cubecart\\.com|<p[^>]+>Powered by CubeCart)",
			"icon": "CubeCart.png",
			"implies": "PHP",
			"meta": {
				"generator": "cubecart"
			},
			"website": "http://www.cubecart.com"
		},
		"Cufon": {
			"cats": [
				"17"
			],
			"env": "^Cufon$",
			"icon": "Cufon.png",
			"script": "cufon-yui\\.js",
			"website": "http://cufon.shoqolate.com"
		},
		"D3": {
			"cats": [
				"25"
			],
			"env": "^d3$",
			"icon": "D3.png",
			"script": "d3(?:\\. v\\d+)?(?:\\.min)?\\.js",
			"website": "http://d3js.org"
		},
		"DHTMLX": {
			"cats": [
				"12"
			],
			"icon": "DHTMLX.png",
			"script": "dhtmlxcommon\\.js",
			"website": "http://dhtmlx.com"
		},
		"DM Polopoly": {
			"cats": [
				"1"
			],
			"html": "<(?:link [^>]*href|img [^>]*src)=\"/polopoly_fs/",
			"icon": "DM Polopoly.png",
			"implies": "Java",
			"website": "http://www.atex.com/products/dm-polopoly"
		},
		"DNN": {
			"cats": [
				"1"
			],
			"env": "^DotNetNuke$",
			"headers": {
				"Cookie": "dnn_IsMobile=",
				"DNNOutputCache": "",
				"Set-Cookie": "DotNetNukeAnonymous=",
				"X-Compressed-By": "DotNetNuke"
			},
			"html": [
				"<!-- by DotNetNuke Corporation",
				"<!-- DNN Platform"
			],
			"icon": "DNN.png",
			"implies": "Microsoft ASP.NET",
			"meta": {
				"generator": "DotNetNuke"
			},
			"script": [
				"/js/dnncore\\.js",
				"/js/dnn\\.js"
			],
			"website": "http://dnnsoftware.com"
		},
		"DTG": {
			"cats": [
				"1"
			],
			"html": [
				"<a[^>]+Site Powered by DTG"
			],
			"icon": "DTG.png",
			"implies": "Mono.net",
			"website": "http://www.dtg.nl"
		},
		"Dancer": {
			"cats": [
				"18"
			],
			"headers": {
				"Server": "Perl Dancer ([\\d.]+)\\;version:\\1",
				"X-Powered-By": "Perl Dancer ([\\d.]+)\\;version:\\1"
			},
			"icon": "Dancer.png",
			"implies": "Perl",
			"website": "http://perldancer.org"
		},
		"Danneo CMS": {
			"cats": [
				"1"
			],
			"headers": {
				"X-Powered-By": "CMS Danneo ([\\d.]+)\\;version:\\1"
			},
			"icon": "Danneo CMS.png",
			"implies": [
				"Apache",
				"PHP"
			],
			"meta": {
				"generator": "Danneo CMS ([\\d.]+)\\;version:\\1"
			},
			"website": "http://danneo.com"
		},
		"Darwin": {
			"cats": [
				"28"
			],
			"headers": {
				"Server": "Darwin",
				"X-Powered-By": "Darwin"
			},
			"icon": "Darwin.png",
			"website": "http://opensource.apple.com"
		},
		"DataLife Engine": {
			"cats": [
				"1"
			],
			"env": "^dle_root$",
			"icon": "DataLife Engine.png",
			"implies": [
				"PHP",
				"Apache"
			],
			"meta": {
				"generator": "DataLife Engine"
			},
			"website": "http://dle-news.ru"
		},
		"DataTables": {
			"cats": [
				"12"
			],
			"icon": "DataTables.png",
			"implies": "jQuery",
			"script": "dataTables.*\\.js",
			"website": "http://datatables.net"
		},
		"David Webbox": {
			"cats": [
				"22"
			],
			"headers": {
				"Server": "David-WebBox/([\\d.a]+ \\(\\d+\\))\\;version:\\1"
			},
			"icon": "David Webbox.png",
			"website": "http://www.tobit.com"
		},
		"Debian": {
			"cats": [
				"28"
			],
			"headers": {
				"Server": "Debian",
				"X-Powered-By": "(?:Debian|dotdeb|(potato|woody|sarge|etch|lenny|squeeze|wheezy|jessie|stretch|sid))\\;version:\\1"
			},
			"icon": "Debian.png",
			"website": "http://debian.org"
		},
		"Decorum": {
			"cats": [
				"22"
			],
			"headers": {
				"Server": "DECORUM(?:/([\\d.]+))?\\;version:\\1"
			},
			"icon": "default.svg",
			"website": "http://example.com"
		},
		"DedeCMS": {
			"cats": [
				"1"
			],
			"env": "^DedeContainer",
			"icon": "DedeCMS.png",
			"implies": "PHP",
			"script": "dedeajax",
			"website": "http://dedecms.com"
		},
		"Dell": {
			"cats": [
				"40"
			],
			"icon": "Dell.png",
			"website": "http://dell.com"
		},
		"Demandware": {
			"cats": [
				"6"
			],
			"env": "^dwAnalytics$",
			"headers": {
				"Server": "Demandware eCommerce Server"
			},
			"html": "<[^>]+demandware\\.edgesuite",
			"icon": "Demandware.png",
			"website": "http://demandware.com"
		},
		"Deployd": {
			"cats": [
				"12"
			],
			"env": "^dpd$",
			"icon": "Deployd.png",
			"script": "dpd\\.js",
			"website": "http://deployd.com"
		},
		"DirectAdmin": {
			"cats": [
				"9"
			],
			"headers": {
				"Server": "DirectAdmin Daemon v([\\d.]+)\\;version:\\1"
			},
			"html": "<a[^>]+>DirectAdmin</a> Web Control Panel",
			"icon": "DirectAdmin.png",
			"implies": [
				"PHP",
				"Apache"
			],
			"website": "http://www.directadmin.com"
		},
		"Discourse": {
			"cats": [
				"2"
			],
			"env": "Discourse",
			"icon": "Discourse.png",
			"implies": "Ruby on Rails",
			"meta": {
				"generator": "Discourse(?: ?/?([\\d.]+\\d))?\\;version:\\1"
			},
			"website": "http://discourse.org"
		},
		"Discuz! X": {
			"cats": [
				"2"
			],
			"env": [
				"^discuz_uid$",
				"^DISCUZCODE$"
			],
			"icon": "Discuz X.png",
			"implies": "PHP",
			"meta": {
				"generator": "Discuz! X([\\d\\.]+)?\\;version:\\1"
			},
			"website": "http://discuz.com"
		},
		"Disqus": {
			"cats": [
				"15"
			],
			"env": "^DISQUS",
			"html": "<div[^>]+id=\"disqus_thread\"",
			"icon": "Disqus.svg",
			"script": "disqus_url",
			"website": "http://disqus.com"
		},
		"Django": {
			"cats": [
				"18"
			],
			"env": "^__admin_media_prefix__",
			"html": "(?:powered by <a[^>]+>Django ?([\\d.]+)?|<input[^>]*name=[\"']csrfmiddlewaretoken[\"'][^>]*>)\\;version:\\1",
			"icon": "Django.png",
			"implies": "Python",
			"website": "http://djangoproject.com"
		},
		"Django CMS": {
			"cats": [
				"1"
			],
			"icon": "Django CMS.png",
			"implies": "Django",
			"website": "http://django-cms.org"
		},
		"Dojo": {
			"cats": [
				"12"
			],
			"env": "^dojo$",
			"icon": "Dojo.png",
			"script": "([\\d.]+)/dojo/dojo(?:\\.xd)?\\.js\\;version:\\1",
			"website": "http://dojotoolkit.org"
		},
		"Dokeos": {
			"cats": [
				"21"
			],
			"headers": {
				"X-Powered-By": "Dokeos"
			},
			"html": "(?:Portal <a[^>]+>Dokeos|@import \"[^\"]+dokeos_blue)",
			"icon": "Dokeos.png",
			"implies": [
				"PHP",
				"Xajax",
				"jQuery",
				"CKEditor"
			],
			"meta": {
				"generator": "Dokeos"
			},
			"website": "http://dokeos.com"
		},
		"DokuWiki": {
			"cats": [
				"8"
			],
			"headers": {
				"Set-Cookie": "DokuWiki="
			},
			"icon": "DokuWiki.png",
			"implies": "PHP",
			"meta": {
				"generator": "DokuWiki( Release [\\-\\d]+)?\\;version:\\1"
			},
			"website": "http://www.dokuwiki.org"
		},
		"Dotclear": {
			"cats": [
				"1"
			],
			"icon": "Dotclear.png",
			"implies": "PHP",
			"website": "http://dotclear.org"
		},
		"DoubleClick Ad Exchange (AdX)": {
			"cats": [
				"36"
			],
			"icon": "DoubleClick.svg",
			"script": [
				"googlesyndication\\.com/pagead/show_ads\\.js",
				"tpc\\.googlesyndication\\.com/safeframe",
				"googlesyndication\\.com.*abg\\.js"
			],
			"website": "http://www.doubleclickbygoogle.com/solutions/digital-marketing/ad-exchange/"
		},
		"DoubleClick Campaign Manager (DCM)": {
			"cats": [
				"36"
			],
			"icon": "DoubleClick.svg",
			"script": "2mdn\\.net",
			"website": "http://www.doubleclickbygoogle.com/solutions/digital-marketing/campaign-manager/"
		},
		"DoubleClick Floodlight": {
			"cats": [
				"36"
			],
			"icon": "DoubleClick.svg",
			"script": "https?://fls.doubleclick.net",
			"website": "http://support.google.com/ds/answer/6029713?hl=en"
		},
		"DoubleClick for Publishers (DFP)": {
			"cats": [
				"36"
			],
			"icon": "DoubleClick.svg",
			"script": "googletagservices\\.com/tag/js/gpt(?:_mobile)?\\.js",
			"website": "http://www.google.com/dfp"
		},
		"DovetailWRP": {
			"cats": [
				"1"
			],
			"html": "<link[^>]* href=\"\\/DovetailWRP\\/",
			"icon": "DovetailWRP.png",
			"implies": "Microsoft ASP.NET",
			"script": "\\/DovetailWRP\\/",
			"website": "http://www.dovetailinternet.com"
		},
		"Doxygen": {
			"cats": [
				"4"
			],
			"html": "(?:<!-- Generated by Doxygen ([\\d.]+)|<link[^>]+doxygen\\.css)\\;version:\\1",
			"icon": "Doxygen.png",
			"meta": {
				"generator": "Doxygen ([\\d.]+)\\;version:\\1"
			},
			"website": "http://www.stack.nl/~dimitri/doxygen/"
		},
		"DreamWeaver": {
			"cats": [
				"20"
			],
			"html": "(?:<!--[^>]*(?:InstanceBeginEditable|Dreamweaver([^>]+)target|DWLayoutDefaultTable)|function MM_preloadImages\\(\\) \\{)\\;version:\\1",
			"icon": "DreamWeaver.png",
			"website": "http://www.adobe.com/products/dreamweaver"
		},
		"Drupal": {
			"cats": [
				"1"
			],
			"env": "^Drupal$",
			"headers": {
				"Expires": "19 Nov 1978",
				"X-Drupal-Cache": "",
				"X-Generator": "Drupal(?:\\s([\\d.]+))?\\;version:\\1"
			},
			"html": "<(?:link|style)[^>]+sites/(?:default|all)/(?:themes|modules)/",
			"icon": "Drupal.png",
			"implies": "PHP",
			"meta": {
				"generator": "Drupal(?:\\s([\\d.]+))?\\;version:\\1"
			},
			"script": "drupal\\.js",
			"website": "http://drupal.org"
		},
		"Drupal Commerce": {
			"cats": [
				"6"
			],
			"html": "<[^>]+(?:id=\"block[_-]commerce[_-]cart[_-]cart|class=\"commerce[_-]product[_-]field)",
			"icon": "Drupal Commerce.png",
			"implies": "Drupal",
			"website": "http://drupalcommerce.org"
		},
		"Dynamicweb": {
			"cats": [
				"1",
				"6",
				"10"
			],
			"headers": {
				"Set-Cookie": "Dynamicweb="
			},
			"icon": "Dynamicweb.png",
			"implies": "Microsoft ASP.NET",
			"meta": {
				"generator": "Dynamicweb ([\\d.]+)\\;version:\\1"
			},
			"website": "http://www.dynamicweb.dk"
		},
		"Dynatrace": {
			"cats": [
				"10"
			],
			"icon": "Dynatrace.png",
			"script": "dtagent.*\\.js",
			"website": "http://dynatrace.com"
		},
		"E-Commerce Paraguay": {
			"cats": [
				"6"
			],
			"icon": "eCommercePy.png",
			"script": "cdn\\.e-commerceparaguay\\.com",
			"website": "http://e-commerceparaguay.com"
		},
		"E-Merchant": {
			"cats": [
				"6"
			],
			"icon": "E-Merchant.png",
			"script": "cdn\\.e-merchant\\.com",
			"website": "http://e-merchant.com"
		},
		"EC-CUBE": {
			"cats": [
				"6"
			],
			"icon": "ec-cube.png",
			"implies": "PHP",
			"script": [
				"eccube\\.js",
				"win_op\\.js"
			],
			"website": "http://www.ec-cube.net"
		},
		"ELOG": {
			"cats": [
				"19"
			],
			"html": "<title>ELOG Logbook Selection</title>",
			"icon": "ELOG.png",
			"website": "http://midas.psi.ch/elog"
		},
		"ELOG HTTP": {
			"cats": [
				"22"
			],
			"headers": {
				"Server": "ELOG HTTP( \\d[\\-\\d\\.]+)?\\;version:\\1"
			},
			"icon": "ELOG.png",
			"implies": "ELOG",
			"website": "http://midas.psi.ch/elog"
		},
		"EPages": {
			"cats": [
				"6"
			],
			"headers": {
				"X-Powered-By": "epages 6"
			},
			"html": "<div class=\"BoxContainer\">",
			"icon": "epages.png",
			"website": "http://www.epages.com/"
		},
		"EPiServer": {
			"cats": [
				"1"
			],
			"headers": {
				"Set-Cookie": "EPi(?:Trace|Server)[^;]*="
			},
			"icon": "EPiServer.png",
			"implies": "Microsoft ASP.NET",
			"meta": {
				"generator": "EPiServer"
			},
			"website": "http://episerver.com"
		},
		"EPrints": {
			"cats": [
				"19"
			],
			"env": "^EPJS_menu_template$",
			"icon": "EPrints.png",
			"implies": "Perl",
			"meta": {
				"generator": "EPrints ([\\d.]+)\\;version:\\1"
			},
			"website": "http://www.eprints.org"
		},
		"ESERV-10": {
			"cats": [
				"22"
			],
			"headers": {
				"Server": "ESERV-10(?:/([\\d.]+))?\\;version:\\1"
			},
			"icon": "ESERV-10.png",
			"website": "http://www.violasystems.com"
		},
		"EWS-NIC4": {
			"cats": [
				"22"
			],
			"headers": {
				"Server": "EWS-NIC4(?:\\/([\\d\\.a-z]+))?\\;version:\\1"
			},
			"icon": "EWS-NIC4.png",
			"implies": "Dell",
			"website": "http://dell.com"
		},
		"EdgeCast": {
			"cats": [
				"31"
			],
			"headers": {
				"Server": "^ECD\\s\\(\\S+\\)"
			},
			"icon": "EdgeCast.png",
			"url": "https?://(?:[^/]+\\.)?edgecastcdn\\.net/",
			"website": "http://www.edgecast.com"
		},
		"Elcodi": {
			"cats": [
				"6"
			],
			"headers": {
				"X-Elcodi": ""
			},
			"icon": "Elcodi.png",
			"implies": [
				"PHP",
				"Symfony"
			],
			"website": "http://elcodi.io"
		},
		"Eleanor CMS": {
			"cats": [
				"1"
			],
			"icon": "Eleanor CMS.png",
			"implies": "PHP",
			"meta": {
				"generator": "Eleanor"
			},
			"website": "http://eleanor-cms.ru"
		},
		"Eloqua": {
			"cats": [
				"32"
			],
			"env": "^elq(?:SiteID|Load|CurESite)$",
			"icon": "Oracle.png",
			"script": "elqCfg\\.js",
			"website": "http://eloqua.com"
		},
		"EmbedThis Appweb": {
			"cats": [
				"22"
			],
			"headers": {
				"Server": "Mbedthis-Appweb(?:/([\\d.]+))?\\;version:\\1"
			},
			"icon": "Embedthis.png",
			"website": "http://embedthis.com/appweb"
		},
		"Embedthis-http": {
			"cats": [
				"22"
			],
			"headers": {
				"Server": "Embedthis-http(?:/([\\d.]+))?\\;version:\\1"
			},
			"icon": "Embedthis.png",
			"website": "http://github.com/embedthis/http"
		},
		"Ember.js": {
			"cats": [
				"12"
			],
			"env": "^Ember$",
			"icon": "Ember.js.png",
			"implies": "Handlebars",
			"website": "http://emberjs.com"
		},
		"Enyo": {
			"cats": [
				"12",
				"26"
			],
			"env": "^enyo$",
			"icon": "Enyo.png",
			"script": "\benyo\\.js",
			"website": "http://enyojs.com"
		},
		"Epoch": {
			"cats": [
				"25"
			],
			"html": "<link[^>]+?href=\"[^\"]+epoch(?:\\.min)?\\.css",
			"icon": "default.svg",
			"implies": "D3",
			"script": "epoch(?:\\.min)?\\.js",
			"website": "http://fastly.github.io/epoch"
		},
		"Epom": {
			"cats": [
				"36"
			],
			"env": "^Epom",
			"icon": "Epom.png",
			"url": "^https?://(?:[^/]+\\.)?ad(?:op)?shost1\\.com/",
			"website": "http://epom.com"
		},
		"Erlang": {
			"cats": [
				"27"
			],
			"headers": {
				"Server": "Erlang( OTP/(?:[\\-\\d\\.ABR]+))?\\;version:\\1"
			},
			"icon": "Erlang.png",
			"website": "http://www.erlang.org"
		},
		"Etherpad": {
			"cats": [
				"24"
			],
			"env": [
				"^pad(?:editbar|impexp)$"
			],
			"headers": {
				"Server": "^Etherpad"
			},
			"icon": "etherpad.png",
			"implies": "Node.js",
			"script": [
				"/ep_etherpad-lite/"
			],
			"website": "https://etherpad.org"
		},
		"Exagon Concept": {
			"cats": [
				"1"
			],
			"headers": {
				"Server": "Exagon Server"
			},
			"icon": "ExagonConcept.svg",
			"website": "http://www.exagon-concept.com"
		},
		"Exhibit": {
			"cats": [
				"25"
			],
			"env": "^Exhibit$",
			"icon": "Exhibit.png",
			"script": "exhibit.*\\.js",
			"website": "http://simile-widgets.org/exhibit/"
		},
		"Express": {
			"cats": [
				"18",
				"22"
			],
			"headers": {
				"X-Powered-By": "^Express$"
			},
			"icon": "Express.png",
			"implies": "Node.js",
			"website": "http://expressjs.com"
		},
		"ExpressionEngine": {
			"cats": [
				"1"
			],
			"headers": {
				"Set-Cookie": "(?:exp_last_activity|exp_tracker)"
			},
			"icon": "ExpressionEngine.png",
			"implies": "PHP",
			"website": "http://expressionengine.com"
		},
		"ExtJS": {
			"cats": [
				"12"
			],
			"env": "^Ext$",
			"icon": "ExtJS.png",
			"script": "ext-base\\.js",
			"website": "http://www.extjs.com"
		},
		"FAST ESP": {
			"cats": [
				"29"
			],
			"html": "<form[^>]+id=\"fastsearch\"",
			"icon": "FAST ESP.png",
			"website": "http://microsoft.com/enterprisesearch"
		},
		"FAST Search for SharePoint": {
			"cats": [
				"29"
			],
			"html": "<input[^>]+ name=\"ParametricSearch",
			"icon": "FAST Search for SharePoint.png",
			"implies": [
				"Microsoft SharePoint",
				"Microsoft ASP.NET"
			],
			"url": "Pages/SearchResults\\.aspx\\?k=",
			"website": "http://sharepoint.microsoft.com/en-us/product/capabilities/search/Pages/Fast-Search.aspx"
		},
		"FWP": {
			"cats": [
				"6"
			],
			"html": "<!--\\s+FwP Systems",
			"icon": "FWP.png",
			"meta": {
				"generator": "FWP Shop"
			},
			"website": "http://fwpshop.org"
		},
		"Facebook": {
			"cats": [
				"5"
			],
			"icon": "Facebook.svg",
			"script": "//connect\\.facebook\\.net/[^/]*/[a-z]*\\.js",
			"website": "http://facebook.com"
		},
		"Fact Finder": {
			"cats": [
				"29"
			],
			"html": "<!-- Factfinder",
			"icon": "Fact Finder.png",
			"script": "Suggest\\.ff",
			"url": "(?:/ViewParametricSearch|ffsuggest\\.[a-z]htm)",
			"website": "http://fact-finder.com"
		},
		"FancyBox": {
			"cats": [
				"12"
			],
			"icon": "FancyBox.png",
			"implies": "jQuery",
<<<<<<< HEAD
			"script": "jquery\\.fancybox\\.pack\\.js(?:v=([\\d.]+))?$\\;version:\\1",
			"website": "fancyapps.com/fancybox"
=======
			"script": "jquery\\.fancybox\\.pack\\.js$",
			"website": "http://fancyapps.com/fancybox"
>>>>>>> 9f25ef19
		},
		"Fat-Free Framework": {
			"cats": [
				"18"
			],
			"headers": {
				"X-Powered-By": "Fat-Free Framework"
			},
			"icon": "Fat-Free Framework.png",
			"implies": "PHP",
			"website": "http://fatfreeframework.com"
		},
		"Fedora": {
			"cats": [
				"28"
			],
			"headers": {
				"Server": "Fedora"
			},
			"icon": "Fedora.png",
			"website": "http://fedoraproject.org"
		},
		"Firebase": {
			"cats": [
				"34"
			],
			"icon": "Firebase.png",
			"script": "firebase.*\\.js",
			"website": "http://firebase.com"
		},
		"Fireblade": {
			"cats": [
				"31"
			],
			"headers": {
				"Server": "fbs"
			},
			"icon": "Fireblade.png",
			"website": "http://fireblade.com"
		},
		"FlashCom": {
			"cats": [
				"22"
			],
			"headers": {
				"Server": "FlashCom/?([\\d\\.]+)?\\;version:\\1"
			},
			"icon": "default.svg",
			"website": "http://example.com"
		},
		"Flask": {
			"cats": [
				"18",
				"22"
			],
			"headers": {
				"Server": "Werkzeug/?([\\d\\.]+)?\\;version:\\1"
			},
			"icon": "Flask.png",
			"implies": "Python",
			"website": "http://flask.pocoo.org"
		},
		"FlexCMP": {
			"cats": [
				"1"
			],
			"headers": {
				"X-Flex-Lang": "",
				"X-Powered-By": "FlexCMP.+\\[v\\. ([\\d.]+)\\;version:\\1"
			},
			"html": "<!--[^>]+FlexCMP[^>v]+v\\. ([\\d.]+)\\;version:\\1",
			"icon": "FlexCMP.png",
			"meta": {
				"generator": "FlexCMP"
			},
			"website": "http://www.flexcmp.com/cms/home"
		},
		"FluxBB": {
			"cats": [
				"2"
			],
			"html": "Powered by (?:<strong>)?<a href=\"[^>]+fluxbb",
			"icon": "FluxBB.png",
			"implies": "PHP",
			"website": "http://fluxbb.org"
		},
		"Flyspray": {
			"cats": [
				"13"
			],
			"headers": {
				"Set-Cookie": "flyspray_project="
			},
			"html": "(?:<a[^>]+>Powered by Flyspray|<map id=\"projectsearchform)",
			"icon": "Flyspray.png",
			"implies": "PHP",
			"website": "http://flyspray.org"
		},
		"Font Awesome": {
			"cats": [
				"17"
			],
			"html": [
				"<link[^>]* href=[^>]+font-awesome(?:\\.min)?\\.css",
				"<script[^>]* src=[^>]+fontawesome(?:\\.js)?"
			],
			"icon": "Font Awesome.png",
			"website": "http://fontawesome.io"
		},
		"Fortune3": {
			"cats": [
				"6"
			],
			"html": "(?:<link [^>]*href=\"[^\\/]*\\/\\/www\\.fortune3\\.com\\/[^\"]*siterate\\/rate\\.css|Powered by <a [^>]*href=\"[^\"]+fortune3\\.com)",
			"icon": "Fortune3.png",
			"script": "cartjs\\.php\\?(?:.*&)?s=[^&]*myfortune3cart\\.com",
			"website": "http://fortune3.com"
		},
		"Foswiki": {
			"cats": [
				"8"
			],
			"env": "^foswiki$",
			"headers": {
				"Set-Cookie": "^(?:FOSWIKISTRIKEONE|SFOSWIKISID)",
				"X-Foswikiaction": "",
				"X-Foswikiuri": ""
			},
			"html": [
				"<div class=\"foswiki(?:Copyright|Page|Main)\">"
			],
			"icon": "foswiki.png",
			"implies": "Perl",
			"meta": {
				"foswiki.SERVERTIME": "",
				"foswiki.WIKINAME": ""
			},
			"website": "http://foswiki.org"
		},
		"FreeBSD": {
			"cats": [
				"28"
			],
			"headers": {
				"Server": "FreeBSD(?: ([\\d.]+))?\\;version:\\1"
			},
			"icon": "FreeBSD.png",
			"website": "http://freebsd.org"
		},
		"FreeTextBox": {
			"cats": [
				"24"
			],
			"env": "^FTB_",
			"html": "/<!--\\s*\\*\\s*FreeTextBox v\\d+ \\(([.\\d]+)(?:(?:.|\n)+?<!--\\s*\\*\\s*License Type: (Distribution|Professional)License)?/i\\;version:\\1 \\2",
			"icon": "FreeTextBox.png",
			"implies": "Microsoft ASP.NET",
			"website": "http://freetextbox.com"
		},
		"Froala Editor": {
			"cats": [
				"24"
			],
			"icon": "Froala.svg",
			"implies": [
				"jQuery"
			],
			"website": "http://froala.com/wysiwyg-editor"
		},
		"FrontPage": {
			"cats": [
				"20"
			],
			"html": "<html[^>]+urn:schemas-microsoft-com:office:office",
			"icon": "FrontPage.png",
			"meta": {
				"generator": "Microsoft FrontPage(?:\\s((?:Express )?[\\d.]+))?\\;version:\\1"
			},
			"website": "http://office.microsoft.com/frontpage"
		},
		"Fusion Ads": {
			"cats": [
				"36"
			],
			"env": "^_fusion",
			"icon": "Fusion Ads.png",
			"script": "^[^\\/]*//[ac]dn\\.fusionads\\.net/(?:api/([\\d.]+)/)?\\;version:\\1",
			"website": "http://fusionads.net"
		},
		"G-WAN": {
			"cats": [
				"22"
			],
			"headers": {
				"Server": "G-WAN"
			},
			"icon": "G-WAN.png",
			"website": "http://gwan.com"
		},
		"GX WebManager": {
			"cats": [
				"1"
			],
			"html": "<!--\\s+Powered by GX",
			"icon": "GX WebManager.png",
			"meta": {
				"generator": "GX WebManager(?: ([\\d.]+))?\\;version:\\1"
			},
			"website": "http://www.gxsoftware.com/en/products/web-content-management.htm"
		},
		"Gallery": {
			"cats": [
				"7"
			],
			"env": "^galleryAuthToken$",
			"html": "<div id=\"gsNavBar\" class=\"gcBorder1\">",
			"icon": "Gallery.png",
			"website": "http://gallery.menalto.com"
		},
		"Gambio": {
			"cats": [
				"6"
			],
			"env": "^gm_session_id$",
			"html": "(?:<link[^>]* href=\"templates/gambio/|<a[^>]content\\.php\\?coID=\\d|<!-- gambio eof -->|<!--[\\s=]+Shopsoftware by Gambio GmbH \\(c\\))",
			"icon": "Gambio.png",
			"implies": "PHP",
			"script": "gm_javascript\\.js\\.php",
			"website": "http://gambio.de"
		},
		"Gauges": {
			"cats": [
				"10"
			],
			"env": "^_gauges$",
			"headers": {
				"Set-Cookie": "_gauges_[^;]+="
			},
			"icon": "Gauges.png",
			"website": "http://get.gaug.es"
		},
		"Gentoo": {
			"cats": [
				"28"
			],
			"headers": {
				"X-Powered-By": "gentoo"
			},
			"icon": "Gentoo.png",
			"website": "http://www.gentoo.org"
		},
		"Gerrit": {
			"cats": [
				"47"
			],
			"env": "^gerrit_",
			"html": "<(?:div|style) id=\"gerrit_",
			"icon": "gerrit.svg",
			"implies": [
				"Java",
				"git"
			],
			"meta": {
				"title": "^Gerrit Code Review$"
			},
			"script": "^gerrit_ui/gerrit_ui",
			"website": "http://www.gerritcodereview.com"
		},
		"Get Satisfaction": {
			"cats": [
				"13"
			],
			"env": "^GSFN",
			"icon": "Get Satisfaction.png",
			"website": "http://getsatisfaction.com"
		},
		"GetSimple CMS": {
			"cats": [
				"1"
			],
			"icon": "GetSimple CMS.png",
			"implies": "PHP",
			"meta": {
				"generator": "GetSimple"
			},
			"website": "http://get-simple.info"
		},
		"Ghost": {
			"cats": [
				"11"
			],
			"headers": {
				"X-Ghost-Cache-Status": ""
			},
			"icon": "Ghost.png",
			"implies": "Node.js",
			"meta": {
				"generator": "Ghost(?:\\s([\\d.]+))?\\;version:\\1"
			},
			"website": "http://ghost.org"
		},
		"GitBook": {
			"cats": [
				"4"
			],
			"icon": "GitBook.png",
			"meta": {
				"generator": "GitBook(?:.([\\d.]+))?\\;version:\\1"
			},
			"website": "http://gitbook.io"
		},
		"GitLab": {
			"cats": [
				"13",
				"47"
			],
			"env": "^GitLab$",
			"headers": {
				"Set-cookie": "_gitlab_session"
			},
			"html": [
				"<meta content=\"https?://[^/]+/assets/gitlab_logo-",
				"GitLab</title>",
				"<header class=\"navbar navbar-fixed-top navbar-gitlab with-horizontal-nav\">"
			],
			"icon": "GitLab.svg",
			"implies": "Ruby on Rails",
			"meta": {
				"description": "^GitLab",
				"og:site_name": "^GitLab$"
			},
			"website": "http://about.gitlab.com"
		},
		"GitLab CI": {
			"cats": [
				"44",
				"47"
			],
			"icon": "GitLab CI.png",
			"implies": "Ruby on Rails",
			"meta": {
				"description": "GitLab Continuous Integration"
			},
			"website": "http://about.gitlab.com/gitlab-ci"
		},
		"GitPHP": {
			"cats": [
				"47"
			],
			"html": [
				"<!-- gitphp web interface ([\\d.]+)\\;version:\\1",
				"<a href=\"http://www.gitphp.org/\" target=\"_blank\">GitPHP by Chris Han"
			],
			"icon": "default.svg",
			"implies": "PHP",
			"website": "http://gitphp.org"
		},
		"Gitiles": {
			"cats": [
				"47"
			],
			"html": "Powered by <a href=\"https://gerrit.googlesource.com/gitiles/\">Gitiles<",
			"icon": "default.svg",
			"implies": [
				"Java",
				"git"
			],
			"website": "http://gerrit.googlesource.com/gitiles/"
		},
		"GlassFish": {
			"cats": [
				"22"
			],
			"headers": {
				"Server": "GlassFish(?: Server)?(?: Open Source Edition)?(?: ?/?([\\d.]+))?\\;version:\\1"
			},
			"icon": "GlassFish.png",
			"implies": [
				"Java"
			],
			"website": "http://glassfish.java.net"
		},
		"Glyphicons": {
			"cats": [
				"17"
			],
			"html": "(?:<link[^>]* href=[^>]+glyphicons(?:\\.min)?\\.css|<img[^>]* src=[^>]+glyphicons)",
			"icon": "Glyphicons.png",
			"website": "http://glyphicons.com"
		},
		"Go": {
			"cats": [
				"27"
			],
			"icon": "Go.svg",
			"website": "https://golang.org"
		},
		"GoAhead": {
			"cats": [
				"22"
			],
			"headers": {
				"Server": "GoAhead"
			},
			"icon": "GoAhead.png",
			"website": "http://embedthis.com/products/goahead/index.html"
		},
		"GoStats": {
			"cats": [
				"10"
			],
			"env": "^_go(?:stats|_track)",
			"icon": "GoStats.png",
			"website": "http://gostats.com"
		},
		"Gogs": {
			"cats": [
				"47"
			],
			"headers": {
				"Set-Cookie": "i_like_gogits="
			},
			"html": [
				"<div class=\"ui left\">\n\\s+© \\d{4} Gogs Version: ([\\d.]+) Page:\\;version:\\1",
				"<button class=\"ui basic clone button\" id=\"repo-clone-ssh\" data-link=\"gogs@"
			],
			"icon": "gogs.png",
			"meta": {
				"keywords": "go, git, self-hosted, gogs"
			},
			"script": "js/gogs\\.js",
			"website": "http://gogs.io"
		},
		"Google AdSense": {
			"cats": [
				"36"
			],
			"env": [
				"^google_ad_",
				"^__google_ad_",
				"^Goog_AdSense_"
			],
			"icon": "Google AdSense.svg",
			"script": [
				"googlesyndication\\.com/",
				"ad\\.ca\\.doubleclick\\.net",
				"2mdn\\.net",
				"ad\\.ca\\.doubleclick\\.net"
			],
			"website": "http://google.com/adsense"
		},
		"Google Analytics": {
			"cats": [
				"10"
			],
			"env": "^gaGlobal$",
			"headers": {
				"Set-Cookie": "__utma"
			},
			"icon": "Google Analytics.svg",
			"script": "google-analytics\\.com\\/(?:ga|urchin|(analytics))\\.js\\;version:\\1?UA:",
			"website": "http://google.com/analytics"
		},
		"Google App Engine": {
			"cats": [
				"22"
			],
			"headers": {
				"Server": "Google Frontend"
			},
			"icon": "Google App Engine.png",
			"website": "http://code.google.com/appengine"
		},
		"Google Charts": {
			"cats": [
				"25"
			],
			"env": "^__g(?:oogleVisualizationAbstractRendererElementsCount|vizguard)__$",
			"icon": "Google Charts.png",
			"website": "http://developers.google.com/chart/"
		},
		"Google Code Prettify": {
			"cats": [
				"19"
			],
			"env": "^prettyPrint$",
			"icon": "Google Code Prettify.png",
			"website": "http://code.google.com/p/google-code-prettify"
		},
		"Google Font API": {
			"cats": [
				"17"
			],
			"env": "^WebFonts$",
			"html": "<link[^>]* href=[^>]+fonts\\.(?:googleapis|google)\\.com",
			"icon": "Google Font API.png",
			"script": "googleapis\\.com/.+webfont",
			"website": "http://google.com/fonts"
		},
		"Google Maps": {
			"cats": [
				"35"
			],
			"icon": "Google Maps.png",
			"script": [
				"(?:maps\\.google\\.com/maps\\?file=api(?:&v=([\\d.]+))?|maps\\.google\\.com/maps/api/staticmap)\\;version:API v\\1",
				"//maps.googleapis.com/maps/api/js"
			],
			"website": "http://maps.google.com"
		},
		"Google PageSpeed": {
			"cats": [
				"23",
				"33"
			],
			"headers": {
				"X-Mod-Pagespeed": "([\\d.]+)\\;version:\\1",
				"X-Page-Speed": "(.+)\\;version:\\1"
			},
			"icon": "Google PageSpeed.png",
			"website": "http://developers.google.com/speed/pagespeed/mod"
		},
		"Google Plus": {
			"cats": [
				"5"
			],
			"icon": "Google Plus.svg",
			"script": "apis\\.google\\.com/js/[a-z]*\\.js",
			"website": "http://plus.google.com"
		},
		"Google Sites": {
			"cats": [
				"1"
			],
			"icon": "Google Sites.png",
			"url": "sites\\.google\\.com",
			"website": "http://sites.google.com"
		},
		"Google Tag Manager": {
			"cats": [
				"42"
			],
			"env": [
				"^googletag$",
				"^google_tag_manager$"
			],
			"html": "googletagmanager\\.com/ns\\.html[^>]+></iframe>",
			"icon": "Google Tag Manager.png",
			"website": "http://www.google.com/tagmanager"
		},
		"Google Wallet": {
			"cats": [
				"41"
			],
			"icon": "Google Wallet.png",
			"script": [
				"checkout\\.google\\.com",
				"wallet\\.google\\.com"
			],
			"website": "http://wallet.google.com"
		},
		"Google Web Server": {
			"cats": [
				"22"
			],
			"headers": {
				"Server": "gws"
			},
			"icon": "Google Web Server.png",
			"website": "http://en.wikipedia.org/wiki/Google_Web_Server"
		},
		"Google Web Toolkit": {
			"cats": [
				"18"
			],
			"env": "^__gwt_",
			"icon": "Google Web Toolkit.png",
			"implies": "Java",
			"meta": {
				"gwt:property": ""
			},
			"website": "http://developers.google.com/web-toolkit"
		},
		"Graffiti CMS": {
			"cats": [
				"1"
			],
			"headers": {
				"Set-Cookie": "graffitibot[^;]="
			},
			"icon": "Graffiti CMS.png",
			"implies": "Microsoft ASP.NET",
			"meta": {
				"generator": "Graffiti CMS ([^\"]+)\\;version:\\1"
			},
			"script": "/graffiti\\.js",
			"website": "http://graffiticms.codeplex.com"
		},
		"Grandstream": {
			"cats": [
				"22",
				"39"
			],
			"headers": {
				"Server": "Grandstream\\/?([\\d\\.]+)?\\;version:\\1"
			},
			"icon": "Grandstream.png",
			"website": "http://www.grandstream.com"
		},
		"Grav": {
			"cats": [
				"1"
			],
			"icon": "Grav.png",
			"implies": "PHP",
			"meta": {
				"generator": "GravCMS(?:\\s([\\d.]+))?\\;version:\\1"
			},
			"website": "http://getgrav.org"
		},
		"Gravatar": {
			"cats": [
				"19"
			],
			"env": "^Gravatar$",
			"html": "<[^>]+gravatar\\.com/avatar/",
			"icon": "Gravatar.png",
			"website": "http://gravatar.com"
		},
		"Gravity Forms": {
			"cats": [
				"19"
			],
			"html": [
				"<div class=(?:\"|')[^>]*gform_wrapper",
				"<div class=(?:\"|')[^>]*gform_body",
				"<ul [^>]*class=(?:\"|')[^>]*gform_fields",
				"<link [^>]*href=(?:\"|')[^>]*wp-content/plugins/gravityforms/css/"
			],
			"icon": "gravityforms.svg",
			"implies": "WordPress",
			"website": "http://gravityforms.com"
		},
		"Gravity Insights": {
			"cats": [
				"10"
			],
			"env": "^GravityInsights$",
			"icon": "Gravity Insights.png",
			"website": "http://insights.gravity.com"
		},
		"Green Valley CMS": {
			"cats": [
				"1"
			],
			"html": "<img[^>]+/dsresource\\?objectid=",
			"icon": "Green Valley CMS.png",
			"implies": "Apache Tomcat",
			"meta": {
				"DC.identifier": "/content\\.jsp\\?objectid="
			},
			"website": "http://www.greenvalley.nl/Public/Producten/Content_Management/CMS"
		},
		"HERE": {
			"cats": [
				"35"
			],
			"icon": "HERE.png",
			"script": "https?://js\\.cit\\.api\\.here\\.com/se/([\\d.]+)\\/\\;version:\\1",
			"website": "http://developer.here.com"
		},
		"HHVM": {
			"cats": [
				"22"
			],
			"headers": {
				"X-Powered-By": "HHVM/?([\\d.]+)?\\;version:\\1"
			},
			"icon": "HHVM.png",
			"implies": "PHP\\;confidence:50",
			"website": "http://hhvm.com"
		},
		"HP": {
			"cats": [
				"40"
			],
			"icon": "HP.svg",
			"website": "http://hp.com"
		},
		"HP ChaiServer": {
			"cats": [
				"22"
			],
			"headers": {
				"Server": "HP-Chai(?:Server|SOE)(?:/([\\d.]+))?\\;version:\\1"
			},
			"icon": "HP.svg",
			"implies": "HP",
			"website": "http://hp.com"
		},
		"HP Compact Server": {
			"cats": [
				"22"
			],
			"headers": {
				"Server": "HP_Compact_Server(?:/([\\d.]+))?\\;version:\\1"
			},
			"icon": "HP.svg",
			"website": "http://hp.com"
		},
		"HP ProCurve": {
			"cats": [
				"37"
			],
			"icon": "HP.svg",
			"website": "http://hp.com/networking"
		},
		"HP System Management": {
			"cats": [
				"46"
			],
			"headers": {
				"Server": "HP System Management"
			},
			"icon": "HP.svg",
			"website": "http://hp.com"
		},
		"HP iLO": {
			"cats": [
				"22",
				"46"
			],
			"headers": {
				"Server": "HP-iLO-Server(?:/([\\d.]+))?\\;version:\\1"
			},
			"icon": "HP.svg",
			"website": "http://hp.com"
		},
		"HTTP Kit": {
			"cats": [
				"22"
			],
			"headers": {
				"Server": "^http-kit"
			},
			"icon": "default.svg",
			"implies": "Java",
			"website": "http://http-kit.org"
		},
		"HTTP-Server": {
			"cats": [
				"22"
			],
			"headers": {
				"Server": "(?:^|[^-])\bHTTP-Server(?: ?/?V?([\\d.]+))?\\;version:\\1"
			},
			"icon": "default.svg",
			"website": "http://example.com"
		},
		"HTTP/2": {
			"cats": [
				"19"
			],
			"excludes": "SPDY",
			"headers": {
				"X-Firefox-Spdy": "h2"
			},
			"icon": "http2.png",
			"website": "http://http2.github.io"
		},
		"Haddock": {
			"cats": [
				"4"
			],
			"html": "<p>Produced by <a href=\"http://www.haskell.org/haddock/\">Haddock</a> version ([0-9.]+)</p>\\;version:\\1",
			"icon": "default.svg",
			"script": "haddock-util\\.js",
			"website": "http://www.haskell.org/haddock/"
		},
		"Hammer.js": {
			"cats": [
				"12"
			],
			"env": "^Hammer$",
			"icon": "Hammer.js.png",
			"script": "hammer(?:\\.min)?\\.js",
			"website": "http://hammerjs.github.io"
		},
		"Handlebars": {
			"cats": [
				"12"
			],
			"env": "^Handlebars$",
			"html": "<[^>]*type=[^>]text\\/x-handlebars-template",
			"icon": "Handlebars.png",
			"script": "handlebars(?:\\.runtime)?(?:-v([\\d.]+?))?(?:\\.min)?\\.js\\;version:\\1",
			"website": "http://handlebarsjs.com"
		},
		"Happy ICS Server": {
			"cats": [
				"22"
			],
			"headers": {
				"Server": "Happy ICS Server(?:/([\\d.]+))?\\;version:\\1"
			},
			"icon": "default.svg",
			"implies": "OmniTouch 8660 My Teamwork",
			"website": "http://example.com"
		},
		"Haskell": {
			"cats": [
				"27"
			],
			"icon": "Haskell.png",
			"website": "http://wiki.haskell.org/Haskell"
		},
		"HeadJS": {
			"cats": [
				"12"
			],
			"env": "^head$\\;confidence:50",
			"html": "<[^>]*data-headjs-load",
			"icon": "HeadJS.png",
			"script": "head\\.(?:core|load)(?:\\.min)?\\.js",
			"website": "http://headjs.com"
		},
		"Heap": {
			"cats": [
				"10"
			],
			"env": "^heap$",
			"icon": "Heap.png",
			"script": "heap-\\d+.js",
			"website": "http://heapanalytics.com"
		},
		"Hello Bar": {
			"cats": [
				"5"
			],
			"env": "^HelloBar$",
			"icon": "Hello Bar.png",
			"script": "hellobar\\.js",
			"website": "http://hellobar.com"
		},
		"Hiawatha": {
			"cats": [
				"22"
			],
			"headers": {
				"Server": "Hiawatha v([\\d.]+)\\;version:\\1"
			},
			"icon": "Hiawatha.png",
			"website": "http://hiawatha-webserver.org"
		},
		"Highcharts": {
			"cats": [
				"25"
			],
			"env": "^Highcharts$",
			"html": "<svg[^>]*><desc>Created with Highcharts ([\\d.]*)\\;version:\\1",
			"icon": "Highcharts.png",
			"script": "highcharts.*\\.js",
			"website": "http://highcharts.com"
		},
		"Highstock": {
			"cats": [
				"25"
			],
			"html": "<svg[^>]*><desc>Created with Highstock ([\\d.]*)\\;version:\\1",
			"icon": "Highcharts.png",
			"script": "highstock(?:\\-|\\.)?([\\d\\.]*\\d).*\\.js\\;version:\\1",
			"website": "http://highcharts.com/products/highstock"
		},
		"Hippo": {
			"cats": [
				"1"
			],
			"html": "<[^>]+/binaries/(?:[^/]+/)*content/gallery/",
			"icon": "Hippo.png",
			"website": "http://onehippo.org"
		},
		"Hogan.js": {
			"cats": [
				"12"
			],
			"env": "^Hogan$",
			"icon": "Hogan.js.png",
			"script": [
				"hogan-(?:-|\\.)([\\d.]*\\d)[^/]*\\.js\\;version:\\1",
				"([\\d.]+)/hogan(?:\\.min)?\\.js\\;version:\\1"
			],
			"website": "http://twitter.github.com/hogan.js"
		},
		"Hotaru CMS": {
			"cats": [
				"1"
			],
			"headers": {
				"Set-Cookie": "hotaru_mobile="
			},
			"icon": "Hotaru CMS.png",
			"implies": "PHP",
			"meta": {
				"generator": "Hotaru CMS"
			},
			"website": "http://hotarucms.org"
		},
		"HubSpot": {
			"cats": [
				"32"
			],
			"env": "^(?:_hsq|hubspot)$",
			"html": "<!-- Start of Async HubSpot",
			"icon": "HubSpot.png",
			"website": "http://hubspot.com"
		},
		"Hugo": {
			"cats": [
				"1",
				"11"
			],
			"icon": "Hugo.png",
			"meta": {
				"generator": "Hugo ([\\d.]+)?\\;version:\\1"
			},
			"website": "http://gohugo.io"
		},
		"Hybris": {
			"cats": [
				"6"
			],
			"headers": {
				"Set-Cookie": "_hybris"
			},
			"html": "<[^>]+(?:/sys_master/|/hybr/|/_ui/desktop/)",
			"icon": "Hybris.png",
			"implies": "Java",
			"website": "http://hybris.com"
		},
		"IBM Coremetrics": {
			"cats": [
				"10"
			],
			"icon": "IBM.svg",
			"script": "cmdatatagutils\\.js",
			"website": "http://ibm.com/software/marketing-solutions/coremetrics"
		},
		"IBM HTTP Server": {
			"cats": [
				"22"
			],
			"headers": {
				"Server": "IBM_HTTP_Server(?:/([\\d.]+))?\\;version:\\1"
			},
			"icon": "IBM.svg",
			"website": "http://ibm.com/software/webservers/httpservers"
		},
		"IBM Tivoli Storage Manager": {
			"cats": [
				"22"
			],
			"headers": {
				"Server": "TSM_HTTP(?:/([\\d.]+))?\\;version:\\1"
			},
			"icon": "IBM.svg",
			"website": "http://ibm.com"
		},
		"IBM WebSphere Commerce": {
			"cats": [
				"6"
			],
			"html": "href=\"(?:\\/|[^>]+)webapp\\/wcs\\/",
			"icon": "IBM.svg",
			"implies": "Java",
			"url": "/wcs/",
			"website": "http://ibm.com/software/genservers/commerceproductline"
		},
		"IBM WebSphere Portal": {
			"cats": [
				"1"
			],
			"headers": {
				"IBM-Web2-Location": "",
				"Itx-Generated-Timestamp": ""
			},
			"icon": "IBM.svg",
			"implies": "Java",
			"url": "/wps/",
			"website": "http://ibm.com/software/websphere/portal"
		},
		"IIS": {
			"cats": [
				"22"
			],
			"headers": {
				"Server": "IIS(?:/([\\d.]+))?\\;version:\\1"
			},
			"icon": "IIS.png",
			"implies": "Windows Server",
			"website": "http://www.iis.net"
		},
		"INFOnline": {
			"cats": [
				"10"
			],
			"env": [
				"^szmvars$",
				"^iam_data$"
			],
			"icon": "INFOnline.png",
			"script": "^https?://(?:[^/]+\\.)?i(?:oam|v)wbox\\.de/",
			"website": "http://infonline.de"
		},
		"IPB": {
			"cats": [
				"2"
			],
			"env": "^(?:IPBoard$|ipb_var|ipsSettings)",
			"html": "<link[^>]+ipb_[^>]+\\.css",
			"icon": "IPB.png",
			"implies": [
				"PHP",
				"MySQL"
			],
			"script": "jscripts/ips_",
			"website": "http://www.invisionpower.com"
		},
		"Immutable.js": {
			"cats": [
				"12"
			],
			"env": "^Immutable$",
			"icon": "Immutable.js.png",
			"script": "^immutable\\.(?:min\\.)?js$",
			"website": "http://facebook.github.io/immutable-js/"
		},
		"ImpressCMS": {
			"cats": [
				"1"
			],
			"headers": {
				"Set-Cookie": "ICMSession[^;]+=",
				"X-Powered-By": "ImpressCMS"
			},
			"icon": "ImpressCMS.png",
			"implies": "PHP",
			"meta": {
				"generator": "ImpressCMS"
			},
			"script": "include/linkexternal\\.js",
			"website": "http://www.impresscms.org"
		},
		"ImpressPages": {
			"cats": [
				"1"
			],
			"icon": "ImpressPages.png",
			"implies": "PHP",
			"meta": {
				"generator": "ImpressPages(?: CMS)?( [\\d.]*)\\;version:\\1"
			},
			"website": "http://impresspages.org"
		},
		"InProces": {
			"cats": [
				"1"
			],
			"html": "<!-- CSS InProces Portaal default -->",
			"icon": "InProces.png",
			"script": "brein/inproces/website/websitefuncties\\.js",
			"website": "http://www.brein.nl/oplossing/product/website"
		},
		"Incapsula": {
			"cats": [
				"31"
			],
			"headers": {
				"X-CDN": "Incapsula"
			},
			"icon": "Incapsula.png",
			"website": "http://www.incapsula.com"
		},
		"Indexhibit": {
			"cats": [
				"1"
			],
			"html": "<(?:link|a href) [^>]+ndxz-studio",
			"icon": "default.svg",
			"implies": [
				"PHP",
				"Apache",
				"Exhibit"
			],
			"meta": {
				"generator": "Indexhibit"
			},
			"website": "http://www.indexhibit.org"
		},
		"Indico": {
			"cats": [
				"1"
			],
			"headers": {
				"Set-cookie": "MAKACSESSION"
			},
			"html": "Powered by\\s+(?:CERN )?<a href=\"http://(?:cdsware\\.cern\\.ch/indico/|indico-software\\.org|cern\\.ch/indico)\">(?:CDS )?Indico( [\\d\\.]+)?\\;version:\\1",
			"icon": "Indico.png",
			"website": "http://indico-software.org"
		},
		"Indy": {
			"cats": [
				"22"
			],
			"headers": {
				"Server": "Indy(?:/([\\d.]+))?\\;version:\\1"
			},
			"icon": "default.svg",
			"website": "http://indyproject.org"
		},
		"InfernoJS": {
			"cats": [
				"12"
			],
			"env": "^Inferno$",
			"icon": "InfernoJS.png",
			"website": "https://infernojs.org/"
		},
		"Infusionsoft": {
			"cats": [
				"32"
			],
			"html": [
				"<input [^>]*name=\"infusionsoft_version\" [^>]*value=\"([^>]*)\" [^>]*\\/>\\;version:\\1",
				"<input [^>]*value=\"([^>]*)\" [^>]*name=\"infusionsoft_version\" [^>]*\\/>\\;version:\\1"
			],
			"icon": "infusionsoft.svg",
			"website": "http://infusionsoft.com"
		},
		"InstantCMS": {
			"cats": [
				"1"
			],
			"headers": {
				"Set-Cookie": "InstantCMS\\[logdate\\]="
			},
			"icon": "InstantCMS.png",
			"implies": "PHP",
			"meta": {
				"generator": "InstantCMS"
			},
			"website": "http://www.instantcms.ru"
		},
		"Intel Active Management Technology": {
			"cats": [
				"22",
				"46"
			],
			"headers": {
				"Server": "Intel\\(R\\) Active Management Technology(?: ([\\d.]+))?\\;version:\\1"
			},
			"icon": "Intel Active Management Technology.png",
			"website": "http://intel.com"
		},
		"IntenseDebate": {
			"cats": [
				"15"
			],
			"icon": "IntenseDebate.png",
			"script": "intensedebate\\.com",
			"website": "http://intensedebate.com"
		},
		"Intercom": {
			"cats": [
				"10"
			],
			"env": "^Intercom$",
			"icon": "Intercom.png",
			"script": "(?:api\\.intercom\\.io/api|static\\.intercomcdn\\.com/intercom\\.v1)",
			"website": "http://intercom.io"
		},
		"Intershop": {
			"cats": [
				"6"
			],
			"icon": "Intershop.png",
			"script": "(?:is-bin|INTERSHOP)",
			"website": "http://intershop.com"
		},
		"Invenio": {
			"cats": [
				"50"
			],
			"headers": {
				"Set-cookie": "INVENIOSESSION"
			},
			"html": "(?:Powered by|System)\\s+(?:CERN )?<a (?:class=\"footer\" )?href=\"http://(?:cdsware\\.cern\\.ch(?:/invenio)?|invenio-software\\.org|cern\\.ch/invenio)(?:/)?\">(?:CDS )?Invenio</a>\\s*v?([\\d\\.]+)?\\;version:\\1",
			"icon": "Invenio.png",
			"website": "http://invenio-software.org"
		},
		"Ionicons": {
			"cats": [
				"17"
			],
			"html": "<link[^>]* href=[^>]+ionicons(?:\\.min)?\\.css",
			"icon": "Ionicons.png",
			"website": "http://ionicons.com"
		},
		"JAlbum": {
			"cats": [
				"7"
			],
			"icon": "JAlbum.png",
			"implies": "Java",
			"meta": {
				"generator": "JAlbum( [\\d.]+)?\\;version:\\1"
			},
			"website": "http://jalbum.net/en"
		},
		"JBoss Application Server": {
			"cats": [
				"22"
			],
			"headers": {
				"X-Powered-By": "JBoss(?:-([\\d.]+))?\\;version:\\1"
			},
			"icon": "JBoss Application Server.png",
			"website": "http://jboss.org/jbossas.html"
		},
		"JBoss Web": {
			"cats": [
				"22"
			],
			"excludes": "Apache Tomcat",
			"headers": {
				"X-Powered-By": "JBossWeb(?:-([\\d.]+))?\\;version:\\1"
			},
			"icon": "JBoss Web.png",
			"implies": "JBoss Application Server",
			"website": "http://jboss.org/jbossweb"
		},
		"JC-HTTPD": {
			"cats": [
				"22"
			],
			"excludes": "Apache",
			"headers": {
				"Server": "JC-HTTPD(?:/([\\d.]+))?\\;version:\\1"
			},
			"icon": "JC-HTTPD.png",
			"implies": "Canon",
			"website": "http://canon.com"
		},
		"JS Charts": {
			"cats": [
				"25"
			],
			"env": "^JSChart$",
			"icon": "JS Charts.png",
			"script": "jscharts.*\\.js",
			"website": "http://www.jscharts.com"
		},
		"JTL Shop": {
			"cats": [
				"6"
			],
			"headers": {
				"Set-Cookie": "JTLSHOP="
			},
			"html": "(?:<input[^>]+name=\"JTLSHOP|<a href=\"jtl\\.php)",
			"icon": "JTL Shop.png",
			"website": "http://www.jtl-software.de/produkte/jtl-shop3"
		},
		"Jalios": {
			"cats": [
				"1"
			],
			"icon": "Jalios.png",
			"meta": {
				"generator": "Jalios"
			},
			"website": "http://www.jalios.com"
		},
		"Java": {
			"cats": [
				"27"
			],
			"headers": {
				"Set-Cookie": "JSESSIONID"
			},
			"icon": "Java.png",
			"website": "http://java.com"
		},
		"Java Servlet": {
			"cats": [
				"18"
			],
			"headers": {
				"X-Powered-By": "Servlet(?:.([\\d.]+))?\\;version:\\1"
			},
			"icon": "Java.png",
			"implies": "Java",
			"website": "http://www.oracle.com/technetwork/java/index-jsp-135475.html"
		},
		"JavaScript Infovis Toolkit": {
			"cats": [
				"25"
			],
			"env": "^\\$jit$",
			"icon": "JavaScript Infovis Toolkit.png",
			"script": "jit.*\\.js",
			"website": "http://thejit.org"
		},
		"JavaServer Faces": {
			"cats": [
				"18"
			],
			"headers": {
				"X-Powered-By": "JSF(?:/([\\d.]+))?\\;version:\\1"
			},
			"icon": "JavaServer Faces.png",
			"implies": "Java",
			"website": "http://javaserverfaces.java.net"
		},
		"JavaServer Pages": {
			"cats": [
				"18"
			],
			"headers": {
				"X-Powered-By": "JSP(?:/([\\d.]+))?\\;version:\\1"
			},
			"icon": "Java.png",
			"implies": "Java",
			"website": "http://www.oracle.com/technetwork/java/javaee/jsp/index.html"
		},
		"Jekyll": {
			"cats": [
				"1",
				"11"
			],
			"icon": "Jekyll.png",
			"meta": {
				"generator": "Jekyll (v[\\d.]+)?\\;version:\\1"
			},
			"website": "http://jekyllrb.com"
		},
		"Jenkins": {
			"cats": [
				"44"
			],
			"headers": {
				"X-Jenkins": "([\\d\\.]+)\\;version:\\1"
			},
			"icon": "Jenkins.png",
			"implies": "Java",
			"website": "http://jenkins-ci.org"
		},
		"Jetty": {
			"cats": [
				"22"
			],
			"headers": {
				"Server": "Jetty(?:\\(([\\d\\.]*\\d+))?\\;version:\\1"
			},
			"icon": "Jetty.png",
			"implies": "Java",
			"website": "http://www.eclipse.org/jetty"
		},
		"Jimdo": {
			"cats": [
				"1"
			],
			"env": "^jimdo_(?:Data|Gen\\d+)$",
			"headers": {
				"X-Jimdo-Instance": "",
				"X-Jimdo-Wid": ""
			},
			"icon": "jimdo.png",
			"website": "http://www.jimdo.com/"
		},
		"Jirafe": {
			"cats": [
				"10",
				"32"
			],
			"env": "^jirafe$",
			"icon": "Jirafe.png",
			"script": "/jirafe\\.js",
			"website": "http://jirafe.com"
		},
		"Jive": {
			"cats": [
				"19"
			],
			"headers": {
				"X-JIVE-USER-ID": "",
				"X-JSL": "",
				"X-Jive-Flow-Id": "",
				"X-Jive-Request-Id": "",
				"x-jive-chrome-wrapped": ""
			},
			"icon": "Jive.png",
			"website": "http://www.jivesoftware.com"
		},
		"Jo": {
			"cats": [
				"26",
				"12"
			],
			"env": "^jo(?:Cache|DOM|Event)$",
			"icon": "Jo.png",
			"website": "http://joapp.com"
		},
		"JobberBase": {
			"cats": [
				"19"
			],
			"env": "^Jobber$",
			"icon": "JobberBase.png",
			"implies": "PHP",
			"meta": {
				"generator": "Jobberbase"
			},
			"website": "http://jobberbase.com"
		},
		"Joomla": {
			"cats": [
				"1"
			],
			"env": "^(?:jcomments|Joomla)$",
			"headers": {
				"X-Content-Encoded-By": "Joomla! ([\\d.]+)\\;version:\\1"
			},
			"html": "(?:<div[^>]+id=\"wrapper_r\"|<[^>]+(?:feed|components)/com_|<table[^>]+class=\"pill)\\;confidence:50",
			"icon": "Joomla.png",
			"implies": "PHP",
			"meta": {
				"generator": "Joomla!(?: ([\\d.]+))?\\;version:\\1"
			},
			"url": "option=com_",
			"website": "http://joomla.org"
		},
		"K2": {
			"cats": [
				"19"
			],
			"env": "^K2RatingURL$",
			"html": "<!--(?: JoomlaWorks \"K2\"| Start K2)",
			"icon": "K2.png",
			"implies": "Joomla",
			"website": "http://getk2.org"
		},
		"KISSmetrics": {
			"cats": [
				"10"
			],
			"env": "^KM_COOKIE_DOMAIN$",
			"icon": "KISSmetrics.png",
			"website": "http://www.kissmetrics.com"
		},
		"KS_HTTP": {
			"cats": [
				"22"
			],
			"headers": {
				"Server": "KS_HTTP\\/?([\\d\\.]+)?\\;version:\\1"
			},
			"icon": "KS_HTTP.png",
			"implies": "Canon",
			"website": "http://www.canon.com"
		},
		"Kampyle": {
			"cats": [
				"10",
				"13"
			],
			"env": "^k_track$",
			"headers": {
				"Set-Cookie": "k_visit"
			},
			"icon": "Kampyle.png",
			"script": "cf\\.kampyle\\.com/k_button\\.js",
			"website": "http://www.kampyle.com"
		},
		"Kamva": {
			"cats": [
				"6"
			],
			"env": "^Kamva$",
			"icon": "Kamva.svg",
			"meta": {
				"generator": "[CK]amva"
			},
			"script": "cdn\\.mykamva\\.ir",
			"website": "http://kamva.ir"
		},
		"Kendo UI": {
			"cats": [
				"18"
			],
			"env": "^kendo$",
			"html": "<link[^>]*\\s+href=[^>]*styles/kendo\\.common(?:\\.min)?\\.css[^>]*/>",
			"icon": "Kendo UI.png",
			"implies": "jQuery",
			"website": "http://www.kendoui.com"
		},
		"Kentico CMS": {
			"cats": [
				"1"
			],
			"headers": {
				"Set-Cookie": "CMSPreferredCulture="
			},
			"icon": "Kentico CMS.png",
			"meta": {
				"generator": "Kentico CMS ([\\d.R]+ \\(build [\\d.]+\\))\\;version:\\1"
			},
			"website": "http://www.kentico.com"
		},
		"KeyCDN": {
			"cats": [
				"31"
			],
			"headers": {
				"Server": "^keycdn-engine$"
			},
			"icon": "KeyCDN.png",
			"website": "http://www.keycdn.com"
		},
		"Kibana": {
			"cats": [
				"29",
				"25"
			],
			"headers": {
				"kbn-name": "kibana",
				"kbn-version": "^([\\d.]+)$\\;version:\\1"
			},
			"html": "<title>Kibana</title>",
			"icon": "kibana.svg",
			"implies": "Node.js",
			"url": "kibana#/dashboard/",
			"website": "http://www.elastic.co/products/kibana"
		},
		"KineticJS": {
			"cats": [
				"25"
			],
			"env": "^Kinetic$",
			"icon": "KineticJS.png",
			"script": "kinetic(?:-v?([\\d.]+))?(?:\\.min)?\\.js\\;version:\\1",
			"website": "http://kineticjs.com"
		},
		"Klarna Checkout": {
			"cats": [
				"41",
				"6",
				"5"
			],
			"env": "^_klarnaCheckout$",
			"icon": "Klarna.svg",
			"website": "http://klarna.com"
		},
		"Knockout.js": {
			"cats": [
				"12"
			],
			"env": "^ko$",
			"icon": "Knockout.js.png",
			"website": "http://knockoutjs.com"
		},
		"Koa": {
			"cats": [
				"18",
				"22"
			],
			"headers": {
				"X-Powered-By": "^koa$"
			},
			"icon": "Koa.png",
			"implies": "Node.js",
			"website": "http://koajs.com"
		},
		"Koala Framework": {
			"cats": [
				"1",
				"18"
			],
			"html": "<!--[^>]+This website is powered by Koala Web Framework CMS",
			"icon": "Koala Framework.png",
			"implies": "PHP",
			"meta": {
				"generator": "^Koala Web Framework CMS"
			},
			"website": "http://koala-framework.org"
		},
		"Koego": {
			"cats": [
				"10"
			],
			"env": "^ego_domains$",
			"icon": "Koego.png",
			"script": "tracking\\.koego\\.com/end/ego\\.js",
			"website": "http://www.koego.com/en"
		},
		"Kohana": {
			"cats": [
				"18"
			],
			"headers": {
				"Set-Cookie": "kohanasession",
				"X-Powered-By": "Kohana Framework ([\\d.]+)\\;version:\\1"
			},
			"icon": "Kohana.png",
			"implies": "PHP",
			"website": "http://kohanaframework.org"
		},
		"Koken": {
			"cats": [
				"1"
			],
			"headers": {
				"Set-Cookie": "koken_referrer="
			},
			"html": [
				"<html lang=\"en\" class=\"k-source-essays k-lens-essays\">",
				"<!--\\s+KOKEN DEBUGGING"
			],
			"icon": "Koken.png",
			"implies": [
				"PHP",
				"MySQL"
			],
			"meta": {
				"generator": "Koken ([\\d.]+)\\;version:\\1"
			},
			"script": "koken(?:\\.js\\?([\\d.]+)|/storage)\\;version:\\1",
			"website": "http://koken.me"
		},
		"Kolibri CMS": {
			"cats": [
				"1"
			],
			"headers": {
				"X-Powered-By": "Kolibri"
			},
			"icon": "default.svg",
			"meta": {
				"generator": "Kolibri"
			},
			"website": "http://alias.io"
		},
		"Komodo CMS": {
			"cats": [
				"1"
			],
			"icon": "Komodo CMS.png",
			"implies": "PHP",
			"meta": {
				"generator": "^Komodo CMS"
			},
			"website": "http://www.komodocms.com"
		},
		"Koobi": {
			"cats": [
				"1"
			],
			"html": "<!--[^K>-]+Koobi ([a-z\\d.]+)\\;version:\\1",
			"icon": "Koobi.png",
			"meta": {
				"generator": "Koobi"
			},
			"website": "http://dream4.de/cms"
		},
		"Kooboo CMS": {
			"cats": [
				"1"
			],
			"headers": {
				"X-KoobooCMS-Version": "(.*)\\;version:\\1"
			},
			"icon": "Kooboo CMS.png",
			"implies": "Microsoft ASP.NET",
			"script": "/Kooboo",
			"website": "http://kooboo.com"
		},
		"Kotisivukone": {
			"cats": [
				"1"
			],
			"icon": "Kotisivukone.png",
			"script": "kotisivukone(?:\\.min)?\\.js",
			"website": "http://www.kotisivukone.fi"
		},
		"LEPTON": {
			"cats": [
				"1"
			],
			"headers": {
				"Set-Cookie": "lep\\d+sessionid="
			},
			"icon": "LEPTON.png",
			"implies": "PHP",
			"meta": {
				"generator": "LEPTON"
			},
			"website": "http://www.lepton-cms.org"
		},
		"LabVIEW": {
			"cats": [
				"22"
			],
			"headers": {
				"Server": "LabVIEW(?:/([\\d\\.]+))?\\;version:\\1"
			},
			"icon": "LabVIEW.png",
			"website": "http://ni.com/labview"
		},
		"Laravel": {
			"cats": [
				"18"
			],
			"headers": {
				"Set-Cookie": "laravel_session"
			},
			"icon": "Laravel.png",
			"implies": "PHP",
			"website": "http://laravel.com"
		},
		"Lazy.js": {
			"cats": [
				"12"
			],
			"icon": "default.svg",
			"script": "lazy(?:\\.browser)?(?:\\.min)?\\.js",
			"website": "http://danieltao.com/lazy.js"
		},
		"Leaflet": {
			"cats": [
				"35"
			],
			"icon": "Leaflet.png",
			"script": "leaflet.*\\.js",
			"website": "http://leafletjs.com"
		},
		"Less": {
			"cats": [
				"19"
			],
			"html": "<link[^>]+ rel=\"stylesheet/less\"",
			"icon": "Less.png",
			"website": "http://lesscss.org"
		},
		"Liferay": {
			"cats": [
				"1"
			],
			"env": "^Liferay$",
			"headers": {
				"Liferay-Portal": "[a-z\\s]+([\\d.]+)\\;version:\\1"
			},
			"icon": "Liferay.png",
			"website": "http://www.liferay.com"
		},
		"Lift": {
			"cats": [
				"18"
			],
			"headers": {
				"X-Lift-Version": "(.+)\\;version:\\1"
			},
			"icon": "Lift.png",
			"implies": "Scala",
			"website": "http://liftweb.net"
		},
		"LightMon Engine": {
			"cats": [
				"1"
			],
			"headers": {
				"Set-Cookie": "lm_online"
			},
			"html": "<!-- Lightmon Engine Copyright Lightmon",
			"icon": "LightMon Engine.png",
			"implies": "PHP",
			"meta": {
				"generator": "LightMon Engine"
			},
			"website": "http://lightmon.ru"
		},
		"Lightbox": {
			"cats": [
				"7",
				"12"
			],
			"html": "<link [^>]*href=\"[^\"]+lightbox(?:\\.min)?\\.css",
			"icon": "Lightbox.png",
			"script": "lightbox.*\\.js",
			"website": "http://lokeshdhakar.com/projects/lightbox2/"
		},
		"Lightspeed eCom": {
			"cats": [
				"6"
			],
			"html": "<!-- \\[START\\] 'blocks/head.rain' -->",
			"icon": "Lightspeed.svg",
			"script": "http://assets.webshopapp.com",
			"url": "seoshop.webshopapp.com",
			"website": "http://www.lightspeedhq.com/products/ecommerce/"
		},
		"Lighty": {
			"cats": [
				"18"
			],
			"headers": {
				"Set-Cookie": "lighty_version"
			},
			"icon": "Lighty.png",
			"implies": "PHP",
			"website": "http://gitlab.com/lighty/framework"
		},
		"LimeSurvey": {
			"cats": [
				"19"
			],
			"headers": {
				"generator": "LimeSurvey"
			},
			"icon": "LimeSurvey.png",
			"website": "http://limesurvey.org/"
		},
		"LinkSmart": {
			"cats": [
				"36"
			],
			"env": "^(?:_mb_site_guid$|LS_JSON|LinkSmart(?:_|$))",
			"icon": "LinkSmart.png",
			"script": "^https?://cdn\\.linksmart\\.com/linksmart_([\\d.]+?)(?:\\.min)?\\.js\\;version:\\1",
			"website": "http://linksmart.com"
		},
		"Linkedin": {
			"cats": [
				"5"
			],
			"icon": "Linkedin.svg",
			"script": "//platform\\.linkedin\\.com/in\\.js",
			"website": "http://linkedin.com"
		},
		"List.js": {
			"cats": [
				"12"
			],
			"env": "^List$",
			"icon": "List.js.png",
			"script": "^list\\.(?:min\\.)?js$",
			"website": "http://www.listjs.com"
		},
		"LiteSpeed": {
			"cats": [
				"22"
			],
			"headers": {
				"Server": "^LiteSpeed$"
			},
			"icon": "LiteSpeed.png",
			"website": "http://litespeedtech.com"
		},
		"Lithium": {
			"cats": [
				"1"
			],
			"env": [
				"^LITHIUM$"
			],
			"headers": {
				"Set-Cookie": "LithiumVisitor="
			},
			"html": " <a [^>]+Powered by Lithium",
			"icon": "Lithium.png",
			"implies": "PHP",
			"website": "http://www.lithium.com"
		},
		"LiveAgent": {
			"cats": [
				"52"
			],
			"env": "^LiveAgent$",
			"icon": "LiveAgent.png",
			"website": "http://www.ladesk.com"
		},
		"LiveChat": {
			"cats": [
				"52"
			],
			"icon": "LiveChat.png",
			"script": "cdn\\.livechatinc\\.com/.*tracking\\.js",
			"website": "http://livechatinc.com"
		},
		"LiveJournal": {
			"cats": [
				"11"
			],
			"icon": "LiveJournal.png",
			"url": "\\.livejournal\\.com",
			"website": "http://www.livejournal.com"
		},
		"LiveStreet CMS": {
			"cats": [
				"1"
			],
			"env": "^LIVESTREET",
			"headers": {
				"X-Powered-By": "LiveStreet CMS"
			},
			"icon": "LiveStreet CMS.png",
			"implies": "PHP",
			"website": "http://livestreetcms.com"
		},
		"Livefyre": {
			"cats": [
				"15"
			],
			"env": [
				"^fyre$",
				"^FyreLoader$"
			],
			"html": "<[^>]+(?:id|class)=\"livefyre",
			"icon": "Livefyre.png",
			"script": "livefyre_init\\.js",
			"website": "http://livefyre.com"
		},
		"Liveinternet": {
			"cats": [
				"10"
			],
			"html": [
				"<script[^<>]*>[^]{0,128}?src\\s*=\\s*['\"]//counter\\.yadro\\.ru/hit(?:;\\S+)?\\?(?:t\\d+\\.\\d+;)?r",
				"<!--LiveInternet counter-->",
				"<!--/LiveInternet-->",
				"<a href=\"http://www.liveinternet.ru/click\""
			],
			"icon": "Liveinternet.png",
			"script": "/js/al/common.js\\?[0-9_]+",
			"website": "http://liveinternet.ru/rating/"
		},
		"Lo-dash": {
			"cats": [
				"12"
			],
			"icon": "Lo-dash.png",
			"script": "lodash.*\\.js",
			"website": "http://www.lodash.com"
		},
		"Locomotive": {
			"cats": [
				"1"
			],
			"html": "<link[^>]*/sites/[a-z\\d]{24}/theme/stylesheets",
			"icon": "Locomotive.png",
			"implies": [
				"Ruby on Rails",
				"MongoDB"
			],
			"website": "http://www.locomotivecms.com"
		},
		"Logitech Media Server": {
			"cats": [
				"22",
				"38"
			],
			"headers": {
				"Server": "Logitech Media Server(?: \\(([\\d\\.]+))?\\;version:\\1"
			},
			"icon": "Logitech Media Server.png",
			"website": "http://www.mysqueezebox.com"
		},
		"Lotus Domino": {
			"cats": [
				"22"
			],
			"headers": {
				"Server": "Lotus-Domino"
			},
			"icon": "Lotus Domino.png",
			"implies": "Java",
			"website": "http://www-01.ibm.com/software/lotus/products/domino"
		},
		"Lua": {
			"cats": [
				"27"
			],
			"headers": {
				"X-Powered-By": "\bLua(?: ([\\d.]+))?\\;version:\\1"
			},
			"icon": "Lua.png",
			"website": "http://www.lua.org"
		},
		"Lucene": {
			"cats": [
				"34"
			],
			"icon": "Lucene.png",
			"implies": "Java",
			"website": "http://lucene.apache.org/core/"
		},
		"M.R. Inc BoxyOS": {
			"cats": [
				"28"
			],
			"icon": "M.R. Inc.png",
			"website": "http://mrincworld.com"
		},
		"M.R. Inc SiteFrame": {
			"cats": [
				"18"
			],
			"headers": {
				"Powered-By": "M\\.R\\. Inc SiteFrame"
			},
			"icon": "M.R. Inc.png",
			"website": "http://mrincworld.com"
		},
		"M.R. Inc Webserver": {
			"cats": [
				"22"
			],
			"headers": {
				"Server": "M\\.R\\. Inc Webserver"
			},
			"icon": "M.R. Inc.png",
			"implies": [
				"M.R. Inc BoxyOS"
			],
			"website": "http://mrincworld.com"
		},
		"MHonArc": {
			"cats": [
				"50"
			],
			"html": "<!-- MHonArc v([0-9.]+) -->\\;version:\\1",
			"icon": "mhonarc.png",
			"website": "http://www.mhonarc.at"
		},
		"MOBOTIX": {
			"cats": [
				"39"
			],
			"icon": "MOBOTIX.png",
			"meta": {
				"author": "MOBOTIX AG\\;confidence:40",
				"copyright": "MOBOTIX AG\\;confidence:40",
				"publisher": "MOBOTIX AG\\;confidence:40"
			},
			"url": "control/userimage\\.html\\;confidence:70",
			"website": "http://mobotix.com"
		},
		"MODX": {
			"cats": [
				"1"
			],
			"env": "^MODX_MEDIA_PATH$",
			"headers": {
				"Set-Cookie": "SN5[a-f\\d]{12}",
				"X-Powered-By": "^MODX"
			},
			"html": [
				"<a[^>]+>Powered by MODX</a>",
				"<(?:link|script)[^>]+assets/snippets/\\;confidence:20",
				"<form[^>]+id=\"ajaxSearch_form\\;confidence:20",
				"<input[^>]+id=\"ajaxSearch_input\\;confidence:20"
			],
			"icon": "MODX.png",
			"implies": "PHP",
			"meta": {
				"generator": "MODX[^\\d.]*([\\d.]+)?\\;version:\\1"
			},
			"website": "http://modx.com"
		},
		"MadAdsMedia": {
			"cats": [
				"36"
			],
			"env": "^setM(?:Iframe|RefURL)$",
			"icon": "MadAdsMedia.png",
			"script": "^https?://(?:ads-by|pixel)\\.madadsmedia.com/",
			"website": "http://madadsmedia.com"
		},
		"Magento": {
			"cats": [
				"6"
			],
			"env": [
				"^(?:Mage|VarienForm)$"
			],
			"headers": {
				"Set-Cookie": "frontend=\\;confidence:50"
			},
			"html": [
				"<script [^>]+data-requiremodule=\"mage/\\;version:2",
				"<script [^>]+data-requiremodule=\"Magento_\\;version:2"
			],
			"icon": "Magento.png",
			"implies": "PHP",
			"script": [
				"js/mage",
				"skin/frontend/(?:default|(enterprise))\\;version:\\1?Enterprise:Community",
				"static/_requirejs\\;confidence:50\\;version:2",
				"static/frontend\\;confidence:20\\;version:2"
			],
			"website": "http://www.magentocommerce.com"
		},
		"Mailchimp": {
			"cats": [
				"32"
			],
			"html": [
				"<form [^>]*data-mailchimp-url",
				"<form [^>]*id=\"mc-embedded-subscribe-form\"",
				"<form [^>]*name=\"mc-embedded-subscribe-form\"",
				"<input [^>]*id=\"mc-email\"\\;confidence:20",
				"<!-- Begin MailChimp Signup Form -->"
			],
			"icon": "mailchimp.svg",
			"script": [
				"s3.amazonaws.com/downloads.mailchimp.com/js/mc-validate.js",
				"cdn-images.mailchimp.com/[^>]*.css"
			],
			"website": "http://mailchimp.com"
		},
		"Mambo": {
			"cats": [
				"1"
			],
			"excludes": "Joomla",
			"icon": "Mambo.png",
			"meta": {
				"generator": "Mambo"
			},
			"website": "http://mambo-foundation.org"
		},
		"MantisBT": {
			"cats": [
				"13"
			],
			"html": "<img[^>]+ alt=\"Powered by Mantis Bugtracker",
			"icon": "MantisBT.png",
			"implies": "PHP",
			"website": "http://www.mantisbt.org"
		},
		"ManyContacts": {
			"cats": [
				"5"
			],
			"icon": "ManyContacts.png",
			"script": "\\/assets\\/js\\/manycontacts\\.min\\.js",
			"website": "http://www.manycontacts.com"
		},
		"Marionette.js": {
			"cats": [
				"12"
			],
			"env": "^Marionette$",
			"icon": "Marionette.js.svg",
			"implies": [
				"Underscore.js",
				"Backbone.js"
			],
			"script": "backbone\\.marionette.*\\.js",
			"website": "http://marionettejs.com"
		},
		"Marketo": {
			"cats": [
				"32"
			],
			"env": "^Munchkin$",
			"icon": "Marketo.png",
			"script": "munchkin\\.marketo\\.net/munchkin\\.js",
			"website": "http://www.marketo.com"
		},
		"Materialize CSS": {
			"cats": [
				"18"
			],
			"html": "<link[^>]* href=\"[^\"]*materialize(?:\\.min)?\\.css",
			"icon": "Materialize CSS.png",
			"implies": "jQuery",
			"script": "materialize(?:\\.min)?\\.js",
			"website": "http://materializecss.com"
		},
		"MathJax": {
			"cats": [
				"25"
			],
			"env": "^MathJax$",
			"icon": "MathJax.png",
			"script": "mathjax\\.js",
			"website": "http://mathjax.org"
		},
		"Mattermost": {
			"cats": [
				"2"
			],
			"env": "mm_(?:config|license|user|current_user_id)",
			"html": "<noscript> To use Mattermost, please enable JavaScript. </noscript>",
			"icon": "mattermost.png",
			"implies": [
				"Go",
				"React",
				"PostgreSQL\\;confidence:50",
				"MySQL\\;confidence:50"
			],
			"website": "http://about.mattermost.com"
		},
		"MaxCDN": {
			"cats": [
				"31"
			],
			"headers": {
				"Server": "^NetDNA",
				"X-CDN-Forward": "^maxcdn$"
			},
			"icon": "MaxCDN.png",
			"website": "http://www.maxcdn.com"
		},
		"MaxSite CMS": {
			"cats": [
				"1"
			],
			"icon": "MaxSite CMS.png",
			"implies": "PHP",
			"meta": {
				"generator": "MaxSite CMS"
			},
			"website": "http://max-3000.com"
		},
		"Mean.io": {
			"cats": [
				"12"
			],
			"headers": {
				"X-Powered-CMS": "Mean\\.io"
			},
			"icon": "Mean.io.png",
			"implies": [
				"MongoDB",
				"Express",
				"AngularJS"
			],
			"website": "http://mean.io"
		},
		"MediaElement.js": {
			"cats": [
				"14"
			],
			"env": "^mejs$",
			"icon": "MediaElement.js.png",
			"website": "http://mediaelementjs.com"
		},
		"MediaTomb": {
			"cats": [
				"38"
			],
			"headers": {
				"Server": "MediaTomb(?:/([\\d.]+))?\\;version:\\1"
			},
			"icon": "MediaTomb.png",
			"website": "http://mediatomb.cc"
		},
		"MediaWiki": {
			"cats": [
				"8"
			],
			"html": "(?:<a[^>]+>Powered by MediaWiki</a>|<[^>]+id=\"t-specialpages)",
			"icon": "MediaWiki.png",
			"implies": "PHP",
			"meta": {
				"generator": "MediaWiki"
			},
			"website": "http://www.mediawiki.org"
		},
		"Meebo": {
			"cats": [
				"5"
			],
			"html": "(?:<iframe id=\"meebo-iframe\"|Meebo\\('domReady'\\))",
			"icon": "Meebo.png",
			"website": "http://www.meebo.com"
		},
		"Melis CMS V2": {
			"cats": [
				"1",
				"6"
			],
			"html": "<!-- Rendered with Melics CMS V2",
			"icon": "meliscmsv2.png",
			"meta": {
				"powered-by": "^Melis CMS"
			},
			"website": "http://www.melistechnology.com/"
		},
		"Meteor": {
			"cats": [
				"12"
			],
			"env": "^Meteor$",
			"html": "<link[^>]+__meteor-css__",
			"icon": "Meteor.png",
			"website": "http://meteor.com"
		},
		"Methode": {
			"cats": [
				"1"
			],
			"env": "^eidosBase$",
			"html": "<!-- Methode uuid: \"[a-f\\d]+\" ?-->",
			"icon": "Methode.png",
			"meta": {
				"eomportal-id": "\\d+",
				"eomportal-instanceid": "\\d+",
				"eomportal-lastUpdate": "",
				"eomportal-loid": "[\\d.]+",
				"eomportal-uuid": "[a-f\\d]+"
			},
			"website": "http://www.eidosmedia.com/solutions"
		},
		"Microsoft ASP.NET": {
			"cats": [
				"18"
			],
			"headers": {
				"Set-Cookie": "ASPSESSION|ASP\\.NET_SessionId",
				"X-AspNet-Version": "(.+)\\;version:\\1",
				"X-Powered-By": "ASP\\.NET\\;confidence:50"
			},
			"html": "<input[^>]+name=\"__VIEWSTATE",
			"icon": "Microsoft ASP.NET.png",
			"implies": "IIS\\;confidence:50",
			"url": "\\.aspx(?:$|\\?)",
			"website": "http://www.asp.net"
		},
		"Microsoft HTTPAPI": {
			"cats": [
				"22"
			],
			"headers": {
				"Server": "Microsoft-HTTPAPI(?:/([\\d.]+))?\\;version:\\1"
			},
			"icon": "Microsoft.svg",
			"website": "http://microsoft.com"
		},
		"Microsoft SharePoint": {
			"cats": [
				"1"
			],
			"env": "^_spBodyOnLoadCalled$",
			"headers": {
				"MicrosoftSharePointTeamServices": "(.*)\\;version:\\1",
				"SPRequestGuid": "",
				"SharePointHealthScore": "",
				"X-SharePointHealthScore": ""
			},
			"icon": "Microsoft SharePoint.png",
			"meta": {
				"generator": "Microsoft SharePoint"
			},
			"website": "http://sharepoint.microsoft.com"
		},
		"Mietshop": {
			"cats": [
				"6"
			],
			"html": "<a href=\"https://ssl.mietshop.d",
			"icon": "mietshop.png",
			"meta": {
				"generator": "Mietshop"
			},
			"website": "http://www.mietshop.de/"
		},
		"Milligram": {
			"cats": [
				"18"
			],
			"html": [
				"<link[^>]+?href=\"[^\"]+milligram(?:\\.min)?\\.css"
			],
			"icon": "Milligram.png",
			"website": "http://milligram.github.io"
		},
		"MiniBB": {
			"cats": [
				"2"
			],
			"html": "<a href=\"[^\"]+minibb[^<]+</a>[^<]+\n<!--End of copyright link",
			"icon": "MiniBB.png",
			"website": "http://www.minibb.com"
		},
		"MiniServ": {
			"cats": [
				"22"
			],
			"headers": {
				"Server": "MiniServ\\/?([\\d\\.]+)?\\;version:\\1"
			},
			"icon": "default.svg",
			"website": "http://sourceforge.net/projects/miniserv"
		},
		"Mint": {
			"cats": [
				"10"
			],
			"env": "^Mint$",
			"icon": "Mint.png",
			"script": "mint/\\?js",
			"website": "http://haveamint.com"
		},
		"Mixpanel": {
			"cats": [
				"10"
			],
			"env": "^Mixpanel$",
			"icon": "Mixpanel.png",
			"script": "api\\.mixpanel\\.com/track",
			"website": "http://mixpanel.com"
		},
		"Mobify": {
			"cats": [
				"26"
			],
			"env": "^Mobify$",
			"icon": "Mobify.png",
			"script": "mobify\\.com",
			"website": "http://www.mobify.com"
		},
		"MochiKit": {
			"cats": [
				"12"
			],
			"env": "^MochiKit$",
			"icon": "MochiKit.png",
			"script": "MochiKit(?:\\.min)?\\.js",
			"website": "http://mochikit.com"
		},
		"MochiWeb": {
			"cats": [
				"22"
			],
			"headers": {
				"Server": "MochiWeb(?:/([\\d.]+))?\\;version:\\1"
			},
			"icon": "default.svg",
			"website": "http://github.com/mochi/mochiweb"
		},
		"Modernizr": {
			"cats": [
				"12"
			],
			"env": "^Modernizr$",
			"icon": "Modernizr.png",
			"script": "modernizr(?:-([\\d.]*[\\d]))?.*\\.js\\;version:\\1",
			"website": "http://www.modernizr.com"
		},
		"Modified": {
			"cats": [
				"6"
			],
			"icon": "modified.png",
			"meta": {
				"generator": "\\(c\\) by modified eCommerce Shopsoftware ------ http://www.modified-shop.org"
			},
			"website": "http://www.modified-shop.org/"
		},
		"Moguta.CMS": {
			"cats": [
				"1",
				"6"
			],
			"html": "(?:<script|link)[^>]*mg-(?:core|plugins|templates)",
			"icon": "Moguta.CMS.png",
			"implies": "PHP",
			"website": "http://moguta.ru"
		},
		"MoinMoin": {
			"cats": [
				"8"
			],
			"env": "^show_switch2gui$",
			"icon": "MoinMoin.png",
			"implies": "Python",
			"script": "moin(?:_static(\\d)(\\d)(\\d)|.+)/common/js/common\\.js\\;version:\\1.\\2.\\3",
			"website": "http://moinmo.in"
		},
		"Mojolicious": {
			"cats": [
				"18"
			],
			"headers": {
				"x-powered-by": "mojolicious"
			},
			"icon": "Mojolicious.png",
			"implies": "Perl",
			"website": "http://mojolicio.us"
		},
		"Mollom": {
			"cats": [
				"16"
			],
			"html": "<img[^>]+\\.mollom\\.com",
			"icon": "Mollom.png",
			"script": "mollom(?:\\.min)?\\.js",
			"website": "http://mollom.com"
		},
		"Moment Timezone": {
			"cats": [
				"12"
			],
			"icon": "Moment.js.png",
			"implies": "Moment.js",
			"script": "moment-timezone(?:\\-data)?(?:\\.min)?\\.js",
			"website": "http://momentjs.com/timezone/"
		},
		"Moment.js": {
			"cats": [
				"12"
			],
			"env": "^moment$",
			"icon": "Moment.js.png",
			"script": "moment(?:\\.min)?\\.js",
			"website": "http://momentjs.com"
		},
		"Mondo Media": {
			"cats": [
				"6"
			],
			"icon": "Mondo Media.png",
			"meta": {
				"generator": "Mondo Shop"
			},
			"website": "http://mondo-media.de"
		},
		"MongoDB": {
			"cats": [
				"34"
			],
			"icon": "MongoDB.png",
			"website": "http://www.mongodb.org"
		},
		"Mongrel": {
			"cats": [
				"22"
			],
			"headers": {
				"Server": "Mongrel"
			},
			"icon": "Mongrel.png",
			"implies": "Ruby",
			"website": "http://mongrel2.org"
		},
		"Monkey HTTP Server": {
			"cats": [
				"22"
			],
			"headers": {
				"Server": "Monkey/?([\\d.]+)?\\;version:\\1"
			},
			"icon": "Monkey HTTP Server.png",
			"website": "http://monkey-project.com"
		},
		"Mono": {
			"cats": [
				"18"
			],
			"headers": {
				"X-Powered-By": "Mono"
			},
			"icon": "Mono.png",
			"website": "http://mono-project.com"
		},
		"Mono.net": {
			"cats": [
				"1"
			],
			"env": "^_monoTracker$",
			"icon": "Mono.net.png",
			"implies": "Piwik",
			"script": "monotracker(?:\\.min)?\\.js",
			"website": "http://www.mono.net"
		},
		"MooTools": {
			"cats": [
				"12"
			],
			"env": "^MooTools$",
			"icon": "MooTools.png",
			"script": "mootools.*\\.js",
			"website": "http://mootools.net"
		},
		"Moodle": {
			"cats": [
				"21"
			],
			"env": "^moodle",
			"headers": {
				"Set-Cookie": "(?:MoodleSession|MOODLEID_)"
			},
			"html": "<img[^>]+moodlelogo",
			"icon": "Moodle.png",
			"implies": "PHP",
			"meta": {
				"keywords": "^moodle"
			},
			"website": "http://moodle.org"
		},
		"Motion-httpd": {
			"cats": [
				"22"
			],
			"excludes": "Apache",
			"headers": {
				"Server": "Motion-httpd(?:/([\\d.]+))?\\;version:\\1"
			},
			"icon": "default.svg",
			"website": "http://lavrsen.dk/foswiki/bin/view/Motion"
		},
		"MotoCMS": {
			"cats": [
				"1"
			],
			"html": "<link [^>]*href=\"[^>]*\\/mt-content\\/[^>]*\\.css",
			"icon": "MotoCMS.svg",
			"implies": [
				"PHP",
				"AngularJS",
				"jQuery"
			],
			"script": ".*\\/mt-includes\\/[asetj]{2,6}\\/.*\\.js.*",
			"website": "http://motocms.com"
		},
		"Movable Type": {
			"cats": [
				"1"
			],
			"icon": "Movable Type.png",
			"meta": {
				"generator": "Movable Type"
			},
			"website": "http://movabletype.org"
		},
		"Moxa": {
			"cats": [
				"37"
			],
			"headers": {
				"Server": "MoxaHttp(?:/([\\d.]+))?\\;version:\\1"
			},
			"icon": "Moxa.png",
			"website": "http://moxa.com"
		},
		"Mozard Suite": {
			"cats": [
				"1"
			],
			"icon": "Mozard Suite.png",
			"meta": {
				"author": "Mozard"
			},
			"url": "/mozard/!suite",
			"website": "http://mozard.nl"
		},
		"Mura CMS": {
			"cats": [
				"1",
				"11"
			],
			"icon": "Mura CMS.png",
			"implies": "Adobe ColdFusion",
			"meta": {
				"generator": "Mura CMS ([\\d]+)\\;version:\\1"
			},
			"website": "http://www.getmura.com"
		},
		"Mustache": {
			"cats": [
				"12"
			],
			"env": "^Mustache$",
			"icon": "Mustache.png",
			"script": "mustache(?:\\.min)?\\.js",
			"website": "http://mustache.github.com"
		},
		"MyBB": {
			"cats": [
				"2"
			],
			"env": "^MyBB$",
			"html": "(?:<script [^>]+\\s+<!--\\s+lang\\.no_new_posts|<a[^>]* title=\"Powered By MyBB)",
			"icon": "MyBB.png",
			"implies": [
				"PHP",
				"MySQL"
			],
			"website": "http://www.mybb.com"
		},
		"MyBlogLog": {
			"cats": [
				"5"
			],
			"icon": "MyBlogLog.png",
			"script": "pub\\.mybloglog\\.com",
			"website": "http://www.mybloglog.com"
		},
		"MySQL": {
			"cats": [
				"34"
			],
			"icon": "MySQL.svg",
			"website": "http://mysql.com"
		},
		"Mynetcap": {
			"cats": [
				"1"
			],
			"icon": "Mynetcap.png",
			"meta": {
				"generator": "Mynetcap"
			},
			"website": "http://www.netcap-creation.fr"
		},
		"NOIX": {
			"cats": [
				"19"
			],
			"html": "(?:<[^>]+(?:src|href)=[^>]*/media/noix|<!-- NOIX)",
			"icon": "NOIX.png",
			"website": "http://www.noix.com.br/tecnologias/joomla"
		},
		"NVD3": {
			"cats": [
				"25"
			],
			"env": "^nv$",
			"html": "<link[^>]* href=[^>]+nv\\.d3(?:\\.min)?\\.css",
			"icon": "NVD3.png",
			"implies": "D3",
			"script": "nv\\.d3(?:\\.min)?\\.js",
			"website": "http://nvd3.org"
		},
		"Nedstat": {
			"cats": [
				"10"
			],
			"env": "^sitestat$",
			"icon": "Nedstat.png",
			"website": "http://www.nedstat.com"
		},
		"Neos CMS": {
			"cats": [
				"1"
			],
			"excludes": "TYPO3 CMS",
			"headers": {
				"X-Flow-Powered": "Neos/?(.+)?$\\;version:\\1"
			},
			"icon": "Neos.svg",
			"implies": "Neos Flow",
			"url": "/neos/",
			"website": "http://neos.io"
		},
		"Neos Flow": {
			"cats": [
				"18"
			],
			"excludes": "TYPO3 CMS",
			"headers": {
				"X-Flow-Powered": "Flow/?(.+)?$\\;version:\\1"
			},
			"icon": "Neos.svg",
			"implies": "PHP",
			"website": "http://flow.neos.io"
		},
		"Nepso": {
			"cats": [
				"1"
			],
			"headers": {
				"X-Powered-CMS": "Nepso"
			},
			"icon": "Nepso.png",
			"website": "http://nepso.com"
		},
		"Netmonitor": {
			"cats": [
				"10"
			],
			"env": "^netmonitor$",
			"icon": "Netmonitor.png",
			"script": "netmonitor\\.fi/nmtracker\\.js",
			"website": "http://netmonitor.fi/en"
		},
		"Neto": {
			"cats": [
				"6"
			],
			"env": "^NETO$",
			"icon": "Neto.svg",
			"script": "jquery\\.neto.*\\.js",
			"website": "http://www.neto.com.au"
		},
		"Netsuite": {
			"cats": [
				"6"
			],
			"headers": {
				"Set-Cookie": "NS_VER="
			},
			"icon": "Netsuite.png",
			"website": "http://netsuite.com"
		},
		"Nette Framework": {
			"cats": [
				"18"
			],
			"env": "^Nette$",
			"headers": {
				"Set-Cookie": "nette-browser=",
				"X-Powered-By": "Nette Framework"
			},
			"html": [
				"<input[^>]+data-nette-rules",
				"<div[^>]+id=\"snippet-",
				"<input[^>]+id=\"frm-"
			],
			"icon": "Nette Framework.png",
			"implies": "PHP",
			"website": "http://nette.org"
		},
		"New Relic": {
			"cats": [
				"10"
			],
			"env": "^NREUM",
			"icon": "New Relic.png",
			"website": "http://newrelic.com"
		},
		"Nginx": {
			"cats": [
				"22"
			],
			"headers": {
				"Server": "nginx(?:/([\\d.]+))?\\;version:\\1"
			},
			"icon": "Nginx.svg",
			"website": "http://nginx.org/en"
		},
		"Node.js": {
			"cats": [
				"27"
			],
			"icon": "node.js.png",
			"website": "http://nodejs.org"
		},
		"OWL Carousel": {
			"cats": [
				"5",
				"7"
			],
			"html": "<link [^>]*href=\"[^\"]+owl.carousel(?:\\.min)?\\.css",
			"icon": "OWL Carousel.png",
			"implies": "jQuery",
			"script": "owl.carousel.*\\.js",
			"website": "http://owlgraphic.com/owlcarousel"
		},
		"OXID eShop": {
			"cats": [
				"6"
			],
			"env": "^ox(?:TopMenu|ModalPopup|LoginBox|InputValidator)",
			"html": "<!--[^-]*OXID eShop",
			"icon": "OXID eShop.png",
			"website": "http://oxid-esales.com"
		},
		"October CMS": {
			"cats": [
				"1"
			],
			"headers": {
				"Set-Cookie": "october_session="
			},
			"icon": "October CMS.png",
			"implies": "Laravel",
			"website": "http://octobercms.com"
		},
		"Octopress": {
			"cats": [
				"1",
				"11"
			],
			"html": "Powered by <a href=\"http://octopress.org\">",
			"icon": "octopress.png",
			"implies": "Jekyll",
			"meta": {
				"generator": "Octopress"
			},
			"website": "http://octopress.org"
		},
		"Odoo": {
			"cats": [
				"1",
				"6"
			],
			"html": "<link[^>]* href=[^>]+/web/css/(?:web\\.assets_common/|website\\.assets_frontend/)\\;confidence:25",
			"icon": "Odoo.png",
			"implies": [
				"Python",
				"PostgreSQL",
				"Node.js",
				"Less"
			],
			"meta": {
				"generator": "Odoo"
			},
			"script": "/web/js/(?:web\\.assets_common/|website\\.assets_frontend/)\\;confidence:25",
			"website": "http://odoo.com"
		},
		"OmniTouch 8660 My Teamwork": {
			"cats": [
				"19"
			],
			"icon": "OmniTouch 8660 My Teamwork.png",
			"website": "http://enterprise.alcatel-lucent.com"
		},
		"OneAPM": {
			"cats": [
				"10"
			],
			"env": "^BWEUM",
			"icon": "OneAPM.png",
			"website": "http://www.oneapm.com"
		},
		"OneStat": {
			"cats": [
				"10"
			],
			"env": "^OneStat",
			"icon": "OneStat.png",
			"website": "http://www.onestat.com"
		},
		"Open AdStream": {
			"cats": [
				"36"
			],
			"env": "^OAS_AD$",
			"icon": "Open AdStream.png",
			"website": "http://xaxis.com"
		},
		"Open Classifieds": {
			"cats": [
				"6"
			],
			"icon": "Open Classifieds.png",
			"meta": {
				"author": "open-classifieds\\.com",
				"copyright": "Open Classifieds ?([0-9.]+)?\\;version:\\1"
			},
			"website": "http://open-classifieds.com"
		},
		"Open Journal Systems": {
			"cats": [
				"50"
			],
			"headers": {
				"Set-Cookie": "\bOJSSID\b"
			},
			"icon": "Open Journal Systems.png",
			"implies": "PHP",
			"meta": {
				"generator": "Open Journal Systems(?: ([\\d.]+))?\\;version:\\1"
			},
			"website": "http://pkp.sfu.ca/ojs"
		},
		"Open Web Analytics": {
			"cats": [
				"10"
			],
			"env": "^_?owa_",
			"html": "<!-- (?:Start|End) Open Web Analytics Tracker -->",
			"icon": "Open Web Analytics.png",
			"website": "http://openwebanalytics.com"
		},
		"Open eShop": {
			"cats": [
				"6"
			],
			"icon": "Open eShop.png",
			"implies": "PHP",
			"meta": {
				"author": "open-eshop\\.com",
				"copyright": "Open eShop ?([0-9.]+)?\\;version:\\1"
			},
			"website": "http://open-eshop.com/"
		},
		"OpenCart": {
			"cats": [
				"6"
			],
			"html": "(?:index\\.php\\?route=[a-z]+/|Powered By <a href=\"[^>]+OpenCart)",
			"icon": "OpenCart.png",
			"implies": "PHP",
			"website": "http://www.opencart.com"
		},
		"OpenCms": {
			"cats": [
				"1"
			],
			"headers": {
				"Server": "OpenCms"
			},
			"html": "<link href=\"/opencms/",
			"icon": "OpenCms.png",
			"implies": "Java",
			"script": "opencms",
			"website": "http://www.opencms.org"
		},
		"OpenGSE": {
			"cats": [
				"22"
			],
			"headers": {
				"Server": "GSE"
			},
			"icon": "OpenGSE.png",
			"implies": "Java",
			"website": "http://code.google.com/p/opengse"
		},
		"OpenGrok": {
			"cats": [
				"19"
			],
			"headers": {
				"Set-Cookie": "OpenGrok"
			},
			"icon": "OpenGrok.png",
			"implies": "Java",
			"meta": {
				"generator": "OpenGrok(?: v?([\\d.]+))?\\;version:\\1"
			},
			"website": "http://hub.opensolaris.org/bin/view/Project+opengrok/WebHome"
		},
		"OpenLayers": {
			"cats": [
				"35"
			],
			"env": "^OpenLayers$",
			"icon": "OpenLayers.png",
			"script": "openlayers",
			"website": "http://openlayers.org"
		},
		"OpenNemas": {
			"cats": [
				"1"
			],
			"headers": {
				"X-Powered-By": "OpenNemas"
			},
			"icon": "OpenNemas.png",
			"meta": {
				"generator": "OpenNemas"
			},
			"website": "http://www.opennemas.com"
		},
		"OpenResty": {
			"cats": [
				"22"
			],
			"headers": {
				"Server": "openresty(?:/([\\d.]+))?\\;version:\\1"
			},
			"icon": "OpenResty.png",
			"implies": [
				"Nginx",
				"Lua"
			],
			"website": "http://openresty.org"
		},
		"OpenSSL": {
			"cats": [
				"33"
			],
			"headers": {
				"Server": "OpenSSL(?:/([\\d.]+[a-z]?))?\\;version:\\1"
			},
			"icon": "OpenSSL.png",
			"website": "http://openssl.org"
		},
		"OpenText Web Solutions": {
			"cats": [
				"1"
			],
			"html": "<!--[^>]+published by Open Text Web Solutions",
			"icon": "OpenText Web Solutions.png",
			"implies": "Microsoft ASP.NET",
			"website": "http://websolutions.opentext.com"
		},
		"OpenX": {
			"cats": [
				"36"
			],
			"icon": "OpenX.png",
			"script": [
				"https?://[^/]*\\.openx\\.net",
				"https?://[^/]*\\.servedbyopenx\\.com"
			],
			"website": "http://openx.com"
		},
		"Ophal": {
			"cats": [
				"1",
				"11",
				"18"
			],
			"headers": {
				"X-Powered-By": "Ophal(?: (.*))? \\(ophal\\.org\\)\\;version:\\1"
			},
			"icon": "Ophal.png",
			"implies": "Lua",
			"meta": {
				"generator": "Ophal(?: (.*))? \\(ophal\\.org\\)\\;version:\\1"
			},
			"script": "ophal\\.js",
			"website": "http://ophal.org"
		},
		"Optimizely": {
			"cats": [
				"10"
			],
			"env": "^optimizely$",
			"icon": "Optimizely.png",
			"script": "optimizely\\.com.*\\.js",
			"website": "http://optimizely.com"
		},
		"Oracle Application Server": {
			"cats": [
				"22"
			],
			"headers": {
				"Server": "Oracle[- ]Application[- ]Server(?: Containers for J2EE)?(?:[- ](\\d[\\da-z./]+))?\\;version:\\1"
			},
			"icon": "Oracle.png",
			"website": "http://www.oracle.com/technetwork/middleware/ias/overview/index.html"
		},
		"Oracle Commerce": {
			"cats": [
				"6"
			],
			"headers": {
				"X-ATG-Version": "(?:ATGPlatform/([\\d.]+))?\\;version:\\1"
			},
			"html": "<[^>]+_dyncharset",
			"icon": "Oracle.png",
			"website": "http://www.oracle.com/applications/customer-experience/commerce/products/commerce-platform/index.html"
		},
		"Oracle Commerce Cloud": {
			"cats": [
				"6"
			],
			"headers": {
				"OracleCommerceCloud-Version": "(.*)\\;version:\\1"
			},
			"html": "<[^>]+id=\"oracle-cc\"",
			"icon": "Oracle.png",
			"website": "http://cloud.oracle.com/commerce-cloud"
		},
		"Oracle Dynamic Monitoring Service": {
			"cats": [
				"19"
			],
			"headers": {
				"x-oracle-dms-ecid": ""
			},
			"icon": "Oracle.png",
			"website": "http://oracle.com"
		},
		"Oracle HTTP Server": {
			"cats": [
				"22"
			],
			"headers": {
				"Server": "Oracle-HTTP-Server(?:/([\\d.]+))?\\;version:\\1"
			},
			"icon": "Oracle.png",
			"website": "http://oracle.com"
		},
		"Oracle Recommendations On Demand": {
			"cats": [
				"10"
			],
			"icon": "Oracle.png",
			"script": "atgsvcs.+atgsvcs\\.js",
			"website": "http://www.oracle.com/us/products/applications/commerce/recommendations-on-demand/index.html"
		},
		"Oracle Web Cache": {
			"cats": [
				"23"
			],
			"headers": {
				"Server": "Oracle(?:AS)?[- ]Web[- ]Cache(?:[- /]([\\da-z./]+))?\\;version:\\1"
			},
			"icon": "Oracle.png",
			"website": "http://oracle.com"
		},
		"Orchard CMS": {
			"cats": [
				"1"
			],
			"icon": "Orchard CMS.png",
			"implies": "Microsoft ASP.NET",
			"meta": {
				"generator": "Orchard"
			},
			"website": "http://orchardproject.net"
		},
		"Outbrain": {
			"cats": [
				"5"
			],
			"env": "^(?:OutbrainPermaLink|OB_releaseVer)$",
			"icon": "Outbrain.png",
			"script": "widgets\\.outbrain\\.com/outbrain\\.js",
			"website": "http://outbrain.com"
		},
		"Outlook Web App": {
			"cats": [
				"30"
			],
			"env": "^IsOwaPremiumBrowser$",
			"html": "<link\\s[^>]*href=\"[^\"]*?([\\d.]+)/themes/resources/owafont\\.css\\;version:\\1",
			"icon": "Outlook Web App.png",
			"implies": "Microsoft ASP.NET",
			"url": "/owa/auth/log(?:on|off)\\.aspx",
			"website": "http://help.outlook.com"
		},
		"PANSITE": {
			"cats": [
				"1"
			],
			"icon": "PANSITE.png",
			"meta": {
				"generator": "PANSITE"
			},
			"website": "http://panvision.de/Produkte/Content_Management/index.asp"
		},
		"PDF.js": {
			"cats": [
				"19"
			],
			"env": "^PDFJS$",
			"html": "<\\/div>\\s*<!-- outerContainer -->\\s*<div\\s*id=\"printContainer\"><\\/div>",
			"icon": "PDF.js.svg",
			"url": "/web/viewer\\.html?file=[^&]\\.pdf",
			"website": "http://mozilla.github.io/pdf.js/"
		},
		"PHP": {
			"cats": [
				"27"
			],
			"headers": {
				"Server": "php/?([\\d.]+)?\\;version:\\1",
				"Set-Cookie": "PHPSESSID",
				"X-Powered-By": "php/?([\\d.]+)?\\;version:\\1"
			},
			"icon": "PHP.png",
			"url": "\\.php(?:$|\\?)",
			"website": "http://php.net"
		},
		"PHP-Fusion": {
			"cats": [
				"1"
			],
			"html": "Powered by <a href=\"[^>]+php-fusion",
			"icon": "PHP-Fusion.png",
			"implies": "PHP",
			"website": "http://www.php-fusion.co.uk"
		},
		"PHP-Nuke": {
			"cats": [
				"1"
			],
			"html": "<[^>]+Powered by PHP-Nuke",
			"icon": "PHP-Nuke.png",
			"implies": "PHP",
			"meta": {
				"generator": "PHP-Nuke"
			},
			"website": "http://phpnuke.org"
		},
		"Pagekit": {
			"cats": [
				"1"
			],
			"icon": "Pagekit.png",
			"meta": {
				"generator": "Pagekit"
			},
			"website": "http://pagekit.com"
		},
		"Pardot": {
			"cats": [
				"32"
			],
			"env": "^pi(?:Tracker|Hostname|Protocol|CId|AId)$",
			"headers": {
				"X-Pardot-LB": "",
				"X-Pardot-Route": "",
				"X-Pardot-Rsp": ""
			},
			"icon": "Pardot.png",
			"website": "http://pardot.com"
		},
		"Parse.ly": {
			"cats": [
				"10"
			],
			"env": "^PARSELY$",
			"icon": "Parse.ly.png",
			"website": "http://parse.ly"
		},
		"Paths.js": {
			"cats": [
				"25"
			],
			"icon": "default.svg",
			"script": "paths(?:\\.min)?\\.js",
			"website": "http://github.com/andreaferretti/paths-js"
		},
		"PayPal": {
			"cats": [
				"41"
			],
			"env": "^PAYPAL$",
			"html": "<input[^>]+_s-xclick",
			"icon": "PayPal.png",
			"script": "paypalobjects\\.com/js",
			"website": "http://paypal.com"
		},
		"PencilBlue": {
			"cats": [
				"1",
				"11"
			],
			"headers": {
				"X-Powered-By": "PencilBlue"
			},
			"icon": "PencilBlue.png",
			"implies": "Node.js",
			"website": "http://pencilblue.org"
		},
		"Penguin": {
			"cats": [
				"18"
			],
			"env": "^penguin$",
			"html": "<link[^>]+?href=\"[^\"]+penguin(?:\\.min)?\\.css",
			"icon": "Penguin.svg",
			"script": "penguin(?:\\.min)?\\.js",
			"website": "http://penguin.docs.bqws.io"
		},
		"Percussion": {
			"cats": [
				"1"
			],
			"html": "<[^>]+class=\"perc-region\"",
			"icon": "Percussion.png",
			"meta": {
				"generator": "(?:Percussion|Rhythmyx)"
			},
			"website": "http://percussion.com"
		},
		"PerfSONAR-PS": {
			"cats": [
				"19"
			],
			"headers": {
				"User-agent": "perfSONAR-PS/?([\\d\\.]+)?\\;version:\\1"
			},
			"icon": "PerfSONAR-PS.png",
			"website": "http://psps.perfsonar.net"
		},
		"Perl": {
			"cats": [
				"27"
			],
			"headers": {
				"Server": "\bPerl\b(?: ?/?v?([\\d.]+))?\\;version:\\1"
			},
			"icon": "Perl.png",
			"url": "\\.pl(?:$|\\?)",
			"website": "http://perl.org"
		},
		"Petrojs": {
			"cats": [
				"12"
			],
			"env": "^petrojs$",
			"icon": "Petrojs.png",
			"script": [
				"petrojs(?:\\-|\\.)([\\d.]*\\d)[^/]*\\.js\\;version:\\1",
				"(?:/([\\d.]+)/)?petrojs(?:\\.min)?\\.js\\;version:\\1"
			],
			"website": "http://petrojs.thepetronics.com"
		},
		"Phabricator": {
			"cats": [
				"13",
				"47"
			],
			"headers": {
				"Set-Cookie": "phsid="
			},
			"html": "<[^>]+(?:class|id)=\"phabricator-",
			"icon": "Phabricator.png",
			"implies": [
				"PHP"
			],
			"script": "/phabricator/[a-f0-9]{8}/rsrc/js/phui/[a-z-]+\\.js$",
			"website": "http://phacility.com"
		},
		"Phaser": {
			"cats": [
				"12"
			],
			"env": "Phaser",
			"icon": "Phaser.png",
			"website": "http://phaser.io"
		},
		"Phusion Passenger": {
			"cats": [
				"22"
			],
			"headers": {
				"X-Powered-By": "^Phusion Passenger"
			},
			"icon": "Phusion Passenger.png",
			"website": "http://phusionpassenger.com"
		},
		"Piano Solo": {
			"cats": [
				"43"
			],
			"env": "^PianoMedia$",
			"headers": {
				"Set-Cookie": "pianovisitkey"
			},
			"icon": "Piano Solo.png",
			"website": "http://www.pianomedia.com/products"
		},
		"Pimcore": {
			"cats": [
				"1",
				"6",
				"18"
			],
			"headers": {
				"X-Powered-By": "pimcore"
			},
			"icon": "pimcore.svg",
			"implies": "PHP",
			"website": "http://pimcore.org"
		},
		"Pinterest": {
			"cats": [
				"5"
			],
			"icon": "Pinterest.svg",
			"script": "//assets\\.pinterest\\.com/js/pinit\\.js",
			"website": "http://pinterest.com"
		},
		"Piwik": {
			"cats": [
				"10"
			],
			"env": [
				"^Piwik$",
				"^_paq$"
			],
			"headers": {
				"Set-Cookie": "PIWIK_SESSID="
			},
			"icon": "Piwik.png",
			"meta": {
				"apple-itunes-app": "app-id=737216887",
				"generator": "Piwik - Open Source Web Analytics",
				"google-play-app": "app-id=org\\.piwik\\.mobile2"
			},
			"script": "piwik\\.js|piwik\\.php",
			"website": "http://piwik.org"
		},
		"Planet": {
			"cats": [
				"49"
			],
			"icon": "Planet.png",
			"meta": {
				"generator": "^Planet(?:/([\\d.]+))?\\;version:\\1"
			},
			"website": "http://planetplanet.org"
		},
		"Plentymarkets": {
			"cats": [
				"6"
			],
			"icon": "Plentymarkets.png",
			"meta": {
				"generator": "plentymarkets"
			},
			"website": "http://plentymarkets.eu"
		},
		"Plesk": {
			"cats": [
				"9"
			],
			"headers": {
				"X-Powered-By": "PleskLin",
				"X-Powered-By-Plesk": "Plesk"
			},
			"icon": "Plesk.png",
			"script": "common\\.js\\?plesk",
			"website": "http://plesk.com"
		},
		"Pligg": {
			"cats": [
				"1"
			],
			"env": "^pligg_",
			"html": "<span[^>]+id=\"xvotes-0",
			"icon": "Pligg.png",
			"meta": {
				"generator": "Pligg"
			},
			"website": "http://pligg.com"
		},
		"Plone": {
			"cats": [
				"1"
			],
			"icon": "Plone.png",
			"implies": "Python",
			"meta": {
				"generator": "Plone"
			},
			"website": "http://plone.org"
		},
		"Plotly": {
			"cats": [
				"25"
			],
			"env": "Plotly",
			"icon": "Plotly.png",
			"implies": "D3",
			"script": "https?://cdn\\.plot\\.ly/plotly",
			"website": "http://plot.ly/javascript/"
		},
		"Plura": {
			"cats": [
				"19"
			],
			"html": "<iframe src=\"[^>]+pluraserver\\.com",
			"icon": "Plura.png",
			"website": "http://www.pluraprocessing.com"
		},
		"Po.st": {
			"cats": [
				"5"
			],
			"env": "^pwidget_config$",
			"icon": "Po.st.png",
			"website": "http://www.po.st/"
		},
		"Polymer": {
			"cats": [
				"12"
			],
			"env": "^Polymer$",
			"html": "(?:<polymer-[^>]+|<link[^>]+rel=\"import\"[^>]+/polymer\\.html\")",
			"icon": "Polymer.png",
			"script": "polymer\\.js",
			"website": "http://polymer-project.org"
		},
		"Posterous": {
			"cats": [
				"1",
				"11"
			],
			"env": "^Posterous",
			"html": "<div class=\"posterous",
			"icon": "Posterous.png",
			"website": "http://posterous.com"
		},
		"PostgreSQL": {
			"cats": [
				"34"
			],
			"icon": "PostgreSQL.png",
			"website": "http://www.postgresql.org/"
		},
		"Powergap": {
			"cats": [
				"6"
			],
			"html": [
				"<a[^>]+title=\"POWERGAP",
				"<input type=\"hidden\" name=\"shopid\""
			],
			"icon": "Powergap.png",
			"website": "http://powergap.de"
		},
		"Prefix-Free": {
			"cats": [
				"19"
			],
			"env": "^PrefixFree$",
			"icon": "Prefix-Free.png",
			"script": "prefixfree\\.js",
			"website": "http://leaverou.github.io/prefixfree/"
		},
		"PrestaShop": {
			"cats": [
				"6"
			],
			"env": [
				"^freeProductTranslation$\\;confidence:25",
				"^freeProductTranslation$\\;confidence:25",
				"^priceDisplayMethod$\\;confidence:25",
				"^priceDisplayPrecision$\\;confidence:25"
			],
			"html": [
				"Powered by <a\\s+[^>]+>PrestaShop",
				"<!-- /Block [a-z ]+ module (?:HEADER|TOP)?\\s?-->",
				"<!-- /Module Block [a-z ]+ -->"
			],
			"icon": "PrestaShop.png",
			"implies": "PHP",
			"meta": {
				"generator": "PrestaShop"
			},
			"website": "http://www.prestashop.com"
		},
		"Project Wonderful": {
			"cats": [
				"36"
			],
			"env": "^pw_adloader$",
			"html": "<div[^>]+id=\"pw_adbox_",
			"icon": "Project Wonderful.png",
			"script": "^https?://(?:www\\.)?projectwonderful\\.com/(?:pwa\\.js|gen\\.php)",
			"website": "http://projectwonderful.com"
		},
		"Prospector": {
			"cats": [
				"36"
			],
			"html": "<[^>]+data-name=['\"]prospectscript",
			"icon": "Prospector.png",
			"script": "processprospector\\.js",
			"website": "http://prospector.io"
		},
		"Prototype": {
			"cats": [
				"12"
			],
			"env": "^Prototype$",
			"icon": "Prototype.png",
			"script": "(?:prototype|protoaculous)(?:-([\\d.]*[\\d]))?.*\\.js\\;version:\\1",
			"website": "http://www.prototypejs.org"
		},
		"Protovis": {
			"cats": [
				"25"
			],
			"env": "^protovis$",
			"icon": "default.svg",
			"script": "protovis.*\\.js",
			"website": "http://mbostock.github.com/protovis"
		},
		"Proximis Omnichannel": {
			"cats": [
				"6",
				"1"
			],
			"env": "^__change$",
			"html": "<html[^>]+data-ng-app=\"RbsChangeApp\"",
			"icon": "Proximis Omnichannel.png",
			"implies": [
				"PHP",
				"AngularJS"
			],
			"meta": {
				"generator": "Proximis Omnichannel"
			},
			"website": "http://www.proximis.com"
		},
		"PubMatic": {
			"cats": [
				"36"
			],
			"icon": "PubMatic.png",
			"script": "https?://[^/]*\\.pubmatic\\.com",
			"website": "http://www.pubmatic.com/"
		},
		"Public CMS": {
			"cats": [
				"1"
			],
			"headers": {
				"Set-Cookie": "PUBLICCMS_USER",
				"X-Powered-PublicCMS": ""
			},
			"icon": "Public CMS.png",
			"implies": "Java",
			"website": "http://www.publiccms.com"
		},
		"Pure CSS": {
			"cats": [
				"18"
			],
			"html": "<link[^>]+(?:([\\d.])+/)?pure(?:-min)?\\.css\\;version:\\1",
			"icon": "Pure CSS.png",
			"website": "http://purecss.io"
		},
		"Pygments": {
			"cats": [
				"19"
			],
			"html": "<link[^>]+pygments.css[\"']",
			"icon": "pygments.png",
			"website": "http://pygments.org"
		},
		"PyroCMS": {
			"cats": [
				"1"
			],
			"headers": {
				"Set-Cookie": "pyrocms",
				"X-Streams-Distribution": "PyroCMS"
			},
			"icon": "PyroCMS.png",
			"implies": "Laravel",
			"website": "http://pyrocms.com"
		},
		"Python": {
			"cats": [
				"27"
			],
			"headers": {
				"Server": "(?:^|\\s)Python(?:/([\\d.]+))?\\;confidence:50\\;version:\\1"
			},
			"icon": "Python.png",
			"website": "http://python.org"
		},
		"Quantcast": {
			"cats": [
				"10"
			],
			"env": "^quantserve$",
			"icon": "Quantcast.png",
			"script": "edge\\.quantserve\\.com/quant\\.js",
			"website": "http://www.quantcast.com"
		},
		"Question2Answer": {
			"cats": [
				"15"
			],
			"html": "<!-- Powered by Question2Answer",
			"icon": "question2answer.png",
			"implies": "PHP",
			"script": "\\./qa-content/qa-page\\.js\\?([0-9.]+)\\;version:\\1",
			"website": "http://www.question2answer.org"
		},
		"Quick.CMS": {
			"cats": [
				"1"
			],
			"html": "<a href=\"[^>]+opensolution\\.org/\">CMS by",
			"icon": "Quick.CMS.png",
			"meta": {
				"generator": "Quick\\.CMS(?: v([\\d.]+))?\\;version:\\1"
			},
			"website": "http://opensolution.org"
		},
		"Quick.Cart": {
			"cats": [
				"6"
			],
			"html": "<a href=\"[^>]+opensolution\\.org/\">(?:Shopping cart by|Sklep internetowy)",
			"icon": "Quick.Cart.png",
			"meta": {
				"generator": "Quick\\.Cart(?: v([\\d.]+))?\\;version:\\1"
			},
			"website": "http://opensolution.org"
		},
		"Quill": {
			"cats": [
				"24"
			],
			"env": "^Quill$",
			"icon": "Quill.png",
			"website": "http://quilljs.com"
		},
		"RAID HTTPServer": {
			"cats": [
				"22"
			],
			"headers": {
				"Server": "RAID HTTPServer(?:/([\\d.]+))?\\;version:\\1"
			},
			"icon": "default.svg",
			"website": "http://example.com"
		},
		"RBS Change": {
			"cats": [
				"1",
				"6"
			],
			"html": "<html[^>]+xmlns:change=",
			"icon": "RBS Change.png",
			"implies": "PHP",
			"meta": {
				"generator": "RBS Change"
			},
			"website": "http://www.rbschange.fr"
		},
		"RCMS": {
			"cats": [
				"1"
			],
			"icon": "RCMS.png",
			"meta": {
				"generator": "^(?:RCMS|ReallyCMS)"
			},
			"website": "http://www.rcms.fi"
		},
		"RD Station": {
			"cats": [
				"32"
			],
			"env": "^RDStation$",
			"icon": "RD Station.png",
			"script": "d335luupugsy2\\.cloudfront\\.net/js/loader-scripts/.*-loader\\.js",
			"website": "http://rdstation.com.br"
		},
		"RDoc": {
			"cats": [
				"4"
			],
			"html": [
				"<link[^>]+href=\"[^\"]*rdoc-style\\.css",
				"Generated by <a[^>]+href=\"https?://rdoc\\.rubyforge\\.org[^>]+>RDoc</a> ([\\d.]*\\d)\\;version:\\1"
			],
			"icon": "RDoc.png",
			"implies": "Ruby",
			"website": "http://github.com/RDoc/RDoc"
		},
		"RackCache": {
			"cats": [
				"23"
			],
			"headers": {
				"X-Rack-Cache": ""
			},
			"icon": "RackCache.png",
			"implies": "Ruby",
			"website": "http://github.com/rtomayko/rack-cache"
		},
		"RainLoop": {
			"cats": [
				"30"
			],
			"env": "^rainloop",
			"headers": {
				"Server": "RainLoop"
			},
			"html": [
				"<meta [^>]*(?:content=\"([^\"]+)[^>]+ id=\"rlAppVersion\"|id=\"rlAppVersion\"[^>]+ content=\"([^\"]+))\\;version:\\1?\\1:\\2",
				"<link[^>]* href=\"[^\"]*rainloop/v/([^/]+)\\;version:\\1"
			],
			"icon": "RainLoop.png",
			"implies": "PHP",
			"script": "rainloop/v/([^/]+)\\;version:\\1",
			"website": "http://rainloop.net"
		},
		"Rakuten DBCore": {
			"cats": [
				"6"
			],
			"icon": "Rakuten DBCore.png",
			"meta": {
				"generator": "Rakuten DBCore",
				"generator:site": "http://ecservice.rakuten.com.br"
			},
			"website": "http://ecservice.rakuten.com.br"
		},
		"Ramda": {
			"cats": [
				"12"
			],
			"icon": "Ramda.png",
			"script": "ramda.*\\.js",
			"website": "http://ramdajs.com"
		},
		"Raphael": {
			"cats": [
				"25"
			],
			"env": "^Raphael$",
			"icon": "Raphael.png",
			"script": "raphael.*\\.js",
			"website": "http://raphaeljs.com"
		},
		"Rapid Logic": {
			"cats": [
				"22"
			],
			"headers": {
				"Server": "Rapid Logic(?:/([\\d.]+))?\\;version:\\1"
			},
			"icon": "default.svg",
			"website": "http://example.com"
		},
		"React": {
			"cats": [
				"12"
			],
			"env": "^React$",
			"html": "<[^>]+data-react",
			"icon": "React.png",
			"script": [
				"react(?:\\-with\\-addons)?(?:\\-|\\.)([\\d.]*\\d)[^/]*\\.js\\;version:\\1",
				"/([\\d.]+)/react(?:\\.min)?\\.js\\;version:\\1",
				"react.*\\.js"
			],
			"website": "http://facebook.github.io/react"
		},
		"Red Hat": {
			"cats": [
				"28"
			],
			"headers": {
				"Server": "Red Hat",
				"X-Powered-By": "Red Hat"
			},
			"icon": "Red Hat.png",
			"website": "http://redhat.com"
		},
		"Reddit": {
			"cats": [
				"2"
			],
			"env": "^reddit$",
			"html": "(?:<a[^>]+Powered by Reddit|powered by <a[^>]+>reddit<)",
			"icon": "Reddit.png",
			"implies": "Python",
			"url": "^(?:www\\.)?reddit\\.com",
			"website": "http://code.reddit.com"
		},
		"Redmine": {
			"cats": [
				"13"
			],
			"html": "Powered by <a href=\"[^>]+Redmine",
			"icon": "Redmine.png",
			"implies": "Ruby on Rails",
			"meta": {
				"description": "Redmine"
			},
			"website": "http://www.redmine.org"
		},
		"Reinvigorate": {
			"cats": [
				"10"
			],
			"env": "^reinvigorate$",
			"icon": "Reinvigorate.png",
			"website": "http://www.reinvigorate.net"
		},
		"RequireJS": {
			"cats": [
				"12"
			],
			"env": "^requirejs$",
			"icon": "RequireJS.png",
			"script": "require.*\\.js",
			"website": "http://requirejs.org"
		},
		"Resin": {
			"cats": [
				"22"
			],
			"headers": {
				"Server": "^Resin(?:/(\\S*))?\\;version:\\1"
			},
			"icon": "Resin.png",
			"implies": "Java",
			"website": "http://caucho.com"
		},
		"Reveal.js": {
			"cats": [
				"12"
			],
			"env": "^Reveal$",
			"icon": "Reveal.js.png",
			"script": "reveal(?:\\.min)?\\.js",
			"website": "http://lab.hakim.se/reveal-js"
		},
		"Revel": {
			"cats": [
				"18"
			],
			"headers": {
				"Set-Cookie": "^REVEL_(?:FLASH|SESSION)="
			},
			"icon": "Revel.png",
			"implies": "Go",
			"website": "http://revel.github.io"
		},
		"Rickshaw": {
			"cats": [
				"25"
			],
			"env": "^Rickshaw$",
			"icon": "default.svg",
			"implies": "D3",
			"script": "rickshaw(?:\\.min)?\\.js",
			"website": "http://code.shutterstock.com/rickshaw/"
		},
		"RightJS": {
			"cats": [
				"12"
			],
			"env": "^RightJS$",
			"icon": "RightJS.png",
			"script": "right\\.js",
			"website": "http://rightjs.org"
		},
		"Riot": {
			"cats": [
				"12"
			],
			"env": "^riot$",
			"icon": "Riot.png",
			"script": "riot(?:\\+compiler)?(?:\\.min)?\\.js",
			"website": "http://muut.com/riotjs"
		},
		"RiteCMS": {
			"cats": [
				"1"
			],
			"icon": "RiteCMS.png",
			"implies": [
				"PHP",
				"SQLite\\;confidence:50"
			],
			"meta": {
				"generator": "^RiteCMS(?: (.+))?\\;version:\\1"
			},
			"website": "http://ritecms.com"
		},
		"Roadiz CMS": {
			"cats": [
				"1",
				"11"
			],
			"headers": {
				"X-Powered-By": "Roadiz CMS"
			},
			"icon": "Roadiz CMS.png",
			"implies": [
				"PHP",
				"Symfony"
			],
			"meta": {
				"generator": "^Roadiz ([a-z0-9\\s\\.]+) - \\;version:\\1"
			},
			"website": "http://www.roadiz.io"
		},
		"Robin": {
			"cats": [
				"6"
			],
			"env": [
				"_robin_getRobinJs",
				"robin_settings",
				"robin_storage_settings"
			],
			"icon": "Robin.png",
			"website": "http://www.robinhq.com"
		},
		"RockRMS": {
			"cats": [
				"1",
				"11",
				"32"
			],
			"icon": "RockRMS.svg",
			"implies": [
				"Windows Server",
				"IIS",
				"Microsoft ASP.NET"
			],
			"meta": {
				"generator": "^Rock v.*"
			},
			"website": "http://www.rockrms.com"
		},
		"RoundCube": {
			"cats": [
				"30"
			],
			"env": "^(?:rcmail|rcube_|roundcube)",
			"html": "<title>RoundCube",
			"icon": "RoundCube.png",
			"implies": "PHP",
			"website": "http://roundcube.net"
		},
		"Rubicon Project": {
			"cats": [
				"36"
			],
			"icon": "Rubicon Project.png",
			"script": "https?://[^/]*\\.rubiconproject\\.com",
			"website": "http://rubiconproject.com/"
		},
		"Ruby": {
			"cats": [
				"27"
			],
			"headers": {
				"Server": "(?:Mongrel|WEBrick|Ruby)"
			},
			"icon": "Ruby.png",
			"website": "http://ruby-lang.org"
		},
		"Ruby on Rails": {
			"cats": [
				"18"
			],
			"headers": {
				"Server": "(?:mod_rails|mod_rack|Phusion(?:\\.|_)Passenger)\\;confidence:50",
				"X-Powered-By": "(?:mod_rails|mod_rack|Phusion[\\._ ]Passenger)(?: \\(mod_rails/mod_rack\\))?(?: ?/?([\\d\\.]+))?\\;version:\\1\\;confidence:50"
			},
			"icon": "Ruby on Rails.png",
			"implies": "Ruby",
			"meta": {
				"csrf-param": "authenticity_token\\;confidence:50"
			},
			"script": "/assets/application-[a-z\\d]{32}/\\.js\\;confidence:50",
			"website": "http://rubyonrails.org"
		},
		"Ruxit": {
			"cats": [
				"10"
			],
			"icon": "Ruxit.png",
			"script": "ruxitagentjs",
			"website": "http://ruxit.com"
		},
		"RxJS": {
			"cats": [
				"12"
			],
			"env": "^Rx$\\;confidence:20",
			"icon": "RxJS.png",
			"script": "rx(?:\\.\\w+)?(?:\\.compat)?(?:\\.min)?\\.js",
			"website": "http://reactivex.io"
		},
		"S.Builder": {
			"cats": [
				"1"
			],
			"icon": "S.Builder.png",
			"meta": {
				"generator": "S\\.Builder"
			},
			"website": "http://www.sbuilder.ru"
		},
		"SAP": {
			"cats": [
				"22"
			],
			"headers": {
				"Server": "SAP NetWeaver Application Server"
			},
			"icon": "SAP.png",
			"website": "http://sap.com"
		},
		"SDL Tridion": {
			"cats": [
				"1"
			],
			"html": "<img[^>]+_tcm\\d{2,3}-\\d{6}\\.",
			"icon": "SDL Tridion.png",
			"website": "http://www.sdl.com/products/tridion"
		},
		"SIMsite": {
			"cats": [
				"1"
			],
			"icon": "SIMsite.png",
			"meta": {
				"SIM.medium": ""
			},
			"script": "/sim(?:site|core)/js",
			"website": "http://simgroep.nl/internet/portfolio-contentbeheer_41623/"
		},
		"SMF": {
			"cats": [
				"2"
			],
			"env": "^smf_",
			"icon": "SMF.png",
			"implies": "PHP",
			"website": "http://www.simplemachines.org"
		},
		"SOBI 2": {
			"cats": [
				"19"
			],
			"html": "(?:<!-- start of Sigsiu Online Business Index|<div[^>]* class=\"sobi2)",
			"icon": "SOBI 2.png",
			"implies": "Joomla",
			"website": "http://www.sigsiu.net/sobi2.html"
		},
		"SPDY": {
			"cats": [
				"19"
			],
			"excludes": "HTTP/2",
			"headers": {
				"X-Firefox-Spdy": "\\d\\.\\d"
			},
			"icon": "SPDY.png",
			"website": "http://chromium.org/spdy"
		},
		"SPIP": {
			"cats": [
				"1"
			],
			"headers": {
				"X-Spip-Cache": ""
			},
			"icon": "SPIP.png",
			"implies": "PHP",
			"meta": {
				"generator": "(?:^|\\s)SPIP(?:\\s([\\d.]+(?:\\s\\[\\d+\\])?))?\\;version:\\1"
			},
			"website": "http://www.spip.net"
		},
		"SQL Buddy": {
			"cats": [
				"3"
			],
			"html": "(?:<title>SQL Buddy</title>|<[^>]+onclick=\"sideMainClick\\(\"home\\.php)",
			"icon": "SQL Buddy.png",
			"implies": "PHP",
			"website": "http://www.sqlbuddy.com"
		},
		"SQLite": {
			"cats": [
				"34"
			],
			"icon": "SQLite.png",
			"website": "http://www.sqlite.org"
		},
		"SUSE": {
			"cats": [
				"28"
			],
			"headers": {
				"Server": "SUSE(?:/?\\s?-?([\\d.]+))?\\;version:\\1",
				"X-Powered-By": "SUSE(?:/?\\s?-?([\\d.]+))?\\;version:\\1"
			},
			"icon": "SUSE.png",
			"website": "http://suse.com"
		},
		"SWFObject": {
			"cats": [
				"19"
			],
			"env": "^SWFObject$",
			"icon": "SWFObject.png",
			"script": "swfobject.*\\.js",
			"website": "http://github.com/swfobject/swfobject"
		},
		"Saia PCD": {
			"cats": [
				"45"
			],
			"headers": {
				"Server": "Saia PCD(?:([/a-z\\d.]+))?\\;version:\\1"
			},
			"icon": "Saia PCD.png",
			"website": "http://saia-pcd.com"
		},
		"Sails.js": {
			"cats": [
				"18"
			],
			"headers": {
				"Set-Cookie": "^sails\\.sid$",
				"X-Powered-By": "^Sails$"
			},
			"icon": "Sails.js.svg",
			"implies": "Express",
			"website": "http://sailsjs.org"
		},
		"Sarka-SPIP": {
			"cats": [
				"1"
			],
			"icon": "Sarka-SPIP.png",
			"implies": "SPIP",
			"meta": {
				"generator": "Sarka-SPIP(?:\\s([\\d.]+))?\\;version:\\1"
			},
			"website": "http://sarka-spip.net"
		},
		"Scala": {
			"cats": [
				"27"
			],
			"icon": "Scala.png",
			"website": "http://www.scala-lang.org"
		},
		"Schneider": {
			"cats": [
				"45"
			],
			"icon": "Schneider.png",
			"website": "http://schneider-electric.com"
		},
		"Schneider Web Server": {
			"cats": [
				"22"
			],
			"headers": {
				"Server": "Schneider-WEB(?:/V?([\\d.]+))?\\;version:\\1"
			},
			"icon": "Schneider.png",
			"implies": [
				"Schneider"
			],
			"website": "http://schneider-electric.com"
		},
		"Scientific Linux": {
			"cats": [
				"28"
			],
			"headers": {
				"Server": "Scientific Linux",
				"X-Powered-By": "Scientific Linux"
			},
			"icon": "Scientific Linux.png",
			"website": "http://scientificlinux.org"
		},
		"Segment": {
			"cats": [
				"10"
			],
			"env": "^analytics$",
			"html": "<script[\\s\\S]*cdn\\.segment\\.com/analytics.js[\\s\\S]*script>",
			"icon": "Segment.png",
			"script": "cdn\\.segment\\.com/analytics\\.js",
			"website": "http://segment.com"
		},
		"Select2": {
			"cats": [
				"12"
			],
			"icon": "default.svg",
			"implies": "jQuery",
			"script": "select2.*\\.js",
			"website": "http://select2.github.io"
		},
		"Semantic-ui": {
			"cats": [
				"18"
			],
			"html": [
				"(?:<div class=\"ui\\s[^>]+\">)\\;confidence:30",
				"(?:<link[^>]+semantic(?:\\.css|\\.min\\.css)\">)"
			],
			"icon": "Semantic-ui.png",
			"script": "(?:semantic(?:\\.js|\\.min\\.js))",
			"website": "http://semantic-ui.com"
		},
		"Sencha Touch": {
			"cats": [
				"12",
				"26"
			],
			"icon": "Sencha Touch.png",
			"script": "sencha-touch.*\\.js",
			"website": "http://sencha.com/products/touch"
		},
		"Sentinel Keys Server": {
			"cats": [
				"22"
			],
			"headers": {
				"Server": "SentinelKeysServer\\/?([\\d\\.]+)?\\;version:\\1"
			},
			"icon": "Sentinel.png",
			"website": "http://www.safenet-inc.com/software-monetization/sentinel-rms"
		},
		"Sentinel License Monitor": {
			"cats": [
				"19"
			],
			"html": "<title>Sentinel (?:Keys )?License Monitor</title>",
			"icon": "Sentinel.png",
			"website": "http://www.safenet-inc.com/software-monetization/sentinel-rms/"
		},
		"Sentinel Protection Server": {
			"cats": [
				"22"
			],
			"headers": {
				"Server": "SentinelProtectionServer\\/?([\\d\\.]+)?\\;version:\\1"
			},
			"icon": "Sentinel.png",
			"website": "http://www.safenet-inc.com/software-monetization/sentinel-rms/"
		},
		"Serendipity": {
			"cats": [
				"1",
				"11"
			],
			"icon": "Serendipity.png",
			"implies": "PHP",
			"meta": {
				"Powered-By": "Serendipity v\\.(.+)\\;version:\\1",
				"generator": "Serendipity"
			},
			"website": "http://s9y.org"
		},
		"Shadow": {
			"cats": [
				"18"
			],
			"headers": {
				"X-Powered-By": "ShadowFramework"
			},
			"icon": "Shadow.png",
			"implies": "PHP",
			"website": "http://shadow-technologies.co.uk"
		},
		"ShareThis": {
			"cats": [
				"5"
			],
			"env": "^SHARETHIS$",
			"icon": "ShareThis.png",
			"script": "w\\.sharethis\\.com/",
			"website": "http://sharethis.com"
		},
		"ShellInABox": {
			"cats": [
				"46"
			],
			"env": "^ShellInABox$",
			"html": [
				"<title>Shell In A Box</title>",
				"must be enabled for ShellInABox</noscript>"
			],
			"icon": "ShellInABox.png",
			"website": "http://shellinabox.com"
		},
		"ShinyStat": {
			"cats": [
				"10"
			],
			"env": "^SSsdk$",
			"html": "<img[^>]*\\s+src=['\"]?https?://www\\.shinystat\\.com/cgi-bin/shinystat\\.cgi\\?[^'\"\\s>]*['\"\\s/>]",
			"icon": "ShinyStat.png",
			"script": "^https?://codice(?:business|ssl|pro|isp)?\\.shinystat\\.com/cgi-bin/getcod\\.cgi",
			"website": "http://shinystat.com"
		},
		"Shopalize": {
			"cats": [
				"5",
				"10"
			],
			"env": "^Shopalize$",
			"icon": "Shopalize.png",
			"website": "http://shopalize.com"
		},
		"Shopatron": {
			"cats": [
				"6"
			],
			"env": "^shptUrl$",
			"html": [
				"<body class=\"shopatron",
				"<img[^>]+mediacdn\\.shopatron\\.com\\;confidence:50"
			],
			"icon": "Shopatron.png",
			"meta": {
				"keywords": "Shopatron"
			},
			"script": "mediacdn\\.shopatron\\.com",
			"website": "http://ecommerce.shopatron.com"
		},
		"Shopery": {
			"cats": [
				"6"
			],
			"headers": {
				"X-Shopery": ""
			},
			"icon": "Shopery.svg",
			"implies": [
				"PHP",
				"Symfony",
				"Elcodi"
			],
			"website": "http://shopery.com"
		},
		"Shopify": {
			"cats": [
				"6"
			],
			"env": "^Shopify$",
			"html": "<link[^>]+=['\"]//cdn\\.shopify\\.com",
			"icon": "Shopify.svg",
			"website": "http://shopify.com"
		},
		"Shoptet": {
			"cats": [
				"6"
			],
			"env": "^shoptet$",
			"html": "<link [^>]*href=\"https?://cdn\\.myshoptet\\.com/",
			"icon": "Shoptet.svg",
			"implies": "PHP",
			"meta": {
				"web_author": "^Shoptet"
			},
			"script": [
				"^https?://cdn\\.myshoptet\\.com/"
			],
			"website": "http://www.shoptet.cz"
		},
		"Shopware": {
			"cats": [
				"6"
			],
			"html": "<title>Shopware ([\\d\\.]+) [^<]+\\;version:\\1",
			"icon": "Shopware.png",
			"implies": [
				"PHP",
				"MySQL",
				"jQuery"
			],
			"meta": {
				"application-name": "Shopware"
			},
			"script": "(?:(shopware)|/web/cache/[0-9]{10}_.+)\\.js\\;version:\\1?4:5",
			"website": "http://shopware.com"
		},
		"Silva": {
			"cats": [
				"1"
			],
			"headers": {
				"X-Powered-By": "SilvaCMS"
			},
			"icon": "Silva.png",
			"website": "http://silvacms.org"
		},
		"SilverStripe": {
			"cats": [
				"1"
			],
			"html": "Powered by <a href=\"[^>]+SilverStripe",
			"icon": "SilverStripe.svg",
			"meta": {
				"generator": "SilverStripe"
			},
			"website": "http://www.silverstripe.org"
		},
		"SimpleHTTP": {
			"cats": [
				"22"
			],
			"headers": {
				"Server": "SimpleHTTP(?:/([\\d.]+))?\\;version:\\1"
			},
			"icon": "default.svg",
			"website": "http://example.com"
		},
		"Site Meter": {
			"cats": [
				"10"
			],
			"icon": "Site Meter.png",
			"script": "sitemeter\\.com/js/counter\\.js\\?site=",
			"website": "http://www.sitemeter.com"
		},
		"SiteCatalyst": {
			"cats": [
				"10"
			],
			"env": "^s_(?:account|objectID|code|INST)$",
			"icon": "SiteCatalyst.png",
			"script": "/s[_-]code.*\\.js",
			"website": "http://www.adobe.com/solutions/digital-marketing.html"
		},
		"SiteEdit": {
			"cats": [
				"1"
			],
			"icon": "SiteEdit.png",
			"meta": {
				"generator": "SiteEdit"
			},
			"website": "http://www.siteedit.ru"
		},
		"Sitecore": {
			"cats": [
				"1"
			],
			"headers": {
				"Set-cookie": "SC_ANALYTICS_GLOBAL_COOKIE"
			},
			"html": "<img[^>]+src=\"[^>]*/~/media/[^>]+\\.ashx",
			"icon": "Sitecore.png",
			"website": "http://sitecore.net"
		},
		"Sitefinity": {
			"cats": [
				"1"
			],
			"icon": "Sitefinity.svg",
			"implies": "Microsoft ASP.NET",
			"meta": {
				"generator": "^Sitefinity (.+)$\\;version:\\1"
			},
			"website": "http://www.sitefinity.com"
		},
		"Sivuviidakko": {
			"cats": [
				"1"
			],
			"icon": "Sivuviidakko.png",
			"meta": {
				"generator": "Sivuviidakko"
			},
			"website": "http://sivuviidakko.fi"
		},
		"Sizmek": {
			"cats": [
				"36"
			],
			"html": "(?:<a [^>]*href=\"[^/]*//[^/]*serving-sys\\.com/|<img [^>]*src=\"[^/]*//[^/]*serving-sys\\.com/)",
			"icon": "Sizmek.png",
			"script": "[^/]*//[^/]*serving-sys\\.com/",
			"website": "http://sizmek.com"
		},
		"Slimbox": {
			"cats": [
				"7",
				"12"
			],
			"html": "<link [^>]*href=\"[^/]*slimbox(?:-rtl)?\\.css",
			"icon": "Slimbox.png",
			"implies": "MooTools",
			"script": "slimbox\\.js",
			"website": "http://www.digitalia.be/software/slimbox"
		},
		"Slimbox 2": {
			"cats": [
				"7",
				"12"
			],
			"html": "<link [^>]*href=\"[^/]*slimbox2(?:-rtl)?\\.css",
			"icon": "Slimbox 2.png",
			"implies": "jQuery",
			"script": "slimbox2\\.js",
			"website": "http://www.digitalia.be/software/slimbox2"
		},
		"Smart Ad Server": {
			"cats": [
				"36"
			],
			"env": "^SmartAdServer$",
			"html": "<img[^>]+smartadserver\\.com\\/call",
			"icon": "Smart Ad Server.png",
			"website": "http://smartadserver.com"
		},
		"SmartSite": {
			"cats": [
				"1"
			],
			"html": "<[^>]+/smartsite\\.(?:dws|shtml)\\?id=",
			"icon": "SmartSite.png",
			"meta": {
				"author": "Redacteur SmartInstant"
			},
			"website": "http://www.seneca.nl/pub/Smartsite/Smartsite-Smartsite-iXperion"
		},
		"Smartstore": {
			"cats": [
				"6"
			],
			"icon": "Smartstore.png",
			"script": "smjslib\\.js",
			"website": "http://smartstore.com"
		},
		"Snap": {
			"cats": [
				"18",
				"22"
			],
			"headers": {
				"Server": "Snap/([.\\d]+)\\;version:\\1"
			},
			"icon": "Snap.png",
			"implies": "Haskell",
			"website": "http://snapframework.com"
		},
		"Snap.svg": {
			"cats": [
				"12"
			],
			"env": "^Snap$",
			"icon": "Snap.svg.png",
			"script": "snap\\.svg(?:-min)?\\.js",
			"website": "http://snapsvg.io"
		},
		"Snoobi": {
			"cats": [
				"10"
			],
			"env": "^snoobi$",
			"icon": "Snoobi.png",
			"script": "snoobi\\.com/snoop\\.php",
			"website": "http://www.snoobi.com"
		},
		"SobiPro": {
			"cats": [
				"19"
			],
			"env": "^SobiProUrl$",
			"icon": "SobiPro.png",
			"implies": "Joomla",
			"website": "http://sigsiu.net/sobipro.html"
		},
		"Socket.io": {
			"cats": [
				"12"
			],
			"env": "^io$",
			"icon": "Socket.io.png",
			"implies": "Node.js",
			"script": "socket.io.*\\.js",
			"website": "http://socket.io"
		},
		"Solodev": {
			"cats": [
				"1"
			],
			"headers": {
				"solodev_session": ""
			},
			"html": "<div class=[\"']dynamicDiv[\"'] id=[\"']dd\\.\\d\\.\\d(?:\\.\\d)?[\"']>",
			"icon": "Solodev.png",
			"implies": "PHP",
			"website": "http://www.solodev.com"
		},
		"Solr": {
			"cats": [
				"34"
			],
			"icon": "Solr.png",
			"implies": "Lucene",
			"website": "http://lucene.apache.org/solr/"
		},
		"Solve Media": {
			"cats": [
				"16",
				"36"
			],
			"env": "^(?:_?ACPuzzle|adcopy-puzzle-image-image$)",
			"icon": "Solve Media.png",
			"script": "^https?://api\\.solvemedia\\.com/",
			"website": "http://solvemedia.com"
		},
		"SoundManager": {
			"cats": [
				"12"
			],
			"env": "^(?:SoundManager|BaconPlayer)$",
			"icon": "SoundManager.png",
			"website": "http://www.schillmania.com/projects/soundmanager2"
		},
		"Sphinx": {
			"cats": [
				"4"
			],
			"env": "^DOCUMENTATION_OPTIONS$",
			"icon": "Sphinx.png",
			"implies": "Python",
			"website": "http://sphinx.pocoo.org"
		},
		"SpiderControl iniNet": {
			"cats": [
				"45"
			],
			"icon": "SpiderControl iniNet.png",
			"meta": {
				"generator": "iniNet SpiderControl"
			},
			"website": "http://spidercontrol.net/ininet"
		},
		"Splunk": {
			"cats": [
				"19"
			],
			"html": "<p class=\"footer\">&copy; [-\\d]+ Splunk Inc\\.(?: Splunk ([\\d\\.]+(?: build [\\d\\.]*\\d)?))?[^<]*</p>\\;version:\\1",
			"icon": "Splunk.png",
			"meta": {
				"author": "Splunk Inc\\;confidence:50"
			},
			"website": "http://splunk.com"
		},
		"Splunkd": {
			"cats": [
				"22"
			],
			"headers": {
				"Server": "Splunkd"
			},
			"icon": "Splunk.png",
			"website": "http://splunk.com"
		},
		"Spree": {
			"cats": [
				"6"
			],
			"html": "(?:<link[^>]*/assets/store/all-[a-z\\d]{32}\\.css[^>]+>|<script>\\s*Spree\\.(?:routes|translations|api_key))",
			"icon": "Spree.png",
			"implies": "Ruby on Rails",
			"website": "http://spreecommerce.com"
		},
		"Squarespace": {
			"cats": [
				"1"
			],
			"env": "^Squarespace",
			"headers": {
				"X-ServedBy": "squarespace"
			},
			"icon": "Squarespace.png",
			"website": "http://www.squarespace.com"
		},
		"SquirrelMail": {
			"cats": [
				"30"
			],
			"env": "^squirrelmail_loginpage_onload$",
			"html": "<small>SquirrelMail version ([.\\d]+)[^<]*<br \\;version:\\1",
			"icon": "SquirrelMail.png",
			"implies": "PHP",
			"url": "/src/webmail\\.php(?:$|\\?)",
			"website": "http://squirrelmail.org"
		},
		"Squiz Matrix": {
			"cats": [
				"1"
			],
			"headers": {
				"X-Powered-By": "Squiz Matrix"
			},
			"html": "<!--\\s+Running (?:MySource|Squiz) Matrix",
			"icon": "Squiz Matrix.png",
			"implies": "PHP",
			"meta": {
				"generator": "Squiz Matrix"
			},
			"website": "http://squiz.net"
		},
		"Stackla": {
			"cats": [
				"5"
			],
			"env": "^Stackla$",
			"icon": "Stackla.png",
			"script": "assetscdn\\.stackla\\.com\\/media\\/js\\/widget\\/(?:[a-zA-Z0-9.]+)?\\.js",
			"website": "http://stackla.com/"
		},
		"Stackla Social Hub": {
			"cats": [
				"1"
			],
			"env": "^stacklaSocialHub$",
			"icon": "Stackla.png",
			"website": "http://stackla.com/"
		},
		"Stamplay": {
			"cats": [
				"34",
				"47"
			],
			"headers": {
				"Server": "Stamplay"
			},
			"icon": "Stamplay.png",
			"script": "stamplay.*\\.js",
			"website": "http://stamplay.com"
		},
		"Starlet": {
			"cats": [
				"22"
			],
			"headers": {
				"Server": "^Plack::Handler::Starlet"
			},
			"icon": "Starlet.png",
			"implies": "Perl",
			"website": "http://metacpan.org/pod/Starlet"
		},
		"StatCounter": {
			"cats": [
				"10"
			],
			"icon": "StatCounter.png",
			"script": "statcounter\\.com/counter/counter",
			"website": "http://www.statcounter.com"
		},
		"Store Systems": {
			"cats": [
				"6"
			],
			"html": "Shopsystem von <a href=[^>]+store-systems\\.de\"|\\.mws_boxTop",
			"icon": "Store Systems.png",
			"website": "http://store-systems.de"
		},
		"Strapdown.js": {
			"cats": [
				"12"
			],
			"icon": "strapdown.js.png",
			"implies": [
				"Twitter Bootstrap",
				"Google Code Prettify"
			],
			"script": "strapdown\\.js",
			"website": "http://strapdownjs.com"
		},
		"Strato": {
			"cats": [
				"6"
			],
			"html": "<a href=\"http://www.strato.de/\" target=\"_blank\">",
			"icon": "strato.png",
			"website": "http://shop.strato.com"
		},
		"Stripe": {
			"cats": [
				"41"
			],
			"env": "^Stripe$",
			"html": "<input[^>]+data-stripe",
			"icon": "Stripe.png",
			"script": "js\\.stripe\\.com",
			"website": "http://stripe.com"
		},
		"SublimeVideo": {
			"cats": [
				"14"
			],
			"env": "^sublimevideo$",
			"icon": "SublimeVideo.png",
			"script": "cdn\\.sublimevideo\\.net/js/[a-z\\d]+\\.js",
			"website": "http://sublimevideo.net"
		},
		"Subrion": {
			"cats": [
				"1"
			],
			"headers": {
				"X-Powered-CMS": "Subrion CMS"
			},
			"icon": "Subrion.png",
			"implies": "PHP",
			"meta": {
				"generator": "^Subrion "
			},
			"website": "http://subrion.com"
		},
		"Sulu": {
			"cats": [
				"1"
			],
			"headers": {
				"X-Generator": "Sulu/?(.+)?$\\;version:\\1"
			},
			"icon": "Sulu.svg",
			"implies": "Symfony",
			"website": "http://sulu.io"
		},
		"SumoMe": {
			"cats": [
				"5",
				"32"
			],
			"icon": "SumoMe.png",
			"script": "load\\.sumome\\.com",
			"website": "http://sumome.com"
		},
		"SunOS": {
			"cats": [
				"28"
			],
			"headers": {
				"Server": "SunOS( [\\d\\.]+)?\\;version:\\1",
				"Servlet-engine": "SunOS( [\\d\\.]+)?\\;version:\\1"
			},
			"icon": "Oracle.png",
			"website": "http://oracle.com/solaris"
		},
		"Supersized": {
			"cats": [
				"7",
				"25"
			],
			"icon": "Supersized.png",
			"script": "supersized(?:\\.([\\d.]*[\\d]))?.*\\.js\\;version:\\1",
			"website": "http://buildinternet.com/project/supersized"
		},
		"SweetAlert": {
			"cats": [
				"12"
			],
			"env": "^swal$",
			"html": "<link[^>]+?href=\"[^\"]+sweet-alert(?:\\.min)?\\.css",
			"icon": "SweetAlert.png",
			"script": "sweet-alert(?:\\.min)?\\.js",
			"website": "http://tristanedwards.me/sweetalert"
		},
		"Swiftlet": {
			"cats": [
				"18"
			],
			"headers": {
				"X-Generator": "Swiftlet",
				"X-Powered-By": "Swiftlet",
				"X-Swiftlet-Cache": ""
			},
			"html": "Powered by <a href=\"[^>]+Swiftlet",
			"icon": "Swiftlet.png",
			"implies": "PHP",
			"meta": {
				"generator": "Swiftlet"
			},
			"website": "http://swiftlet.org"
		},
		"Swiftype": {
			"cats": [
				"29"
			],
			"env": "Swiftype",
			"icon": "swiftype.png",
			"script": "swiftype\\.com/embed\\.js$",
			"website": "http://swiftype.com"
		},
		"Symfony": {
			"cats": [
				"18"
			],
			"icon": "Symfony.png",
			"implies": "PHP",
			"website": "http://symfony.com"
		},
		"Synology DiskStation": {
			"cats": [
				"48"
			],
			"html": "<noscript><div class='syno-no-script'",
			"icon": "Synology DiskStation.png",
			"meta": {
				"application-name": "Synology DiskStation",
				"description": "^DiskStation provides a full-featured network attached storage"
			},
			"script": "webapi/entry\\.cgi\\?api=SYNO\\.(?:Core|Filestation)\\.Desktop\\.",
			"website": "http://synology.com"
		},
		"SyntaxHighlighter": {
			"cats": [
				"19"
			],
			"env": "^SyntaxHighlighter$",
			"html": "<(?:script|link)[^>]*sh(?:Core|Brush|ThemeDefault)",
			"icon": "SyntaxHighlighter.png",
			"website": "http://github.com/syntaxhighlighter"
		},
		"TWiki": {
			"cats": [
				"8"
			],
			"headers": {
				"Set-cookie": "TWIKISID"
			},
			"html": "<img [^>]*(?:title|alt)=\"This site is powered by the TWiki collaboration platform",
			"icon": "TWiki.png",
			"implies": "Perl",
			"script": "(?:TWikiJavascripts|twikilib(?:\\.min)?\\.js)",
			"website": "http://twiki.org"
		},
		"TYPO3 CMS": {
			"cats": [
				"1"
			],
			"html": "<(?:script[^>]+ src|link[^>]+ href)=[^>]+typo3temp/",
			"icon": "TYPO3.svg",
			"implies": "PHP",
			"meta": {
				"generator": "TYPO3\\s+(?:CMS\\s+)?([\\d.]+)?(?:\\s+CMS)?\\;version:\\1"
			},
			"url": "/typo3/",
			"website": "http://www.typo3.org"
		},
		"Taiga": {
			"cats": [
				"13"
			],
			"env": "^taigaConfig$",
			"icon": "Taiga.png",
			"implies": [
				"Django",
				"AngularJS"
			],
			"website": "http://taiga.io"
		},
		"Tawk.to": {
			"cats": [
				"52"
			],
			"icon": "TawkTo.png",
			"script": "//embed\\.tawk\\.to",
			"website": "http://tawk.to"
		},
		"Tealeaf": {
			"cats": [
				"10"
			],
			"env": "^TeaLeaf$",
			"icon": "Tealeaf.png",
			"website": "http://www.tealeaf.com"
		},
		"Tealium": {
			"cats": [
				"36"
			],
			"env": "^TEALIUMENABLED$",
			"icon": "Tealium.png",
			"script": "//tags\\.tiqcdn\\.com/",
			"website": "http://tealium.com"
		},
		"TeamCity": {
			"cats": [
				"44"
			],
			"html": "<span class=\"versionTag\"><span class=\"vWord\">Version</span> ([\\d\\.]+)\\;version:\\1",
			"icon": "TeamCity.png",
			"implies": [
				"jQuery",
				"Prototype"
			],
			"meta": {
				"application-name": "TeamCity"
			},
			"website": "http://jetbrains.com/teamcity"
		},
		"Telescope": {
			"cats": [
				"1"
			],
			"env": "Telescope",
			"icon": "Telescope.png",
			"implies": "Meteor",
			"website": "http://telescopeapp.org"
		},
		"Tengine": {
			"cats": [
				"22"
			],
			"headers": {
				"Server": "Tengine"
			},
			"icon": "Tengine.png",
			"website": "http://tengine.taobao.org"
		},
		"Textpattern CMS": {
			"cats": [
				"1"
			],
			"icon": "Textpattern CMS.png",
			"implies": [
				"PHP",
				"MySQL"
			],
			"meta": {
				"generator": "Textpattern"
			},
			"website": "http://textpattern.com"
		},
		"Thelia": {
			"cats": [
				"1",
				"6"
			],
			"html": "<(?:link|style|script)[^>]+/assets/frontOffice/",
			"icon": "Thelia.png",
			"implies": [
				"PHP",
				"Symfony"
			],
			"website": "http://thelia.net"
		},
		"ThinkPHP": {
			"cats": [
				"18"
			],
			"headers": {
				"X-Powered-By": "ThinkPHP"
			},
			"icon": "ThinkPHP.png",
			"implies": "PHP",
			"website": "http://www.thinkphp.cn"
		},
		"TiddlyWiki": {
			"cats": [
				"1",
				"2",
				"4",
				"8"
			],
			"env": "tiddler",
			"html": "<[^>]*type=[^>]text\\/vnd\\.tiddlywiki",
			"icon": "TiddlyWiki.png",
			"meta": {
				"application-name": "^TiddlyWiki$",
				"copyright": "^TiddlyWiki created by Jeremy Ruston",
				"generator": "^TiddlyWiki$",
				"tiddlywiki-version": "(.*)\\;version:\\1"
			},
			"website": "http://tiddlywiki.com"
		},
		"Tiki Wiki CMS Groupware": {
			"cats": [
				"1",
				"2",
				"8",
				"11",
				"13"
			],
			"icon": "Tiki Wiki CMS Groupware.png",
			"meta": {
				"generator": "^Tiki"
			},
			"script": "(?:/|_)tiki",
			"website": "http://tiki.org"
		},
		"Timeplot": {
			"cats": [
				"25"
			],
			"env": "^Timeplot$",
			"icon": "Timeplot.png",
			"script": "timeplot.*\\.js",
			"website": "http://www.simile-widgets.org/timeplot/"
		},
		"TinyMCE": {
			"cats": [
				"24"
			],
			"env": "^tinyMCE$",
			"icon": "TinyMCE.png",
			"website": "http://tinymce.com"
		},
		"Titan": {
			"cats": [
				"36"
			],
			"env": [
				"^titan$",
				"^titanEnabled$"
			],
			"html": "<script[^>]+>var titan",
			"icon": "Titan.png",
			"website": "http://titan360.com"
		},
		"TomatoCart": {
			"cats": [
				"6"
			],
			"env": "^AjaxShoppingCart$",
			"icon": "TomatoCart.png",
			"meta": {
				"generator": "TomatoCart"
			},
			"website": "http://tomatocart.com"
		},
		"TornadoServer": {
			"cats": [
				"22"
			],
			"headers": {
				"Server": "TornadoServer(?:/([\\d.]+))?\\;version:\\1"
			},
			"icon": "TornadoServer.png",
			"website": "http://tornadoweb.org"
		},
		"Trac": {
			"cats": [
				"13"
			],
			"html": [
				"<a id=\"tracpowered",
				"Powered by <a href=\"[^\"]*\"><strong>Trac(?:[ /]([\\d.]+))?\\;version:\\1"
			],
			"icon": "Trac.png",
			"implies": "Python",
			"website": "http://trac.edgewall.org"
		},
		"TrackJs": {
			"cats": [
				"10"
			],
			"env": "^TrackJs$",
			"icon": "TrackJs.png",
			"script": "tracker.js",
			"website": "http://trackjs.com"
		},
		"Translucide": {
			"cats": [
				"1"
			],
			"icon": "translucide.svg",
			"implies": [
				"PHP",
				"jQuery"
			],
			"script": "lucide\\.init\\.js",
			"website": "http://www.translucide.net"
		},
		"Tumblr": {
			"cats": [
				"11"
			],
			"headers": {
				"X-Tumblr-User": ""
			},
			"html": "<iframe src=\"[^>]+tumblr\\.com",
			"icon": "Tumblr.png",
			"url": "^https?://(?:www\\.)?[^/]+\\.tumblr\\.com/",
			"website": "http://www.tumblr.com"
		},
		"TweenMax": {
			"cats": [
				"12"
			],
			"env": "^TweenMax$",
			"icon": "TweenMax.png",
			"script": "TweenMax(?:\\.min)?\\.js",
			"website": "http://greensock.com/tweenmax"
		},
		"Twilight CMS": {
			"cats": [
				"1"
			],
			"headers": {
				"X-Powered-CMS": "Twilight CMS"
			},
			"icon": "Twilight CMS.png",
			"website": "http://www.twilightcms.com"
		},
		"TwistPHP": {
			"cats": [
				"18"
			],
			"headers": {
				"X-Powered-By": "TwistPHP"
			},
			"icon": "TwistPHP.png",
			"implies": "PHP",
			"website": "http://twistphp.com"
		},
		"TwistedWeb": {
			"cats": [
				"22"
			],
			"headers": {
				"Server": "TwistedWeb(?:/([\\d.]+))?\\;version:\\1"
			},
			"icon": "TwistedWeb.png",
			"website": "http://twistedmatrix.com/trac/wiki/TwistedWeb"
		},
		"Twitter": {
			"cats": [
				"5"
			],
			"icon": "Twitter.svg",
			"script": "//platform\\.twitter\\.com/widgets\\.js",
			"website": "http://twitter.com"
		},
		"Twitter Bootstrap": {
			"cats": [
				"18"
			],
			"env": "^Twipsy$\\;confidence:50",
			"html": [
				"<style>/\\*!\\* Bootstrap v(\\d\\.\\d\\.\\d)\\;version:\\1",
				"<link[^>]+?href=\"[^\"]+bootstrap(?:\\.min)?\\.css",
				"<div[^>]+class=\"[^\"]*col-(?:xs|sm|md|lg)-\\d{1,2}"
			],
			"icon": "Twitter Bootstrap.png",
			"script": "(?:twitter\\.github\\.com/bootstrap|bootstrap(?:\\.js|\\.min\\.js))",
			"website": "http://getbootstrap.com"
		},
		"Twitter Emoji (Twemoji)": {
			"cats": [
				"25"
			],
			"env": "^twemoji$",
			"icon": "default.svg",
			"script": "twemoji(?:\\.min)?\\.js",
			"website": "http://twitter.github.io/twemoji/"
		},
		"Twitter Flight": {
			"cats": [
				"12"
			],
			"env": "^flight$",
			"icon": "Twitter Flight.png",
			"implies": "jQuery",
			"website": "http://flightjs.github.io/"
		},
		"Twitter typeahead.js": {
			"cats": [
				"12"
			],
			"env": "^typeahead$",
			"icon": "Twitter typeahead.js.png",
			"implies": "jQuery\\;confidence:50",
			"script": "(?:typeahead|bloodhound)\\.(?:jquery|bundle)?(?:\\.min)?\\.js",
			"website": "http://twitter.github.io/typeahead.js"
		},
		"TypePad": {
			"cats": [
				"11"
			],
			"icon": "TypePad.png",
			"meta": {
				"generator": "typepad"
			},
			"url": "typepad\\.com",
			"website": "http://www.typepad.com"
		},
		"Typekit": {
			"cats": [
				"17"
			],
			"env": "^Typekit$",
			"icon": "Typekit.png",
			"script": "use\\.typekit\\.com",
			"website": "http://typekit.com"
		},
		"UIKit": {
			"cats": [
				"18"
			],
			"icon": "UIKit.png",
			"script": "uikit.*\\.js",
			"website": "http://getuikit.com"
		},
		"UNIX": {
			"cats": [
				"28"
			],
			"headers": {
				"Server": "Unix"
			},
			"icon": "UNIX.png",
			"website": "http://unix.org"
		},
		"Ubercart": {
			"cats": [
				"6"
			],
			"icon": "Ubercart.png",
			"implies": "Drupal",
			"script": "uc_cart/uc_cart_block\\.js",
			"website": "http://www.ubercart.org"
		},
		"Ubuntu": {
			"cats": [
				"28"
			],
			"headers": {
				"Server": "Ubuntu",
				"X-Powered-By": "Ubuntu"
			},
			"icon": "Ubuntu.png",
			"website": "http://www.ubuntu.com/server"
		},
		"UltraCart": {
			"cats": [
				"6"
			],
			"env": "^ucCatalog",
			"html": "<form [^>]*action=\"[^\"]*\\/cgi-bin\\/UCEditor\\?(?:[^\"]*&)?merchantId=[^\"]",
			"icon": "UltraCart.png",
			"script": "cgi-bin\\/UCJavaScript\\?(?:[^\"]*&)?merchantid=.",
			"url": "/cgi-bin/UCEditor\\?(?:.*&)?merchantid=.",
			"website": "http://ultracart.com"
		},
		"Umbraco": {
			"cats": [
				"1"
			],
			"env": "^(?:UC_(?:IMAGE_SERVICE|ITEM_INFO_SERVICE|SETTINGS)|Umbraco)$",
			"headers": {
				"X-Umbraco-Version": "(.*)\\;version:\\1"
			},
			"html": "powered by <a href=[^>]+umbraco",
			"icon": "Umbraco.png",
			"implies": "Microsoft ASP.NET",
			"meta": {
				"generator": "umbraco"
			},
			"url": "/umbraco/login\\.aspx(?:$|\\?)",
			"website": "http://umbraco.com"
		},
		"Unbounce": {
			"cats": [
				"20",
				"51"
			],
			"headers": {
				"X-Unbounce-PageId": ""
			},
			"icon": "Unbounce.png",
			"website": "http://unbounce.com"
		},
		"Underscore.js": {
			"cats": [
				"12"
			],
			"icon": "Underscore.js.png",
			"script": "underscore.*\\.js",
			"website": "http://underscorejs.org"
		},
		"Usabilla": {
			"cats": [
				"13"
			],
			"env": "^usabilla_live$",
			"icon": "Usabilla.svg",
			"website": "http://usabilla.com"
		},
		"UserLike": {
			"cats": [
				"52"
			],
			"icon": "UserLike.svg",
			"script": [
				"userlike\\.min\\.js",
				"userlikelib\\.min\\.js"
			],
			"website": "http://userlike.com"
		},
		"UserRules": {
			"cats": [
				"13"
			],
			"env": "^_usrp$",
			"icon": "UserRules.png",
			"website": "http://www.userrules.com"
		},
		"UserVoice": {
			"cats": [
				"13"
			],
			"env": "^UserVoice$",
			"icon": "UserVoice.png",
			"website": "http://uservoice.com"
		},
		"Ushahidi": {
			"cats": [
				"1",
				"35"
			],
			"env": "^Ushahidi$",
			"headers": {
				"Set-Cookie": "^ushahidi="
			},
			"icon": "Ushahidi.png",
			"implies": [
				"PHP",
				"MySQL",
				"OpenLayers"
			],
			"script": "/js/ushahidi\\.js$",
			"website": "http://www.ushahidi.com"
		},
		"VIVVO": {
			"cats": [
				"1"
			],
			"env": "^vivvo",
			"headers": {
				"Set-Cookie": "VivvoSessionId"
			},
			"icon": "VIVVO.png",
			"website": "http://vivvo.net"
		},
		"VP-ASP": {
			"cats": [
				"6"
			],
			"html": "<a[^>]+>Powered By VP-ASP Shopping Cart</a>",
			"icon": "VP-ASP.png",
			"implies": "Microsoft ASP.NET",
			"script": "vs350\\.js",
			"website": "http://www.vpasp.com"
		},
		"VTEX Enterprise": {
			"cats": [
				"6"
			],
			"headers": {
				"powered": "vtex"
			},
			"icon": "VTEX Enterprise.png",
			"website": "http://vtex.com"
		},
		"VTEX Integrated Store": {
			"cats": [
				"6"
			],
			"headers": {
				"X-Powered-By": "vtex-integrated-store"
			},
			"icon": "VTEX Integrated Store.png",
			"website": "http://lojaintegrada.com.br"
		},
		"Vanilla": {
			"cats": [
				"2"
			],
			"headers": {
				"X-Powered-By": "Vanilla"
			},
			"html": "<body id=\"(?:DiscussionsPage|vanilla)",
			"icon": "Vanilla.png",
			"implies": "PHP",
			"website": "http://vanillaforums.org"
		},
		"Varnish": {
			"cats": [
				"23"
			],
			"headers": {
				"Via": ".*Varnish",
				"X-Varnish": "",
				"X-Varnish-Action": "",
				"X-Varnish-Age": "",
				"X-Varnish-Cache": "",
				"X-Varnish-Hostname": ""
			},
			"icon": "Varnish.svg",
			"website": "http://www.varnish-cache.org"
		},
		"Venda": {
			"cats": [
				"6"
			],
			"headers": {
				"X-venda-hitid": ""
			},
			"icon": "Venda.png",
			"website": "http://venda.com"
		},
		"Veoxa": {
			"cats": [
				"36"
			],
			"env": "^(?:Veoxa_|VuVeoxaContent)",
			"html": "<img [^>]*src=\"[^\"]+tracking\\.veoxa\\.com",
			"icon": "Veoxa.png",
			"script": "tracking\\.veoxa\\.com",
			"website": "http://veoxa.com"
		},
		"VideoJS": {
			"cats": [
				"14"
			],
			"env": "^VideoJS$",
			"html": "<div[^>]+class=\"video-js+\">",
			"icon": "VideoJS.png",
			"script": "zencdn\\.net/c/video\\.js",
			"website": "http://videojs.com"
		},
		"VigLink": {
			"cats": [
				"36"
			],
			"env": "^(?:vglnk(?:$|_)|vl_(?:cB|disable)$)",
			"icon": "VigLink.png",
			"script": "(?:^[^/]*//[^/]*viglink\\.com/api/|vglnk\\.js)",
			"website": "http://viglink.com"
		},
		"Vignette": {
			"cats": [
				"1"
			],
			"html": "<[^>]+=\"vgn-?ext",
			"icon": "Vignette.png",
			"website": "http://www.vignette.com"
		},
		"Vimeo": {
			"cats": [
				"14"
			],
			"html": "(?:<(?:param|embed)[^>]+vimeo\\.com/moogaloop|<iframe[^>]player\\.vimeo\\.com)",
			"icon": "Vimeo.png",
			"website": "http://vimeo.com"
		},
		"Virata EmWeb": {
			"cats": [
				"22"
			],
			"headers": {
				"Server": "Virata-EmWeb(?:/(R?[\\d._]+))?\\;version:\\1"
			},
			"icon": "default.svg",
			"implies": [
				"HP"
			],
			"website": "http://example.com"
		},
		"VirtueMart": {
			"cats": [
				"6"
			],
			"html": "<div id=\"vmMainPage",
			"icon": "VirtueMart.png",
			"implies": "Joomla",
			"website": "http://virtuemart.net"
		},
		"Visual WebGUI": {
			"cats": [
				"18"
			],
			"env": "^VWGEventArgs$",
			"icon": "Visual WebGUI.png",
			"implies": "Microsoft ASP.NET",
			"meta": {
				"generator": "^Visual WebGUI"
			},
			"script": "\\.js\\.wgx$",
			"url": "\\.wgx$",
			"website": "http://www.gizmox.com/products/visual-web-gui/"
		},
		"VisualPath": {
			"cats": [
				"10"
			],
			"icon": "VisualPath.png",
			"script": "visualpath[^/]*\\.trackset\\.it/[^/]+/track/include\\.js",
			"website": "http://www.trackset.com/web-analytics-software/visualpath"
		},
		"Volusion": {
			"cats": [
				"6"
			],
			"env": "^volusion$",
			"html": "<link [^>]*href=\"[^\"]*/vspfiles/",
			"icon": "Volusion.png",
			"script": "/volusion\\.js(?:\\?([\\d.]*))?\\;version:\\1",
			"website": "http://volusion.com"
		},
		"Vox": {
			"cats": [
				"11"
			],
			"icon": "Vox.png",
			"url": "\\.vox\\.com",
			"website": "http://www.vox.com"
		},
		"Vue.js": {
			"cats": [
				"12"
			],
			"env": "^Vue$",
			"icon": "Vue.js.png",
			"script": [
				"vue(?:\\-|\\.)([\\d.]*\\d)[^/]*\\.js\\;version:\\1",
				"/([\\d.]+)/vue(?:\\.min)?\\.js\\;version:\\1",
				"vue.*\\.js\\;confidence:20"
			],
			"website": "http://vuejs.org"
		},
		"W3 Total Cache": {
			"cats": [
				"23"
			],
			"headers": {
				"X-Powered-By": "W3 Total Cache(?:/([\\d.]+))?\\;version:\\1"
			},
			"html": "<!--[^>]+W3 Total Cache",
			"icon": "W3 Total Cache.png",
			"implies": "WordPress",
			"website": "http://www.w3-edge.com/wordpress-plugins/w3-total-cache"
		},
		"W3Counter": {
			"cats": [
				"10"
			],
			"icon": "W3Counter.png",
			"script": "w3counter\\.com/tracker\\.js",
			"website": "http://www.w3counter.com"
		},
		"WHMCS": {
			"cats": [
				"6"
			],
			"headers": {
				"Set-Cookie": "^WHMCS.*"
			},
			"icon": "WHMCS.png",
			"website": "http://www.whmcs.com"
		},
		"WP Rocket": {
			"cats": [
				"23"
			],
			"headers": {
				"X-Powered-By": "WP Rocket(?:/([\\d.]+))?\\;version:\\1"
			},
			"html": "<!--[^>]+WP Rocket",
			"icon": "WP Rocket.png",
			"implies": "WordPress",
			"website": "http://wp-rocket.me"
		},
		"Warp": {
			"cats": [
				"22"
			],
			"headers": {
				"Server": "^Warp/(\\d+(?:\\.\\d+)+)?$\\;version:\\1"
			},
			"icon": "Warp.png",
			"implies": "Haskell",
			"website": "http://www.stackage.org/package/warp"
		},
		"Web Optimizer": {
			"cats": [
				"10"
			],
			"html": "<title [^>]*lang=\"wo\">",
			"icon": "Web Optimizer.png",
			"website": "http://www.web-optimizer.us"
		},
		"Web2py": {
			"cats": [
				"18"
			],
			"headers": {
				"X-Powered-By": "web2py"
			},
			"icon": "Web2py.png",
			"implies": [
				"Python",
				"jQuery"
			],
			"meta": {
				"generator": "^Web2py"
			},
			"script": "web2py\\.js",
			"website": "http://web2py.com"
		},
		"WebGUI": {
			"cats": [
				"1"
			],
			"headers": {
				"Set-Cookie": "^wgSession="
			},
			"icon": "WebGUI.png",
			"implies": "Perl",
			"meta": {
				"generator": "^WebGUI ([\\d.]+)\\;version:\\1"
			},
			"website": "http://www.webgui.org"
		},
		"WebPublisher": {
			"cats": [
				"1"
			],
			"icon": "WebPublisher.png",
			"meta": {
				"generator": "WEB\\|Publisher"
			},
			"website": "http://scannet.dk"
		},
		"Webix": {
			"cats": [
				"12"
			],
			"env": "^webix$",
			"icon": "Webix.png",
			"script": "\bwebix\\.js",
			"website": "http://webix.com"
		},
		"Webs": {
			"cats": [
				"1"
			],
			"headers": {
				"Server": "Webs\\.com/?([\\d\\.]+)?\\;version:\\1"
			},
			"icon": "Webs.png",
			"website": "http://webs.com"
		},
		"WebsPlanet": {
			"cats": [
				"1"
			],
			"icon": "WebsPlanet.png",
			"meta": {
				"generator": "WebsPlanet"
			},
			"website": "http://websplanet.com"
		},
		"Websale": {
			"cats": [
				"6"
			],
			"icon": "Websale.png",
			"url": "/websale7/",
			"website": "http://websale.de"
		},
		"WebsiteBaker": {
			"cats": [
				"1"
			],
			"icon": "WebsiteBaker.png",
			"implies": [
				"PHP",
				"MySQL"
			],
			"meta": {
				"generator": "WebsiteBaker"
			},
			"website": "http://websitebaker2.org/en/home.php"
		},
		"Webtrekk": {
			"cats": [
				"10"
			],
			"env": "^webtrekk",
			"icon": "Webtrekk.png",
			"website": "http://www.webtrekk.com"
		},
		"Webtrends": {
			"cats": [
				"10"
			],
			"env": "^(?:WTOptimize|WebTrends)",
			"html": "<img[^>]+id=\"DCSIMG\"[^>]+webtrends",
			"icon": "Webtrends.png",
			"website": "http://worldwide.webtrends.com"
		},
		"Weebly": {
			"cats": [
				"1"
			],
			"icon": "Weebly.png",
			"script": "cdn\\d+\\.editmysite\\.com",
			"website": "http://www.weebly.com"
		},
		"Wikispaces": {
			"cats": [
				"8"
			],
			"html": [
				"<script[^>]*>[^<]*session_url:\\s*'https://session\\.wikispaces\\.com/",
				"<\\w+[^>]*\\s+class=\"[^\"]*WikispacesContent\\s+WikispacesBs3[^\"]*\""
			],
			"icon": "Wikispaces.png",
			"website": "http://www.wikispaces.com"
		},
		"WikkaWiki": {
			"cats": [
				"8"
			],
			"html": "Powered by <a href=\"[^>]+WikkaWiki",
			"icon": "WikkaWiki.png",
			"meta": {
				"generator": "WikkaWiki"
			},
			"website": "http://wikkawiki.org"
		},
		"Windows CE": {
			"cats": [
				"28"
			],
			"headers": {
				"Server": "\bWinCE\b"
			},
			"icon": "Microsoft.svg",
			"website": "http://microsoft.com"
		},
		"Windows Server": {
			"cats": [
				"28"
			],
			"headers": {
				"Server": "Win32|Win64"
			},
			"icon": "Microsoft.svg",
			"website": "http://microsoft.com/windowsserver"
		},
		"Wink": {
			"cats": [
				"26",
				"12"
			],
			"env": "^wink$",
			"icon": "Wink.png",
			"script": "(?:_base/js/base|wink).*\\.js",
			"website": "http://winktoolkit.org"
		},
		"Winstone Servlet Container": {
			"cats": [
				"22"
			],
			"headers": {
				"Server": "Winstone Servlet (?:Container|Engine) v?([\\d.]+)?\\;version:\\1",
				"X-Powered-By": "Winstone(?:.([\\d.]+))?\\;version:\\1"
			},
			"icon": "default.svg",
			"website": "http://winstone.sourceforge.net"
		},
		"Wix": {
			"cats": [
				"1"
			],
			"env": "^wix(?:Events|Data|Errors)",
			"headers": {
				"Set-Cookie": "Domain=\\.wix\\.com",
				"X-Wix-Dispatcher-Cache-Hit": ""
			},
			"icon": "Wix.png",
			"meta": {
				"X-Wix-Renderer-Server": ""
			},
			"script": "static\\.wixstatic\\.com",
			"website": "http://wix.com"
		},
		"Wolf CMS": {
			"cats": [
				"1"
			],
			"html": "(?:<a href=\"[^>]+wolfcms\\.org[^>]+>Wolf CMS(?:</a>)? inside|Thank you for using <a[^>]+>Wolf CMS)",
			"icon": "Wolf CMS.png",
			"implies": "PHP",
			"website": "http://www.wolfcms.org"
		},
		"Woltlab Community Framework": {
			"cats": [
				"18"
			],
			"html": "var WCF_PATH[^>]+",
			"icon": "Woltlab Community Framework.png",
			"implies": "PHP",
			"script": "WCF\\..*\\.js",
			"website": "http://www.woltlab.com"
		},
		"WooCommerce": {
			"cats": [
				"6"
			],
			"env": "woocommerce",
			"html": "<!-- WooCommerce",
			"icon": "WooCommerce.png",
			"implies": "WordPress",
			"meta": {
				"generator": "WooCommerce ([\\d.]+)\\;version:\\1"
			},
			"script": "woocommerce",
			"website": "http://www.woothemes.com/woocommerce"
		},
		"Woopra": {
			"cats": [
				"10"
			],
			"icon": "Woopra.png",
			"script": "static\\.woopra\\.com",
			"website": "http://www.woopra.com"
		},
		"WordPress": {
			"cats": [
				"1",
				"11"
			],
			"env": "^wp_username$",
			"html": [
				"<link rel=[\"']stylesheet[\"'] [^>]+wp-(?:content|includes)",
				"<link[^>]+s\\d+\\.wp\\.com"
			],
			"icon": "WordPress.svg",
			"implies": "PHP",
			"meta": {
				"generator": "WordPress( [\\d.]+)?\\;version:\\1"
			},
			"script": "/wp-includes/",
			"website": "http://wordpress.org"
		},
		"WordPress Super Cache": {
			"cats": [
				"23"
			],
			"headers": {
				"WP-Super-Cache": ""
			},
			"html": "<!--[^>]+WP-Super-Cache",
			"icon": "wp_super_cache.png",
			"implies": "WordPress",
			"website": "http://z9.io/wp-super-cache/"
		},
		"Wowza Media Server": {
			"cats": [
				"38"
			],
			"html": "<title>Wowza Media Server \\d+ ((?:\\w+ Edition )?\\d+\\.[\\d\\.]+(?: build\\d+)?)?\\;version:\\1",
			"icon": "Wowza Media Server.png",
			"website": "http://www.wowza.com"
		},
		"X-Cart": {
			"cats": [
				"6"
			],
			"env": "^(?:xcart_web_dir|xliteConfig)$",
			"headers": {
				"Set-Cookie": "xid=[a-z\\d]{32}(?:;|$)"
			},
			"html": [
				"Powered by X-Cart(?: (\\d+))? <a[^>]+href=\"http://www\\.x-cart\\.com/\"[^>]*>\\;version:\\1",
				"<a[^>]+href=\"[^\"]*(?:\\?|&)xcart_form_id=[a-z\\d]{32}(?:&|$)"
			],
			"icon": "X-Cart.png",
			"implies": "PHP",
			"meta": {
				"generator": "X-Cart(?: (\\d+))?\\;version:\\1"
			},
			"script": "/skin/common_files/modules/Product_Options/func\\.js",
			"website": "http://x-cart.com"
		},
		"XAMPP": {
			"cats": [
				"22"
			],
			"html": "<title>XAMPP(?: Version ([\\d\\.]+))?</title>\\;version:\\1",
			"icon": "XAMPP.png",
			"implies": [
				"Apache",
				"MySQL",
				"PHP",
				"Perl"
			],
			"meta": {
				"author": "Kai Oswald Seidler\\;confidence:10"
			},
			"website": "http://www.apachefriends.org/en/xampp.html"
		},
		"XMB": {
			"cats": [
				"2"
			],
			"html": "<!-- Powered by XMB",
			"icon": "XMB.png",
			"website": "http://www.xmbforum.com"
		},
		"XOOPS": {
			"cats": [
				"1"
			],
			"env": "^xoops",
			"icon": "XOOPS.png",
			"implies": "PHP",
			"meta": {
				"generator": "XOOPS"
			},
			"website": "http://xoops.org"
		},
		"XRegExp": {
			"cats": [
				"12"
			],
			"env": "^XRegExp$",
			"icon": "XRegExp.png",
			"script": [
				"xregexp(?:\\-|\\.)([\\d.]*\\d)[^/]*\\.js\\;version:\\1",
				"/([\\d.]+)/xregexp(?:\\.min)?\\.js\\;version:\\1",
				"xregexp.*\\.js"
			],
			"website": "http://xregexp.com"
		},
		"Xajax": {
			"cats": [
				"12"
			],
			"icon": "Xajax.png",
			"script": "xajax_core.*\\.js",
			"website": "http://xajax-project.org"
		},
		"Xanario": {
			"cats": [
				"6"
			],
			"icon": "Xanario.png",
			"meta": {
				"generator": "xanario shopsoftware"
			},
			"website": "http://xanario.de"
		},
		"XenForo": {
			"cats": [
				"2"
			],
			"html": "(?:jQuery\\.extend\\(true, XenForo|Forum software by XenForo&trade;|<!--XF:branding|<html[^>]+id=\"XenForo\")",
			"icon": "XenForo.png",
			"website": "http://xenforo.com"
		},
		"Xitami": {
			"cats": [
				"22"
			],
			"headers": {
				"Server": "Xitami(?:/([\\d.]+))?\\;version:\\1"
			},
			"icon": "Xitami.png",
			"website": "http://xitami.com"
		},
		"Xonic": {
			"cats": [
				"6"
			],
			"html": [
				"Powered by <a href=\"http://www.xonic-solutions.de/index.php\" target=\"_blank\">xonic-solutions Shopsoftware</a>"
			],
			"icon": "xonic.png",
			"meta": {
				"keywords": "xonic-solutions"
			},
			"script": "core/jslib/jquery\\.xonic\\.js\\.php",
			"website": "http://www.xonic-solutions.de"
		},
		"XpressEngine": {
			"cats": [
				"1"
			],
			"icon": "XpressEngine.png",
			"meta": {
				"generator": "XpressEngine"
			},
			"website": "http://www.xpressengine.com/"
		},
		"YUI": {
			"cats": [
				"12"
			],
			"env": "^YAHOO$",
			"icon": "YUI.png",
			"script": "(?:/yui/|yui\\.yahooapis\\.com)",
			"website": "http://yuilibrary.com"
		},
		"YUI Doc": {
			"cats": [
				"4"
			],
			"html": "(?:<html[^>]* yuilibrary\\.com/rdf/[\\d.]+/yui\\.rdf|<body[^>]+class=\"yui3-skin-sam)",
			"icon": "yahoo.png",
			"website": "http://developer.yahoo.com/yui/yuidoc"
		},
		"YaBB": {
			"cats": [
				"2"
			],
			"html": "Powered by <a href=\"[^>]+yabbforum",
			"icon": "YaBB.png",
			"website": "http://www.yabbforum.com"
		},
		"Yahoo Advertising": {
			"cats": [
				"36"
			],
			"env": "^adxinserthtml$",
			"html": [
				"<iframe[^>]+adserver\\.yahoo\\.com",
				"<img[^>]+clicks\\.beap\\.bc\\.yahoo\\.com"
			],
			"icon": "yahoo.png",
			"script": "adinterax\\.com",
			"website": "http://advertising.yahoo.com"
		},
		"Yahoo! Ecommerce": {
			"cats": [
				"6"
			],
			"env": "^YStore$",
			"headers": {
				"X-XRDS-Location": "/ystore/"
			},
			"html": "<link[^>]+store\\.yahoo\\.net",
			"icon": "yahoo.png",
			"website": "http://smallbusiness.yahoo.com/ecommerce"
		},
		"Yahoo! Web Analytics": {
			"cats": [
				"10"
			],
			"env": "^YWA$",
			"icon": "yahoo.png",
			"script": "d\\.yimg\\.com/mi/ywa\\.js",
			"website": "http://web.analytics.yahoo.com"
		},
		"Yandex.Direct": {
			"cats": [
				"36"
			],
			"env": [
				"^yandex_partner_id$",
				"^yandex_ad_format$",
				"^yandex_direct_"
			],
			"html": "<yatag class=\"ya-partner__ads\">",
			"icon": "Yandex.Direct.png",
			"script": "https?://an\\.yandex\\.ru/",
			"website": "http://partner.yandex.com"
		},
		"Yandex.Metrika": {
			"cats": [
				"10"
			],
			"env": "^yandex_metrika",
			"icon": "Yandex.Metrika.png",
			"script": "mc\\.yandex\\.ru\\/metrika\\/watch\\.js",
			"website": "http://metrika.yandex.com"
		},
		"Yaws": {
			"cats": [
				"22"
			],
			"headers": {
				"Server": "Yaws(?: ([\\d.]+))?\\;version:\\1"
			},
			"icon": "Yaws.png",
			"implies": [
				"Erlang"
			],
			"website": "http://yaws.hyber.org"
		},
		"Yieldlab": {
			"cats": [
				"36"
			],
			"icon": "Yieldlab.png",
			"script": "^https?://(?:[^/]+\\.)?yieldlab\\.net/",
			"website": "http://yieldlab.de"
		},
		"Yii": {
			"cats": [
				"18"
			],
			"html": [
				"Powered by <a href=\"http://www.yiiframework.com/\" rel=\"external\">Yii Framework</a>",
				"<input type=\"hidden\" value=\"[a-zA-Z0-9]{40}\" name=\"YII_CSRF_TOKEN\" \\/>",
				"<!\\[CDATA\\[YII-BLOCK-(?:HEAD|BODY-BEGIN|BODY-END)\\]"
			],
			"icon": "Yii.png",
			"implies": [
				"PHP"
			],
			"website": "http://yiiframework.com"
		},
		"Yoast SEO": {
			"cats": [
				"32"
			],
			"html": [
				"<!-- This site is optimized with the Yoast"
			],
			"icon": "Yoast SEO.png",
			"website": "http://yoast.com"
		},
		"YouTrack": {
			"cats": [
				"13"
			],
			"html": [
				"no-title=\"YouTrack\">",
				"data-reactid=\"[^\"]+\">youTrack ([0-9.]+)<\\;version:\\1",
				"type=\"application/opensearchdescription\\+xml\" title=\"YouTrack\"/>"
			],
			"icon": "YouTrack.png",
			"website": "http://www.jetbrains.com/youtrack/"
		},
		"YouTube": {
			"cats": [
				"14"
			],
			"html": "<(?:param|embed|iframe)[^>]+youtube(?:-nocookie)?\\.com/(?:v|embed)",
			"icon": "YouTube.png",
			"website": "http://www.youtube.com"
		},
		"ZK": {
			"cats": [
				"18"
			],
			"html": "<!-- ZK [\\.\\d\\s]+-->",
			"icon": "ZK.png",
			"implies": "Java",
			"script": "zkau/",
			"website": "http://zkoss.org"
		},
		"ZURB Foundation": {
			"cats": [
				"18"
			],
			"html": [
				"<link[^>]+foundation[^>\"]+css",
				"<div [^>]*class=\"[^\"]*(?:small|medium|large)-\\d{1,2} columns"
			],
			"icon": "ZURB Foundation.png",
			"website": "http://foundation.zurb.com"
		},
		"Zabbix": {
			"cats": [
				"19"
			],
			"env": "^zbxCallPostScripts$",
			"html": "<body[^>]+zbxCallPostScripts",
			"icon": "Zabbix.png",
			"implies": "PHP",
			"meta": {
				"Author": "ZABBIX SIA\\;confidence:70"
			},
			"url": "\\/zabbix\\/\\;confidence:30",
			"website": "http://zabbix.com"
		},
		"Zanox": {
			"cats": [
				"36"
			],
			"env": "^zanox$",
			"html": "<img [^>]*src=\"[^\"]+ad\\.zanox\\.com",
			"icon": "Zanox.png",
			"script": "zanox\\.com/scripts/zanox\\.js$",
			"website": "http://zanox.com"
		},
		"Zen Cart": {
			"cats": [
				"6"
			],
			"icon": "Zen Cart.png",
			"meta": {
				"generator": "Zen Cart"
			},
			"website": "http://www.zen-cart.com"
		},
		"Zend": {
			"cats": [
				"22"
			],
			"headers": {
				"Set-Cookie": "ZENDSERVERSESSID",
				"X-Powered-By": "Zend"
			},
			"icon": "Zend.png",
			"website": "http://zend.com"
		},
		"Zendesk Chat": {
			"cats": [
				"52"
			],
			"icon": "Zendesk Chat.png",
			"script": "v2\\.zopim\\.com",
			"website": "http://zopim.com"
		},
		"Zepto": {
			"cats": [
				"12"
			],
			"env": "^Zepto$",
			"icon": "Zepto.png",
			"script": "zepto.*\\.js",
			"website": "http://zeptojs.com"
		},
		"Zeuscart": {
			"cats": [
				"6"
			],
			"html": "<form name=\"product\" method=\"post\" action=\"[^\"]+\\?do=addtocart&prodid=\\d+\"(?!<\\/form>.)+<input type=\"hidden\" name=\"addtocart\" value=\"\\d+\">",
			"icon": "Zeuscart.png",
			"implies": "PHP",
			"url": "\\?do=prodetail&action=show&prodid=\\d+",
			"website": "http://zeuscart.com"
		},
		"Zinnia": {
			"cats": [
				"11"
			],
			"icon": "Zinnia.png",
			"implies": "Django",
			"meta": {
				"generator": "Zinnia"
			},
			"website": "http://django-blog-zinnia.com"
		},
		"Zope": {
			"cats": [
				"22"
			],
			"headers": {
				"Server": "^Zope/"
			},
			"icon": "Zope.png",
			"website": "http://zope.org"
		},
		"a-blog cms": {
			"cats": [
				"1"
			],
			"icon": "a-blog cms.svg",
			"implies": "PHP",
			"meta": {
				"generator": "a-blog cms"
			},
			"website": "http://www.a-blogcms.jp"
		},
		"actionhero.js": {
			"cats": [
				"1",
				"18",
				"22"
			],
			"env": "^actionheroClient$",
			"headers": {
				"X-Powered-By": "actionhero API"
			},
			"icon": "actionhero.js.png",
			"implies": "Node.js",
			"script": "actionheroClient\\.js",
			"website": "http://www.actionherojs.com"
		},
		"amCharts": {
			"cats": [
				"25"
			],
			"env": "^AmCharts$",
			"icon": "amCharts.png",
			"script": "amcharts.*\\.js",
			"website": "http://amcharts.com"
		},
		"basket.js": {
			"cats": [
				"12"
			],
			"env": "^basket$\\;confidence:20",
			"icon": "basket.js.png",
			"script": "basket.*\\.js\\;confidence:10",
			"website": "http://addyosmani.github.io/basket.js/"
		},
		"cPanel": {
			"cats": [
				"9"
			],
			"headers": {
				"Server": "cpsrvd/([\\d.]+)\\;version:\\1"
			},
			"html": "<!-- cPanel",
			"icon": "cPanel.png",
			"website": "http://www.cpanel.net"
		},
		"cgit": {
			"cats": [
				"19"
			],
			"html": [
				"<[^>]+id='cgit'",
				"generated by <a href='http://git.zx2c4.com/cgit/about/'>cgit v([\\d.a-z-]+)</a>\\;version:\\1"
			],
			"icon": "cgit.png",
			"implies": "git",
			"meta": {
				"generator": "^cgit v([\\d.a-z-]+)$\\;version:\\1"
			},
			"website": "http://git.zx2c4.com/cgit"
		},
		"comScore": {
			"cats": [
				"10"
			],
			"env": "^_?COMSCORE$",
			"html": "<iframe[^>]* (?:id=\"comscore\"|scr=[^>]+comscore)|\\.scorecardresearch\\.com/beacon\\.js|COMSCORE\\.beacon",
			"icon": "comScore.png",
			"script": "\\.scorecardresearch\\.com/beacon\\.js|COMSCORE\\.beacon",
			"website": "http://comscore.com"
		},
		"debut": {
			"cats": [
				"22"
			],
			"headers": {
				"Server": "debut\\/?([\\d\\.]+)?\\;version:\\1"
			},
			"icon": "debut.png",
			"implies": "Brother",
			"website": "http://www.brother.com"
		},
		"dwhttpd": {
			"cats": [
				"22"
			],
			"headers": {
				"Server": "dwhttpd\\/?([\\d\\.a-z]+)?\\;version:\\1"
			},
			"icon": "default.svg",
			"website": "http://example.com"
		},
		"e107": {
			"cats": [
				"1"
			],
			"headers": {
				"Set-Cookie": "e107_tz[^;]+=",
				"X-Powered-By": "e107"
			},
			"icon": "e107.png",
			"implies": "PHP",
			"script": "[^a-z\\d]e107\\.js",
			"website": "http://e107.org"
		},
		"eDevice SmartStack": {
			"cats": [
				"22"
			],
			"headers": {
				"Server": "eDevice SmartStack(?: ?/?([\\d.]+))?\\;version:\\1"
			},
			"icon": "eDevice SmartStack.png",
			"website": "http://edevice.com"
		},
		"eHTTP": {
			"cats": [
				"22"
			],
			"headers": {
				"Server": "\beHTTP(?: v?([\\d\\.]+))?\\;version:\\1"
			},
			"icon": "default.svg",
			"implies": "HP ProCurve",
			"website": "http://example.com"
		},
		"eSyndiCat": {
			"cats": [
				"1"
			],
			"env": "^esyndicat$",
			"headers": {
				"X-Drectory-Script": "^eSyndiCat"
			},
			"icon": "eSyndiCat.png",
			"implies": "PHP",
			"meta": {
				"generator": "^eSyndiCat "
			},
			"website": "http://esyndicat.com"
		},
		"eZ Publish": {
			"cats": [
				"1",
				"6"
			],
			"headers": {
				"X-Powered-By": "^eZ Publish"
			},
			"icon": "eZ Publish.png",
			"implies": "PHP",
			"meta": {
				"generator": "eZ Publish"
			},
			"website": "http://ez.no"
		},
		"enduro.js": {
			"cats": [
				"1",
				"18",
				"47"
			],
			"headers": {
				"X-Powered-By": "^enduro.js$"
			},
			"icon": "enduro.js.svg",
			"implies": "Node.js",
			"website": "http://endurojs.com"
		},
		"git": {
			"cats": [
				"47"
			],
			"icon": "git.png",
			"meta": {
				"generator": "\bgit/([\\d.]+\\d)\\;version:\\1"
			},
			"website": "http://git-scm.com"
		},
		"gitlist": {
			"cats": [
				"47"
			],
			"html": "<p>Powered by <a[^>]+>GitList ([\\d.]+)\\;version:\\1",
			"icon": "default.svg",
			"implies": [
				"PHP",
				"git"
			],
			"website": "http://gitlist.org"
		},
		"gitweb": {
			"cats": [
				"47"
			],
			"html": "<!-- git web interface version ([\\d.]+)?\\;version:\\1",
			"icon": "git.png",
			"implies": [
				"Perl",
				"git"
			],
			"meta": {
				"generator": "gitweb(?:/([\\d.]+\\d))?\\;version:\\1"
			},
			"script": "static/gitweb.js$",
			"website": "http://git-scm.com"
		},
		"gunicorn": {
			"cats": [
				"22"
			],
			"headers": {
				"Server": "gunicorn(?:/([\\d.]+))?\\;version:\\1"
			},
			"icon": "gunicorn.png",
			"implies": "Python",
			"website": "http://gunicorn.org"
		},
		"hapi.js": {
			"cats": [
				"18",
				"22"
			],
			"headers": {
				"Set-Cookie": "Fe26\\.2\\*\\*\\;confidence:50"
			},
			"icon": "hapi.js.png",
			"implies": "Node.js",
			"website": "http://hapijs.com"
		},
		"iCongo": {
			"cats": [
				"6"
			],
			"icon": "Hybris.png",
			"implies": "Adobe ColdFusion",
			"meta": {
				"iCongo": ""
			},
			"website": "http://hybris.com/icongo"
		},
		"iPresta": {
			"cats": [
				"6"
			],
			"excludes": "PrestaShop",
			"icon": "iPresta.png",
			"implies": "PHP",
			"meta": {
				"designer": "iPresta"
			},
			"website": "http://ipresta.ir"
		},
		"iWeb": {
			"cats": [
				"20"
			],
			"icon": "iWeb.png",
			"meta": {
				"generator": "^iWeb( [\\d.]+)?\\;version:\\1"
			},
			"website": "http://apple.com/ilife/iweb"
		},
		"ikiwiki": {
			"cats": [
				"8"
			],
			"html": [
				"<link rel=\"alternate\" type=\"application/x-wiki\" title=\"Edit this page\" href=\"/ikiwiki\\.cgi",
				"<a href=\"/ikiwiki\\.cgi\\?do="
			],
			"icon": "ikiwiki.png",
			"website": "http://ikiwiki.info"
		},
		"io4 CMS": {
			"cats": [
				"1"
			],
			"icon": "io4 CMS.png",
			"meta": {
				"generator": "GO[ |]+CMS Enterprise"
			},
			"website": "http://notenbomer.nl/Producten/Content_management/io4_|_cms"
		},
		"jQTouch": {
			"cats": [
				"26"
			],
			"env": "^jQT$",
			"icon": "jQTouch.png",
			"script": "jqtouch.*\\.js",
			"website": "http://jqtouch.com"
		},
		"jQuery": {
			"cats": [
				"12"
			],
			"env": "^jQuery$",
			"icon": "jQuery.svg",
			"script": [
				"jquery(?:\\-|\\.)([\\d.]*\\d)[^/]*\\.js\\;version:\\1",
				"/([\\d.]+)/jquery(?:\\.min)?\\.js\\;version:\\1",
				"jquery.*\\.js"
			],
			"website": "http://jquery.com"
		},
		"jQuery Mobile": {
			"cats": [
				"26"
			],
			"icon": "jQuery Mobile.svg",
			"implies": "jQuery",
			"script": "jquery\\.mobile(?:-([\\d.]+rc\\d))?.*\\.js(?:\\?ver=([\\d.]+))?\\;version:\\1?\\1:\\2",
			"website": "http://jquerymobile.com"
		},
		"jQuery Sparklines": {
			"cats": [
				"25"
			],
			"icon": "default.svg",
			"implies": "jQuery",
			"script": "jquery\\.sparkline.*\\.js",
			"website": "http://omnipotent.net/jquery.sparkline/"
		},
		"jQuery UI": {
			"cats": [
				"12"
			],
			"icon": "jQuery UI.svg",
			"implies": "jQuery",
			"script": [
				"jquery-ui(?:-|\\.)([\\d.]*\\d)[^/]*\\.js\\;version:\\1",
				"([\\d.]+)/jquery-ui(?:\\.min)?\\.js\\;version:\\1",
				"jquery-ui.*\\.js"
			],
			"website": "http://jqueryui.com"
		},
		"jqPlot": {
			"cats": [
				"25"
			],
			"icon": "jqPlot.png",
			"implies": "jQuery",
			"script": "jqplot.*\\.js",
			"website": "http://www.jqplot.com"
		},
		"libwww-perl-daemon": {
			"cats": [
				"22"
			],
			"headers": {
				"Server": "libwww-perl-daemon(?:/([\\d\\.]+))?\\;version:\\1"
			},
			"icon": "libwww-perl-daemon.png",
			"implies": "Perl",
			"website": "http://metacpan.org/pod/HTTP::Daemon"
		},
		"lighttpd": {
			"cats": [
				"22"
			],
			"headers": {
				"Server": "lighttpd(?:/([\\d.]+))?\\;version:\\1"
			},
			"icon": "lighttpd.png",
			"website": "http://www.lighttpd.net"
		},
		"math.js": {
			"cats": [
				"12"
			],
			"env": "^mathjs$",
			"icon": "math.js.png",
			"script": "math(?:\\.min)?\\.js",
			"website": "http://mathjs.org"
		},
		"mini_httpd": {
			"cats": [
				"22"
			],
			"headers": {
				"Server": "mini_httpd(?:/([\\d.]+))?\\;version:\\1"
			},
			"icon": "mini_httpd.png",
			"website": "http://acme.com/software/mini_httpd"
		},
		"mod_auth_pam": {
			"cats": [
				"33"
			],
			"headers": {
				"Server": "mod_auth_pam(?:/([\\d\\.]+))?\\;version:\\1"
			},
			"icon": "Apache.svg",
			"implies": "Apache",
			"website": "http://pam.sourceforge.net/mod_auth_pam"
		},
		"mod_dav": {
			"cats": [
				"33"
			],
			"headers": {
				"Server": "\b(?:mod_)?DAV\b(?:/([\\d.]+))?\\;version:\\1"
			},
			"icon": "Apache.svg",
			"implies": "Apache",
			"website": "http://webdav.org/mod_dav"
		},
		"mod_fastcgi": {
			"cats": [
				"33"
			],
			"headers": {
				"Server": "mod_fastcgi(?:/([\\d.]+))?\\;version:\\1"
			},
			"icon": "Apache.svg",
			"implies": "Apache",
			"website": "http://www.fastcgi.com/mod_fastcgi/docs/mod_fastcgi.html"
		},
		"mod_jk": {
			"cats": [
				"33"
			],
			"headers": {
				"Server": "mod_jk(?:/([\\d\\.]+))?\\;version:\\1"
			},
			"icon": "Apache.svg",
			"implies": [
				"Apache Tomcat",
				"Apache"
			],
			"website": "http://tomcat.apache.org/tomcat-3.3-doc/mod_jk-howto.html"
		},
		"mod_perl": {
			"cats": [
				"33"
			],
			"headers": {
				"Server": "mod_perl(?:/([\\d\\.]+))?\\;version:\\1"
			},
			"icon": "mod_perl.png",
			"implies": [
				"Perl",
				"Apache"
			],
			"website": "http://perl.apache.org"
		},
		"mod_python": {
			"cats": [
				"33"
			],
			"headers": {
				"Server": "mod_python(?:/([\\d.]+))?\\;version:\\1"
			},
			"icon": "mod_python.png",
			"implies": [
				"Python",
				"Apache"
			],
			"website": "http://www.modpython.org"
		},
		"mod_rack": {
			"cats": [
				"33"
			],
			"headers": {
				"Server": "mod_rack(?:/([\\d.]+))?\\;version:\\1",
				"X-Powered-By": "mod_rack(?:/([\\d.]+))?\\;version:\\1"
			},
			"icon": "Phusion Passenger.png",
			"implies": [
				"Ruby on Rails\\;confidence:50",
				"Apache"
			],
			"website": "http://phusionpassenger.com"
		},
		"mod_rails": {
			"cats": [
				"33"
			],
			"headers": {
				"Server": "mod_rails(?:/([\\d.]+))?\\;version:\\1",
				"X-Powered-By": "mod_rails(?:/([\\d.]+))?\\;version:\\1"
			},
			"icon": "Phusion Passenger.png",
			"implies": [
				"Ruby on Rails\\;confidence:50",
				"Apache"
			],
			"website": "http://phusionpassenger.com"
		},
		"mod_ssl": {
			"cats": [
				"33"
			],
			"headers": {
				"Server": "mod_ssl(?:/([\\d.]+))?\\;version:\\1"
			},
			"icon": "mod_ssl.png",
			"implies": "Apache",
			"website": "http://modssl.org"
		},
		"mod_wsgi": {
			"cats": [
				"33"
			],
			"headers": {
				"Server": "mod_wsgi(?:/([\\d.]+))?\\;version:\\1",
				"X-Powered-By": "mod_wsgi(?:/([\\d.]+))?\\;version:\\1"
			},
			"icon": "mod_wsgi.png",
			"implies": [
				"Python\\;confidence:50",
				"Apache"
			],
			"website": "http://code.google.com/p/modwsgi"
		},
		"nopCommerce": {
			"cats": [
				"6"
			],
			"html": "(?:<!--Powered by nopCommerce|Powered by: <a[^>]+nopcommerce)",
			"icon": "nopCommerce.png",
			"implies": "Microsoft ASP.NET",
			"website": "http://www.nopcommerce.com"
		},
		"openEngine": {
			"cats": [
				"1"
			],
			"icon": "openEngine.png",
			"meta": {
				"openEngine": ""
			},
			"website": "http://openengine.de/html/pages/de/"
		},
		"osCSS": {
			"cats": [
				"6"
			],
			"html": "<body onload=\"window\\.defaultStatus='oscss templates';\"",
			"icon": "osCSS.png",
			"website": "http://www.oscss.org"
		},
		"osCommerce": {
			"cats": [
				"6"
			],
			"headers": {
				"Set-Cookie": "osCsid="
			},
			"html": "(?:<a[^>]*(?:\\?|&)osCsid|Powered by (?:<[^>]+>)?osCommerce</a>|<[^>]+class=\"[^>]*infoBoxHeading)",
			"icon": "osCommerce.png",
			"implies": [
				"PHP",
				"MySQL"
			],
			"website": "http://www.oscommerce.com"
		},
		"osTicket": {
			"cats": [
				"13"
			],
			"headers": {
				"Set-Cookie": "OSTSESSID"
			},
			"icon": "osTicket.png",
			"implies": [
				"PHP",
				"MySQL"
			],
			"website": "http://osticket.com"
		},
		"ownCloud": {
			"cats": [
				"19"
			],
			"html": "<a href=\"https://owncloud.com\" target=\"_blank\">ownCloud Inc.</a><br/>Your Cloud, Your Data, Your Way!",
			"icon": "ownCloud.png",
			"implies": "PHP",
			"meta": {
				"apple-itunes-app": "app-id=543672169"
			},
			"website": "http://owncloud.org"
		},
		"papaya CMS": {
			"cats": [
				"1"
			],
			"html": "<link[^>]*/papaya-themes/",
			"icon": "papaya CMS.png",
			"implies": "PHP",
			"website": "http://papaya-cms.com"
		},
		"phpAlbum": {
			"cats": [
				"7"
			],
			"html": "<!--phpalbum ([.\\d\\s]+)-->\\;version:\\1",
			"icon": "phpAlbum.png",
			"implies": "PHP",
			"website": "http://phpalbum.net"
		},
		"phpBB": {
			"cats": [
				"2"
			],
			"env": "^(?:style_cookie_settings|phpbb_)",
			"headers": {
				"Set-Cookie": "^phpbb"
			},
			"html": "(?:Powered by <a[^>]+phpbb|<a[^>]+phpbb[^>]+class=\\.copyright|\tphpBB style name|<[^>]+styles/(?:sub|pro)silver/theme|<img[^>]+i_icon_mini|<table class=\"forumline)",
			"icon": "phpBB.png",
			"implies": "PHP",
			"meta": {
				"copyright": "phpBB Group"
			},
			"website": "http://phpbb.com"
		},
		"phpCMS": {
			"cats": [
				"1"
			],
			"env": "^phpcms",
			"icon": "phpCMS.png",
			"implies": "PHP",
			"website": "http://phpcms.de"
		},
		"phpDocumentor": {
			"cats": [
				"4"
			],
			"html": "<!-- Generated by phpDocumentor",
			"icon": "phpDocumentor.png",
			"implies": "PHP",
			"website": "http://www.phpdoc.org"
		},
		"phpMyAdmin": {
			"cats": [
				"3"
			],
			"env": "^pma_absolute_uri$",
			"html": "(?: \\| phpMyAdmin ([\\d.]+)<\\/title>|PMA_sendHeaderLocation\\(|<link [^>]*href=\"[^\"]*phpmyadmin\\.css\\.php)\\;version:\\1",
			"icon": "phpMyAdmin.png",
			"implies": [
				"PHP",
				"MySQL"
			],
			"website": "http://www.phpmyadmin.net"
		},
		"phpPgAdmin": {
			"cats": [
				"3"
			],
			"html": "(?:<title>phpPgAdmin</title>|<span class=\"appname\">phpPgAdmin)",
			"icon": "phpPgAdmin.png",
			"implies": "PHP",
			"website": "http://phppgadmin.sourceforge.net"
		},
		"phpSQLiteCMS": {
			"cats": [
				"1"
			],
			"icon": "phpSQLiteCMS.png",
			"implies": [
				"PHP",
				"SQLite"
			],
			"meta": {
				"generator": "^phpSQLiteCMS(?: (.+))?$\\;version:\\1"
			},
			"website": "http://phpsqlitecms.net"
		},
		"phpliteadmin": {
			"cats": [
				"3"
			],
			"html": [
				"<span id='logo'>phpLiteAdmin</span> <span id='version'>v([0-9.]+)<\\;version:\\1",
				"<!-- Copyright [0-9]+ phpLiteAdmin (?:http://www.phpliteadmin.org/) -->",
				"Powered by <a href='http://www.phpliteadmin\\.org/'"
			],
			"icon": "phpliteadmin.png",
			"implies": [
				"PHP",
				"SQLite"
			],
			"website": "http://www.phpliteadmin.org/"
		},
		"phpwind": {
			"cats": [
				"1",
				"2"
			],
			"html": "Powered by <a href=\"[^\"]+phpwind\\.net",
			"icon": "phpwind.png",
			"implies": "PHP",
			"meta": {
				"generator": "^phpwind"
			},
			"website": "http://www.phpwind.net"
		},
		"prettyPhoto": {
			"cats": [
				"7",
				"12"
			],
			"env": "pp_(?:alreadyInitialized|descriptions|images|titles)",
			"html": "(?:<link [^>]*href=\"[^\"]*prettyPhoto(?:\\.min)?\\.css|<a [^>]*rel=\"prettyPhoto)",
			"icon": "prettyPhoto.png",
			"implies": "jQuery",
			"script": "jquery\\.prettyPhoto\\.js",
			"website": "http://no-margin-for-errors.com/projects/prettyphoto-jquery-lightbox-clone/"
		},
		"punBB": {
			"cats": [
				"2"
			],
			"html": "Powered by <a href=\"[^>]+punbb",
			"icon": "punBB.png",
			"implies": "PHP",
			"website": "http://punbb.informer.com"
		},
		"reCAPTCHA": {
			"cats": [
				"16"
			],
			"env": "^Recaptcha$",
			"html": "(?:<div[^>]+id=\"recaptcha_image|<link[^>]+recaptcha|document\\.getElementById\\('recaptcha')",
			"icon": "reCAPTCHA.png",
			"script": "(?:api-secure\\.recaptcha\\.net|recaptcha_ajax\\.js)",
			"website": "http://recaptcha.net"
		},
		"sIFR": {
			"cats": [
				"17"
			],
			"icon": "sIFR.png",
			"script": "sifr\\.js",
			"website": "http://www.mikeindustries.com/blog/sifr"
		},
		"sNews": {
			"cats": [
				"1"
			],
			"icon": "sNews.png",
			"meta": {
				"generator": "sNews"
			},
			"website": "http://snewscms.com"
		},
		"script.aculo.us": {
			"cats": [
				"12"
			],
			"env": "^Scriptaculous$",
			"icon": "script.aculo.us.png",
			"script": "(?:scriptaculous|protoaculous)\\.js",
			"website": "http://script.aculo.us"
		},
		"shine.js": {
			"cats": [
				"25"
			],
			"env": "^Shine$",
			"icon": "default.svg",
			"script": "shine(?:\\.min)?\\.js",
			"website": "http://bigspaceship.github.io/shine.js/"
		},
		"spin.js": {
			"cats": [
				"12",
				"25"
			],
			"env": "^Spinner$",
			"icon": "spin.js.png",
			"script": "spin(?:\\.min)?\\.js",
			"website": "http://fgnass.github.io/spin.js/"
		},
		"swift.engine": {
			"cats": [
				"1"
			],
			"headers": {
				"X-Powered-By": "swift\\.engine"
			},
			"icon": "swift.engine.png",
			"website": "http://mittec.ru/default"
		},
		"three.js": {
			"cats": [
				"25"
			],
			"env": "^THREE$",
			"icon": "three.js.png",
			"script": "three(?:\\.min)?\\.js",
			"website": "http://threejs.org"
		},
		"thttpd": {
			"cats": [
				"22"
			],
			"headers": {
				"Server": "\bthttpd(?:/([\\d.]+))?\\;version:\\1"
			},
			"icon": "thttpd.png",
			"website": "http://acme.com/software/thttpd"
		},
		"total.js": {
			"cats": [
				"18"
			],
			"headers": {
				"X-Powered-By": "^total\\.js"
			},
			"icon": "total.js.png",
			"implies": "Node.js",
			"website": "http://totaljs.com"
		},
		"uCore": {
			"cats": [
				"1",
				"18"
			],
			"headers": {
				"Set-Cookie": "ucore"
			},
			"icon": "uCore.png",
			"implies": "PHP",
			"meta": {
				"generator": "uCore PHP Framework"
			},
			"website": "http://ucore.io"
		},
		"uKnowva": {
			"cats": [
				"1",
				"2",
				"18",
				"50"
			],
			"headers": {
				"X-Content-Encoded-By": "uKnowva ([\\d.]+)\\;version:\\1"
			},
			"html": "<a[^>]+>Powered by uKnowva</a>",
			"icon": "uKnowva.png",
			"implies": "PHP",
			"meta": {
				"generator": "uKnowva (?: ([\\d.]+))?\\;version:\\1"
			},
			"script": "/media/conv/js/jquery.js",
			"website": "http://uknowva.com"
		},
		"vBulletin": {
			"cats": [
				"2"
			],
			"env": "^(?:vBulletin|vB_[^g])",
			"icon": "vBulletin.png",
			"implies": "PHP",
			"meta": {
				"generator": "vBulletin"
			},
			"website": "http://www.vbulletin.com"
		},
		"viennaCMS": {
			"cats": [
				"1"
			],
			"html": "powered by <a href=\"[^>]+viennacms",
			"icon": "default.svg",
			"website": "http://www.viennacms.nl"
		},
		"vis.js": {
			"cats": [
				"25"
			],
			"env": "^vis$",
			"html": "<link[^>]+?href=\"[^\"]+vis(?:\\.min)?\\.css",
			"icon": "vis.js.png",
			"script": "vis(?:\\.min)?\\.js",
			"website": "http://visjs.org"
		},
		"webEdition": {
			"cats": [
				"1"
			],
			"icon": "webEdition.png",
			"meta": {
				"DC.title": "webEdition",
				"generator": "webEdition"
			},
			"website": "http://webedition.de/en"
		},
		"webpack": {
			"cats": [
				"44"
			],
			"env": "^webpackJsonp$",
			"icon": "webpack.svg",
			"website": "http://webpack.github.io"
		},
		"xCharts": {
			"cats": [
				"25"
			],
			"env": "^xChart$",
			"html": "<link[^>]* href=\"[^\"]*xcharts(?:\\.min)?\\.css",
			"icon": "default.svg",
			"implies": "D3",
			"script": "xcharts\\.js",
			"website": "http://tenxer.github.io/xcharts/"
		},
		"xtCommerce": {
			"cats": [
				"6"
			],
			"html": "<div class=\"copyright\">[^<]+<a[^>]+>xt:Commerce",
			"icon": "xtCommerce.png",
			"meta": {
				"generator": "xt:Commerce"
			},
			"website": "http://www.xt-commerce.com"
		},
		"xui": {
			"cats": [
				"26",
				"12"
			],
			"env": "^xui$",
			"icon": "xui.png",
			"script": "[^a-z]xui.*\\.js",
			"website": "http://xuijs.com"
		}
	},
	"categories": {
		"1": {
			"name": "CMS",
			"priority": "1"
		},
		"2": {
			"name": "Message Boards",
			"priority": "1"
		},
		"3": {
			"name": "Database Managers",
			"priority": "9"
		},
		"4": {
			"name": "Documentation Tools",
			"priority": "9"
		},
		"5": {
			"name": "Widgets",
			"priority": "9"
		},
		"6": {
			"name": "Ecommerce",
			"priority": "1"
		},
		"7": {
			"name": "Photo Galleries",
			"priority": "1"
		},
		"8": {
			"name": "Wikis",
			"priority": "1"
		},
		"9": {
			"name": "Hosting Panels",
			"priority": "1"
		},
		"10": {
			"name": "Analytics",
			"priority": "9"
		},
		"11": {
			"name": "Blogs",
			"priority": "1"
		},
		"12": {
			"name": "JavaScript Frameworks",
			"priority": "3"
		},
		"13": {
			"name": "Issue Trackers",
			"priority": "9"
		},
		"14": {
			"name": "Video Players",
			"priority": "9"
		},
		"15": {
			"name": "Comment Systems",
			"priority": "9"
		},
		"16": {
			"name": "Captchas",
			"priority": "9"
		},
		"17": {
			"name": "Font Scripts",
			"priority": "9"
		},
		"18": {
			"name": "Web Frameworks",
			"priority": "2"
		},
		"19": {
			"name": "Miscellaneous",
			"priority": "9"
		},
		"20": {
			"name": "Editors",
			"priority": "9"
		},
		"21": {
			"name": "LMS",
			"priority": "1"
		},
		"22": {
			"name": "Web Servers",
			"priority": "9"
		},
		"23": {
			"name": "Cache Tools",
			"priority": "9"
		},
		"24": {
			"name": "Rich Text Editors",
			"priority": "9"
		},
		"25": {
			"name": "JavaScript Graphics",
			"priority": "3"
		},
		"26": {
			"name": "Mobile Frameworks",
			"priority": "3"
		},
		"27": {
			"name": "Programming Languages",
			"priority": "4"
		},
		"28": {
			"name": "Operating Systems",
			"priority": "5"
		},
		"29": {
			"name": "Search Engines",
			"priority": "9"
		},
		"30": {
			"name": "Web Mail",
			"priority": "9"
		},
		"31": {
			"name": "CDN",
			"priority": "9"
		},
		"32": {
			"name": "Marketing Automation",
			"priority": "9"
		},
		"33": {
			"name": "Web Server Extensions",
			"priority": "9"
		},
		"34": {
			"name": "Databases",
			"priority": "9"
		},
		"35": {
			"name": "Maps",
			"priority": "9"
		},
		"36": {
			"name": "Advertising Networks",
			"priority": "9"
		},
		"37": {
			"name": "Network Devices",
			"priority": "9"
		},
		"38": {
			"name": "Media Servers",
			"priority": "1"
		},
		"39": {
			"name": "Webcams",
			"priority": "9"
		},
		"40": {
			"name": "Printers",
			"priority": "9"
		},
		"41": {
			"name": "Payment Processors",
			"priority": "9"
		},
		"42": {
			"name": "Tag Managers",
			"priority": "9"
		},
		"43": {
			"name": "Paywalls",
			"priority": "9"
		},
		"44": {
			"name": "Build CI Systems",
			"priority": "9"
		},
		"45": {
			"name": "Control Systems",
			"priority": "9"
		},
		"46": {
			"name": "Remote Access",
			"priority": "9"
		},
		"47": {
			"name": "Dev Tools",
			"priority": "9"
		},
		"48": {
			"name": "Network Storage",
			"priority": "9"
		},
		"49": {
			"name": "Feed Readers",
			"priority": "1"
		},
		"50": {
			"name": "Document Management Systems",
			"priority": "1"
		},
		"51": {
			"name": "Landing Page Builders",
			"priority": "2"
		},
		"52": {
			"name": "Live Chat",
			"priority": "9"
		}
	}
}<|MERGE_RESOLUTION|>--- conflicted
+++ resolved
@@ -2466,13 +2466,8 @@
 			],
 			"icon": "FancyBox.png",
 			"implies": "jQuery",
-<<<<<<< HEAD
 			"script": "jquery\\.fancybox\\.pack\\.js(?:v=([\\d.]+))?$\\;version:\\1",
-			"website": "fancyapps.com/fancybox"
-=======
-			"script": "jquery\\.fancybox\\.pack\\.js$",
-			"website": "http://fancyapps.com/fancybox"
->>>>>>> 9f25ef19
+			"website": "http://fancyapps.com/fancybox
 		},
 		"Fat-Free Framework": {
 			"cats": [
