--- conflicted
+++ resolved
@@ -9068,32 +9068,6 @@
 			"icon": "xui.png",
 			"script": "[^a-z]xui.*\\.js",
 			"website": "xuijs.com"
-<<<<<<< HEAD
-=======
-		},
-		"List.js": {
-			"cats": [
-				12
-			],
-			"env": "^List$",
-			"icon": "List.js.png",
-			"script": "^list\\.(?:min\\.)?js$",
-			"website": "www.listjs.com"
-		},
-		"Shopery": {
-			"cats": [
-				6
-			],
-			"headers": {
-				"X-Shopery": ""
-			},
-			"icon": "Shopery.svg",
-			"implies": [
-				"PHP",
-				"Symfony",
-				"Elcodi"
-			],
-			"website": "shopery.com"
 		},
 		"Pimcore": {
 			"cats": [
@@ -9109,7 +9083,6 @@
 				"PHP"
 			],
 			"website": "pimcore.org"
->>>>>>> 799dba8d
 		}
 	},
 	"categories": {
