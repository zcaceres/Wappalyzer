--- conflicted
+++ resolved
@@ -7482,7 +7482,6 @@
 			"script": "underscore.*\\.js",
 			"website": "underscorejs.org"
 		},
-<<<<<<< HEAD
 		"UserLike": {
 			"cats": [
 				52
@@ -7493,7 +7492,7 @@
 				"userlikelib\\.min\\.js"
 			],
 			"website": "userlike.com"
-=======
+		},
 		"Usabilla": {
 			"cats": [
 				13
@@ -7501,7 +7500,6 @@
 			"env": "^usabilla_live$",
 			"icon": "Usabilla.svg",
 			"website": "usabilla.com"
->>>>>>> d2e65d32
 		},
 		"UserRules": {
 			"cats": [
