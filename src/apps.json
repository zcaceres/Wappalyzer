--- conflicted
+++ resolved
@@ -6645,10 +6645,7 @@
 			],
 			"env": "^Reveal$",
 			"icon": "Reveal.js.png",
-<<<<<<< HEAD
 			"implies": "Highlight.js",
-=======
->>>>>>> e310ee3b
 			"script": "(?:^|/)reveal(?:\\.min)?\\.js",
 			"website": "http://lab.hakim.se/reveal-js"
 		},
