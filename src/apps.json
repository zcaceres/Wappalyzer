--- conflicted
+++ resolved
@@ -8284,7 +8284,6 @@
 			"implies": "PHP",
 			"website": "http://www.thinkphp.cn"
 		},
-<<<<<<< HEAD
 		"Ticimax": {
 			"cats": [
 				"6"
@@ -8295,7 +8294,6 @@
 			],
 			"website": "https://www.ticimax.com"
 		},
-=======
 		"Tictail": {
 			"cats": [
 				"6"
@@ -8306,7 +8304,6 @@
 			"icon": "tictail.png",
 			"website": "https://tictail.com"
 		},    
->>>>>>> 45648399
 		"TiddlyWiki": {
 			"cats": [
 				"1",
