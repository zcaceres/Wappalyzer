--- conflicted
+++ resolved
@@ -2786,19 +2786,10 @@
 				"<header class=\"navbar navbar-fixed-top navbar-gitlab with-horizontal-nav\">"
 			],
 			"icon": "GitLab.svg",
-<<<<<<< HEAD
-			"implies": [
-				"Ruby",
-				"Ruby on Rails"
-			],
-			"meta": {
-				"description": "^GitLab"
-=======
 			"implies": "Ruby on Rails",
 			"meta": {
 				"description": "^GitLab",
 				"og:site_name": "^GitLab$"
->>>>>>> 0a112280
 			},
 			"website": "about.gitlab.com"
 		},
@@ -2822,11 +2813,7 @@
 				"<!-- gitphp web interface ([\\d.]+)\\;version:\\1",
 				"<a href=\"http://www.gitphp.org/\" target=\"_blank\">GitPHP by Chris Han"
 			],
-<<<<<<< HEAD
-			"icon": "default.png",
-=======
 			"icon": "default.svg",
->>>>>>> 0a112280
 			"implies": "PHP",
 			"website": "gitphp.org"
 		},
@@ -2835,11 +2822,7 @@
 				47
 			],
 			"html": "Powered by <a href=\"https://gerrit.googlesource.com/gitiles/\">Gitiles<",
-<<<<<<< HEAD
-			"icon": "default.png",
-=======
 			"icon": "default.svg",
->>>>>>> 0a112280
 			"implies": [
 				"Java",
 				"git"
@@ -9172,11 +9155,7 @@
 				47
 			],
 			"html": "<p>Powered by <a[^>]+>GitList ([\\d.]+)\\;version:\\1",
-<<<<<<< HEAD
-			"icon": "default.png",
-=======
 			"icon": "default.svg",
->>>>>>> 0a112280
 			"implies": [
 				"PHP",
 				"git"
