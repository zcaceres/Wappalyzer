--- conflicted
+++ resolved
@@ -466,11 +466,7 @@
       for ( var meta in patterns ) {
         const r = new RegExp('(?:name|property)=["\']' + meta + '["\']', 'i');
 
-<<<<<<< HEAD
         if ( r.test(matches[0]) ) {
-=======
-        if (r.test(matches[0]) ) {
->>>>>>> ccdb6949
           content = matches[0].match(/content=("|')([^"']+)("|')/i);
 
           promises.push(this.asyncForEach(patterns[meta], pattern => {
@@ -555,8 +551,6 @@
    */
   addDetected(app, pattern, type, value, key) {
     app.detected = true;
-
-    console.log(app);
 
     // Set confidence level
     app.confidence[type + ' ' + ( key ? key + ' ' : '' ) + pattern.regex] = pattern.confidence || 100;
