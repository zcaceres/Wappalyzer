#!/bin/sh

ln -f share/images/icons/*.png    drivers/firefox/data/images/icons
ln -f share/apps.json             drivers/firefox/data
ln -f share/js/wappalyzer.js      drivers/firefox/lib

ln -f share/images/icons/*.png    drivers/chrome/images/icons
ln -f share/apps.json             drivers/chrome
ln -f share/js/wappalyzer.js      drivers/chrome/js

ln -f share/images/icons/*.png    drivers/bookmarklet/images/icons
ln -f share/js/wappalyzer.js      drivers/bookmarklet/js

ln -f share/images/icons/*.png    drivers/html/images/icons
ln -f share/apps.json             drivers/html
ln -f share/js/wappalyzer.js      drivers/html/js

ln -f share/apps.json             drivers/php
ln -f share/js/wappalyzer.js      drivers/php/js

ln -f share/apps.json             drivers/python
ln -f share/js/wappalyzer.js      drivers/python/js

ln -f share/apps.json             drivers/phantomjs
ln -f share/js/wappalyzer.js      drivers/phantomjs/js

<<<<<<< HEAD
ln -f share/apps.json             drivers/ruby
ln -f share/js/wappalyzer.js      drivers/ruby/js
=======

ln -f share/apps.json             drivers/npm
ln -f share/js/wappalyzer.js      drivers/npm
>>>>>>> 8946e23d
<|MERGE_RESOLUTION|>--- conflicted
+++ resolved
@@ -24,11 +24,8 @@
 ln -f share/apps.json             drivers/phantomjs
 ln -f share/js/wappalyzer.js      drivers/phantomjs/js
 
-<<<<<<< HEAD
 ln -f share/apps.json             drivers/ruby
 ln -f share/js/wappalyzer.js      drivers/ruby/js
-=======
 
 ln -f share/apps.json             drivers/npm
-ln -f share/js/wappalyzer.js      drivers/npm
->>>>>>> 8946e23d
+ln -f share/js/wappalyzer.js      drivers/npm